/*
   Copyright (c) 2009-2015, Intel Corporation
   All rights reserved.

   Redistribution and use in source and binary forms, with or without modification, are permitted provided that the following conditions are met:

 * Redistributions of source code must retain the above copyright notice, this list of conditions and the following disclaimer.
 * Redistributions in binary form must reproduce the above copyright notice, this list of conditions and the following disclaimer in the documentation and/or other materials provided with the distribution.
 * Neither the name of Intel Corporation nor the names of its contributors may be used to endorse or promote products derived from this software without specific prior written permission.

 THIS SOFTWARE IS PROVIDED BY THE COPYRIGHT HOLDERS AND CONTRIBUTORS "AS IS" AND ANY EXPRESS OR IMPLIED WARRANTIES, INCLUDING, BUT NOT LIMITED TO, THE IMPLIED WARRANTIES OF MERCHANTABILITY AND FITNESS FOR A PARTICULAR PURPOSE ARE DISCLAIMED. IN NO EVENT SHALL THE COPYRIGHT OWNER OR CONTRIBUTORS BE LIABLE FOR ANY DIRECT, INDIRECT, INCIDENTAL, SPECIAL, EXEMPLARY, OR CONSEQUENTIAL DAMAGES (INCLUDING, BUT NOT LIMITED TO, PROCUREMENT OF SUBSTITUTE GOODS OR SERVICES; LOSS OF USE, DATA, OR PROFITS; OR BUSINESS INTERRUPTION) HOWEVER CAUSED AND ON ANY THEORY OF LIABILITY, WHETHER IN CONTRACT, STRICT LIABILITY, OR TORT (INCLUDING NEGLIGENCE OR OTHERWISE) ARISING IN ANY WAY OUT OF THE USE OF THIS SOFTWARE, EVEN IF ADVISED OF THE POSSIBILITY OF SUCH DAMAGE.
 */
// written by Patrick Lu


/*!     \file pcm-core.cpp
  \brief Example of using CPU counters: implements a performance counter monitoring utility for Intel Core, Offcore events
  */
#define HACK_TO_REMOVE_DUPLICATE_ERROR
#include <iostream>
#ifdef _MSC_VER
#define strtok_r strtok_s
#include <windows.h>
#include "../PCM_Win/windriver.h"
#else
#include <unistd.h>
#include <signal.h>
#include <sys/time.h> // for gettimeofday()
#endif
#include <math.h>
#include <iomanip>
#include <stdlib.h>
#include <stdio.h>
#include <string.h>
#include <string>
#include <assert.h>
#include <bitset>
#include "cpucounters.h"
#include "utils.h"
#ifdef _MSC_VER
#include "freegetopt/getopt.h"
#endif

#include <vector>
#define PCM_DELAY_DEFAULT 1.0 // in seconds
#define PCM_DELAY_MIN 0.015 // 15 milliseconds is practical on most modern CPUs
#define PCM_CALIBRATION_INTERVAL 50 // calibrate clock only every 50th iteration
#define MAX_CORES 4096

using namespace std;

void build_event(const char * argv, EventSelectRegister *reg, int idx);

struct CoreEvent
{
	char name[256];
	uint64 value;
	uint64 msr_value;
	char * description;
} events[4];

extern "C" {
	SystemCounterState SysBeforeState, SysAfterState;
	std::vector<CoreCounterState> BeforeState, AfterState;
	std::vector<SocketCounterState> DummySocketStates;
	EventSelectRegister regs[PERF_MAX_COUNTERS];
	PCM::ExtendedCustomCoreEventDescription conf;

	int pcm_c_build_core_event(uint8_t idx, const char * argv)
	{
		if(idx > 3)
			return -1;

		cout << "building core event " << argv << " " << idx << endl;
		build_event(argv, &regs[idx], idx);
		return 0;
	}

	int pcm_c_init()
	{
		PCM * m = PCM::getInstance();
		conf.fixedCfg = NULL; // default
		conf.nGPCounters = m->getMaxCustomCoreEvents();
		conf.gpCounterCfg = regs;
		conf.OffcoreResponseMsrValue[0] = events[0].msr_value;
		conf.OffcoreResponseMsrValue[1] = events[1].msr_value;

		m->resetPMU();
		PCM::ErrorCode status = m->program(PCM::EXT_CUSTOM_CORE_EVENTS, &conf);
		if(status == PCM::Success)
			return 0;
		else
			return -1;
	}

	void pcm_c_start()
	{
		PCM * m = PCM::getInstance();
		m->getAllCounterStates(SysBeforeState, DummySocketStates, BeforeState);
	}

	void pcm_c_stop()
	{
		PCM * m = PCM::getInstance();
		m->getAllCounterStates(SysAfterState, DummySocketStates, AfterState);
	}

	uint64_t pcm_c_get_cycles(uint32_t core_id)
	{
		return getCycles(BeforeState[core_id], AfterState[core_id]);
	}

	uint64_t pcm_c_get_instr(uint32_t core_id)
	{
		return getInstructionsRetired(BeforeState[core_id], AfterState[core_id]);
	}

	uint64_t pcm_c_get_core_event(uint32_t core_id, uint32_t event_id)
	{
		return getNumberOfCustomEvents(event_id, BeforeState[core_id], AfterState[core_id]);
	}
}

void print_usage(const string progname)
{
	cerr << endl << " Usage: " << endl << " " << progname
		<< " --help | [delay] [options] [-- external_program [external_program_options]]" << endl;
	cerr << "   <delay>                               => time interval to sample performance counters." << endl;
	cerr << "                                            If not specified, or 0, with external program given" << endl;
	cerr << "                                            will read counters only after external program finishes" << endl;
	cerr << " Supported <options> are: " << endl;
	cerr << "  -h    | --help      | /h               => print this help and exit" << endl;
	cerr << "  -c    | /c                             => print CPU Model name and exit (used for pmu-query.py)" << endl;
	cerr << "  -csv[=file.csv]     | /csv[=file.csv]  => output compact CSV format to screen or" << endl
		<< "                                            to a file, in case filename is provided" << endl;
	cerr << "  [-e event1] [-e event2] [-e event3] .. => optional list of custom events to monitor (up to 4)." << endl;
	cerr << "  -yc   | --yescores  | /yc              => enable specific cores to output" << endl;
	cerr << " Examples:" << endl;
	cerr << "  " << progname << " 1                   => print counters every second without core and socket output" << endl;
	cerr << "  " << progname << " 0.5 -csv=test.log   => twice a second save counter values to test.log in CSV format" << endl;
	cerr << "  " << progname << " /csv 5 2>/dev/null  => one sampe every 5 seconds, and discard all diagnostic output" << endl;
	cerr << endl;
}

	template <class StateType>
void print_custom_stats(const StateType & BeforeState, const StateType & AfterState ,bool csv, uint64 txn_rate)
{
	uint64 cycles = getCycles(BeforeState, AfterState);
	uint64 instr = getInstructionsRetired(BeforeState, AfterState);
	if(!csv)
	{
		cout << double(instr)/double(cycles);
		if(txn_rate == 1)
		{
			cout << setw(14) << unit_format(instr);
			cout << setw(11) << unit_format(cycles);
		} else {
			cout << setw(14) << double(instr)/double(txn_rate);
			cout << setw(11) << double(cycles)/double(txn_rate);
		}
	}
	else
	{
		cout << double(instr)/double(cycles) << ",";
		cout << double(instr)/double(txn_rate) << ",";
		cout << double(cycles)/double(txn_rate) << ",";
	}
	for(int i=0;i<4;++i)
		if(!csv) {
			cout << setw(10);
			if(txn_rate == 1)
				cout << unit_format(getNumberOfCustomEvents(i, BeforeState, AfterState));
			else
				cout << double(getNumberOfCustomEvents(i, BeforeState, AfterState))/double(txn_rate);
		}
		else
			cout << double(getNumberOfCustomEvents(i, BeforeState, AfterState))/double(txn_rate)<<",";

	cout << endl;
}

// emulates scanf %i for hex 0x prefix otherwise assumes dec (no oct support)
bool match(const char * subtoken, const char * name, int * result)
{
    std::string sname(name);
    if (pcm_sscanf(subtoken) >> s_expect(sname + "0x") >> std::hex >> *result)
        return true;

    if (pcm_sscanf(subtoken) >> s_expect(sname) >> std::dec >> *result)
        return true;

    return false;
}

#define EVENT_SIZE 256
void build_event(const char * argv, EventSelectRegister *reg, int idx)
{
	char *token, *subtoken, *saveptr1, *saveptr2;
	char name[EVENT_SIZE], *str1, *str2;
	int j, tmp;
	uint64 tmp2;
	reg->value = 0;
	reg->fields.usr = 1;
	reg->fields.os = 1;
	reg->fields.enable = 1;

	memset(name,0,EVENT_SIZE);
#ifdef _MSC_VER
    strncpy_s(name, argv, EVENT_SIZE - 1);
#else
	strncpy(name,argv,EVENT_SIZE-1); 
#endif
	/*
	   uint64 apic_int : 1;

	   offcore_rsp=2,period=10000
	   */
	for (j = 1, str1 = name; ; j++, str1 = NULL) {
		token = strtok_r(str1, "/", &saveptr1);
		if (token == NULL)
			break;
		printf("%d: %s\n", j, token);
		if(strncmp(token,"cpu",3) == 0)
			continue;

		for (str2 = token; ; str2 = NULL) {
			tmp = -1;
			subtoken = strtok_r(str2, ",", &saveptr2);
			if (subtoken == NULL)
				break;
			if(match(subtoken,"event=",&tmp))
				reg->fields.event_select = tmp;
			else if(match(subtoken,"umask=",&tmp))
				reg->fields.umask = tmp;
			else if(strcmp(subtoken,"edge") == 0)
				reg->fields.edge = 1;
			else if(match(subtoken,"any=",&tmp))
				reg->fields.any_thread = tmp;
			else if(match(subtoken,"inv=",&tmp))
				reg->fields.invert = tmp;
			else if(match(subtoken,"cmask=",&tmp))
				reg->fields.cmask = tmp;
			else if(match(subtoken,"in_tx=",&tmp))
				reg->fields.in_tx = tmp;
			else if(match(subtoken,"in_tx_cp=",&tmp))
				reg->fields.in_txcp = tmp;
			else if(match(subtoken,"pc=",&tmp))
				reg->fields.pin_control = tmp;
			else if(pcm_sscanf(subtoken) >> s_expect("offcore_rsp=") >> std::hex >> tmp2) {
				if(idx >= 2)
				{
					cerr << "offcore_rsp must specify in first or second event only. idx=" << idx << endl;
					throw idx;
				}
				events[idx].msr_value = tmp2;
			}
			else if(pcm_sscanf(subtoken) >> s_expect("name=") >> setw(255) >> events[idx].name) ;
			else
			{
				cerr << "Event '" << subtoken << "' is not supported. See the list of supported events"<< endl;
				throw subtoken;
			}

		}
	}
	events[idx].value = reg->value;
}

int main(int argc, char * argv[])
{
	set_signal_handlers();

#ifdef PCM_FORCE_SILENT
	null_stream nullStream1, nullStream2;
	std::cout.rdbuf(&nullStream1);
	std::cerr.rdbuf(&nullStream2);
#endif

	cerr << endl;
	cerr << " Processor Counter Monitor: Core Monitoring Utility "<< endl;
	cerr << endl;

	double delay = -1.0;
	char *sysCmd = NULL;
	char **sysArgv = NULL;
	uint32 cur_event = 0;
	bool csv = false;
	long diff_usec = 0; // deviation of clock is useconds between measurements
	uint64 txn_rate = 1;
	int calibrated = PCM_CALIBRATION_INTERVAL - 2; // keeps track is the clock calibration needed
	unsigned int numberOfIterations = 0; // number of iterations
	string program = string(argv[0]);
	EventSelectRegister regs[PERF_MAX_COUNTERS];
	PCM::ExtendedCustomCoreEventDescription conf;
	bool show_partial_core_output = false;
	std::bitset<MAX_CORES> ycores;

<<<<<<< HEAD
        PCM * m = PCM::getInstance();
=======
	// Occasionally the memory is not properly nulled because counters appear to
	// be programmed even without given arguments so making really sure
	memset( &regs, 0, sizeof(regs) );


    PCM * m = PCM::getInstance();
>>>>>>> 41cb6d18

	conf.fixedCfg = NULL; // default
	conf.nGPCounters = m->getMaxCustomCoreEvents();
	conf.gpCounterCfg = regs;

	if(argc > 1) do
	{
		argv++;
		argc--;
		if (strncmp(*argv, "--help", 6) == 0 ||
				strncmp(*argv, "-h", 2) == 0 ||
				strncmp(*argv, "/h", 2) == 0)
		{
			print_usage(program);
			exit(EXIT_FAILURE);
		}
		else if (strncmp(*argv, "-csv",4) == 0 ||
				strncmp(*argv, "/csv",4) == 0)
		{
			csv = true;
			string cmd = string(*argv);
			size_t found = cmd.find('=',4);
			if (found != string::npos) {
				string filename = cmd.substr(found+1);
				if (!filename.empty()) {
					m->setOutput(filename);
				}
			}
			continue;
		}
		else
		if (strncmp(*argv, "-i", 2) == 0 ||
			strncmp(*argv, "/i", 2) == 0)
		{
			string cmd = string(*argv);
			size_t found = cmd.find('=', 2);
			if (found != string::npos) {
				string tmp = cmd.substr(found + 1);
				if (!tmp.empty()) {
					numberOfIterations = (unsigned int)atoi(tmp.c_str());
				}
			}
			continue;
		}
		else if (strncmp(*argv, "-c",2) == 0 ||
				strncmp(*argv, "/c",2) == 0)
		{
			cout << m->getCPUFamilyModelString() << endl;
			exit(EXIT_SUCCESS);
		}
		else if (strncmp(*argv, "-txn",4) == 0 ||
				strncmp(*argv, "/txn",4) == 0)
		{
			argv++;
			argc--;
			txn_rate = strtoull(*argv,NULL,10);
			cout << "txn_rate set to " << txn_rate << endl;
			continue;
		}
		if (strncmp(*argv, "--yescores", 10) == 0 ||
				strncmp(*argv, "-yc", 3) == 0 ||
				strncmp(*argv, "/yc", 3) == 0)
		{
			argv++;
			argc--;
			show_partial_core_output = true;
			if(*argv == NULL)
			{
				cerr << "Error: --yescores requires additional argument." << endl;
				exit(EXIT_FAILURE);
			}
			std::stringstream ss(*argv);
			while(ss.good())
			{
				string s;
				int core_id;
				std::getline(ss, s, ',');
				if(s.empty())
					continue;
				core_id = atoi(s.c_str());
				if(core_id > MAX_CORES)
				{
					cerr << "Core ID:" << core_id << " exceed maximum range " << MAX_CORES << ", program abort" << endl;
					exit(EXIT_FAILURE);
				}

				ycores.set(atoi(s.c_str()),true);
			}
			if(m->getNumCores() > MAX_CORES)
			{
				cerr << "Error: --yescores option is enabled, but #define MAX_CORES " << MAX_CORES << " is less than  m->getNumCores() = " << m->getNumCores() << endl;
				cerr << "There is a potential to crash the system. Please increase MAX_CORES to at least " << m->getNumCores() << " and re-enable this option." << endl;
				exit(EXIT_FAILURE);
			}
			continue;
		}
		else if (strncmp(*argv, "-e",2) == 0)
		{
			argv++;
			argc--;
			if(cur_event >= conf.nGPCounters) {
				cerr << "At most " << conf.nGPCounters << " events are allowed"<< endl;
				exit(EXIT_FAILURE);
			}
			try {
				build_event(*argv,&regs[cur_event],cur_event);
				cur_event++;
			} catch (const char * /* str */) {
				exit(EXIT_FAILURE);
			}

			continue;
		}
		else if (strncmp(*argv, "--", 2) == 0)
		{
			argv++;
			sysCmd = *argv;
			sysArgv = argv;
			break;
		}
		else
		{
			// any other options positional that is a floating point number is treated as <delay>,
			// while the other options are ignored with a warning issues to stderr
			double delay_input;
			std::istringstream is_str_stream(*argv);
			is_str_stream >> noskipws >> delay_input;
			if(is_str_stream.eof() && !is_str_stream.fail()) {
				delay = delay_input;
			} else {
				cerr << "WARNING: unknown command-line option: \"" << *argv << "\". Ignoring it." << endl;
				print_usage(program);
				exit(EXIT_FAILURE);
			}
			continue;
		}
	} while(argc > 1); // end of command line parsing loop

	if ( cur_event == 0 )
		cerr << "WARNING: you did not provide any custom events, is this intentional?\n";

	conf.OffcoreResponseMsrValue[0] = events[0].msr_value;
	conf.OffcoreResponseMsrValue[1] = events[1].msr_value;

	PCM::ErrorCode status = m->program(PCM::EXT_CUSTOM_CORE_EVENTS, &conf);
	switch (status)
	{
		case PCM::Success:
			break;
		case PCM::MSRAccessDenied:
			cerr << "Access to Processor Counter Monitor has denied (no MSR or PCI CFG space access)." << endl;
			exit(EXIT_FAILURE);
		case PCM::PMUBusy:
			cerr << "Access to Processor Counter Monitor has denied (Performance Monitoring Unit is occupied by other application). Try to stop the application that uses PMU." << endl;
			cerr << "Alternatively you can try to reset PMU configuration at your own risk. Try to reset? (y/n)" << endl;
			char yn;
			std::cin >> yn;
			if ('y' == yn)
			{
				m->resetPMU();
				cerr << "PMU configuration has been reset. Try to rerun the program again." << endl;
			}
			exit(EXIT_FAILURE);
		default:
			cerr << "Access to Processor Counter Monitor has denied (Unknown error)." << endl;
			exit(EXIT_FAILURE);
	}

    print_cpu_details();

	uint64 BeforeTime = 0, AfterTime = 0;
	SystemCounterState SysBeforeState, SysAfterState;
	const uint32 ncores = m->getNumCores();
	std::vector<CoreCounterState> BeforeState, AfterState;
	std::vector<SocketCounterState> DummySocketStates;

	if ( (sysCmd != NULL) && (delay<=0.0) ) {
		// in case external command is provided in command line, and
		// delay either not provided (-1) or is zero
		m->setBlocked(true);
	} else {
		m->setBlocked(false);
	}

	if (csv) {
		if( delay<=0.0 ) delay = PCM_DELAY_DEFAULT;
	} else {
		// for non-CSV mode delay < 1.0 does not make a lot of practical sense: 
		// hard to read from the screen, or
		// in case delay is not provided in command line => set default
		if( ((delay<1.0) && (delay>0.0)) || (delay<=0.0) ) delay = PCM_DELAY_DEFAULT;
	}

	cerr << "Update every "<<delay<<" seconds"<< endl;

	std::cout.precision(2);
	std::cout << std::fixed; 

	BeforeTime = m->getTickCount();
	m->getAllCounterStates(SysBeforeState, DummySocketStates, BeforeState);

	if( sysCmd != NULL ) {
		MySystem(sysCmd, sysArgv);
	}


	unsigned int ic = 1;

	while ((ic <= numberOfIterations) || (numberOfIterations == 0))
	{
		if(!csv) cout << std::flush;
		int delay_ms = int(delay * 1000);
		int calibrated_delay_ms = delay_ms;
#ifdef _MSC_VER
		// compensate slow Windows console output
		if(AfterTime) delay_ms -= (int)(m->getTickCount() - BeforeTime);
		if(delay_ms < 0) delay_ms = 0;
#else
		// compensation of delay on Linux/UNIX
		// to make the samling interval as monotone as possible
		struct timeval start_ts, end_ts;
		if(calibrated == 0) {
			gettimeofday(&end_ts, NULL);
			diff_usec = (end_ts.tv_sec-start_ts.tv_sec)*1000000.0+(end_ts.tv_usec-start_ts.tv_usec);
			calibrated_delay_ms = delay_ms - diff_usec/1000.0;
		}
#endif

		MySleepMs(calibrated_delay_ms);

#ifndef _MSC_VER
		calibrated = (calibrated + 1) % PCM_CALIBRATION_INTERVAL;
		if(calibrated == 0) {
			gettimeofday(&start_ts, NULL);
		}
#endif
		AfterTime = m->getTickCount();
		m->getAllCounterStates(SysAfterState, DummySocketStates, AfterState);

		cout << "Time elapsed: "<<dec<<fixed<<AfterTime-BeforeTime<<" ms" << endl;
		cout << "txn_rate: " << txn_rate << endl;
		//cout << "Called sleep function for "<<dec<<fixed<<delay_ms<<" ms\n";

		for(uint32 i=0;i<cur_event;++i)
		{
			cout <<"Event"<<i<<": "<<events[i].name<<" (raw 0x"<<
				std::hex << (uint32)events[i].value;

			if(events[i].msr_value)
				cout << ", offcore_rsp 0x" << (uint64) events[i].msr_value;

			cout << std::dec << ")" << endl;
		}
		cout << endl;
		if(csv)
			cout << "Core,IPC,Instructions,Cycles,Event0,Event1,Event2,Event3\n";
		else
			cout << "Core | IPC | Instructions  |  Cycles  | Event0  | Event1  | Event2  | Event3 \n";

		for(uint32 i = 0; i<ncores ; ++i)
		{
			if(m->isCoreOnline(i) == false || (show_partial_core_output && ycores.test(i) == false))
				continue;
			if(csv)
				cout <<i<<",";
			else
				cout <<" "<< setw(3) << i << "   " << setw(2) ; 
			print_custom_stats(BeforeState[i], AfterState[i], csv, txn_rate);
		}
		if(csv)
			cout << "*,";
		else
		{
			cout << "-------------------------------------------------------------------------------------------------------------------\n";
			cout << "   *   ";
		}
		print_custom_stats(SysBeforeState, SysAfterState, csv, txn_rate);

		std::cout << std::endl;

		swap(BeforeTime, AfterTime);
		swap(BeforeState, AfterState);
		swap(SysBeforeState, SysAfterState);

		if ( m->isBlocked() ) {
			// in case PCM was blocked after spawning child application: break monitoring loop here
			break;
		}
		++ic;
	}
	exit(EXIT_SUCCESS);
}<|MERGE_RESOLUTION|>--- conflicted
+++ resolved
@@ -295,16 +295,8 @@
 	bool show_partial_core_output = false;
 	std::bitset<MAX_CORES> ycores;
 
-<<<<<<< HEAD
+
         PCM * m = PCM::getInstance();
-=======
-	// Occasionally the memory is not properly nulled because counters appear to
-	// be programmed even without given arguments so making really sure
-	memset( &regs, 0, sizeof(regs) );
-
-
-    PCM * m = PCM::getInstance();
->>>>>>> 41cb6d18
 
 	conf.fixedCfg = NULL; // default
 	conf.nGPCounters = m->getMaxCustomCoreEvents();
