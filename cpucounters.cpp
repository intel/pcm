/*
Copyright (c) 2009-2017, Intel Corporation
All rights reserved.

Redistribution and use in source and binary forms, with or without modification, are permitted provided that the following conditions are met:

    * Redistributions of source code must retain the above copyright notice, this list of conditions and the following disclaimer.
    * Redistributions in binary form must reproduce the above copyright notice, this list of conditions and the following disclaimer in the documentation and/or other materials provided with the distribution.
    * Neither the name of Intel Corporation nor the names of its contributors may be used to endorse or promote products derived from this software without specific prior written permission.

THIS SOFTWARE IS PROVIDED BY THE COPYRIGHT HOLDERS AND CONTRIBUTORS "AS IS" AND ANY EXPRESS OR IMPLIED WARRANTIES, INCLUDING, BUT NOT LIMITED TO, THE IMPLIED WARRANTIES OF MERCHANTABILITY AND FITNESS FOR A PARTICULAR PURPOSE ARE DISCLAIMED. IN NO EVENT SHALL THE COPYRIGHT OWNER OR CONTRIBUTORS BE LIABLE FOR ANY DIRECT, INDIRECT, INCIDENTAL, SPECIAL, EXEMPLARY, OR CONSEQUENTIAL DAMAGES (INCLUDING, BUT NOT LIMITED TO, PROCUREMENT OF SUBSTITUTE GOODS OR SERVICES; LOSS OF USE, DATA, OR PROFITS; OR BUSINESS INTERRUPTION) HOWEVER CAUSED AND ON ANY THEORY OF LIABILITY, WHETHER IN CONTRACT, STRICT LIABILITY, OR TORT (INCLUDING NEGLIGENCE OR OTHERWISE) ARISING IN ANY WAY OUT OF THE USE OF THIS SOFTWARE, EVEN IF ADVISED OF THE POSSIBILITY OF SUCH DAMAGE.
*/
// written by Roman Dementiev
//            Otto Bruggeman
//            Thomas Willhalm
//            Pat Fay
//            Austen Ott
//            Jim Harris (FreeBSD)

/*!     \file cpucounters.cpp
        \brief The bulk of PCM implementation
  */

//#define PCM_TEST_FALLBACK_TO_ATOM

#include <stdio.h>
#include <assert.h>
#ifdef PCM_EXPORTS
// pcm-lib.h includes cpucounters.h
#include "PCM-Lib_Win\pcm-lib.h"
#else
#include "cpucounters.h"
#endif
#include "msr.h"
#include "pci.h"
#include "types.h"
#include "utils.h"

#if defined (__FreeBSD__) || defined(__DragonFly__)
#include <sys/param.h>
#include <sys/module.h>
#include <sys/types.h>
#include <sys/sysctl.h>
#include <sys/sem.h>
#include <sys/ioccom.h>
#include <sys/cpuctl.h>
#include <machine/cpufunc.h>
#endif

#ifdef _MSC_VER
#include <intrin.h>
#include <windows.h>
#include <comdef.h>
#include <tchar.h>
#include "winring0/OlsApiInit.h"
#include "PCM_Win/windriver.h"
#else
#include <pthread.h>
#if defined(__FreeBSD__) || (defined(__DragonFly__) && __DragonFly_version >= 400707)
#include <pthread_np.h>
#endif
#include <errno.h>
#include <sys/time.h>
#ifdef __linux__
#include <sys/mman.h>
#endif
#endif

#include <string.h>
#include <limits>
#include <map>
#include <algorithm>
#include <thread>
#include <future>
#include <functional>
#include <queue>
#include <condition_variable>
#include <mutex>
#include <atomic>

#ifdef __APPLE__
#include <sys/types.h>
#include <sys/sysctl.h>
#include <sys/sem.h>

// convertUnknownToInt is used in the safe sysctl call to convert an unkown size to an int
int convertUnknownToInt(size_t size, char* value);

#endif

#undef PCM_UNCORE_PMON_BOX_CHECK_STATUS // debug only
#undef PCM_DEBUG_TOPOLOGY // debug of topology enumeration routine

// FreeBSD is much more restrictive about names for semaphores
#if defined (__FreeBSD__)
#define PCM_INSTANCE_LOCK_SEMAPHORE_NAME "/PCM_inst_lock"
#define PCM_NUM_INSTANCES_SEMAPHORE_NAME "/num_PCM_inst"
#else
#define PCM_INSTANCE_LOCK_SEMAPHORE_NAME "PCM inst lock"
#define PCM_NUM_INSTANCES_SEMAPHORE_NAME "Num PCM insts"
#endif

#ifdef _MSC_VER

HMODULE hOpenLibSys = NULL;

bool PCM::initWinRing0Lib()
{
    const BOOL result = InitOpenLibSys(&hOpenLibSys);

    if (result == FALSE)
    {
        hOpenLibSys = NULL;
        return false;
    }

    BYTE major, minor, revision, release;
    GetDriverVersion(&major, &minor, &revision, &release);
    wchar_t buffer[128];
    swprintf_s(buffer, 128, _T("\\\\.\\WinRing0_%d_%d_%d"),(int)major,(int)minor, (int)revision);
    restrictDriverAccess(buffer);

    return true;
}

class InstanceLock
{
    HANDLE Mutex;

    InstanceLock();
public:
    InstanceLock(const bool global)
    {
        Mutex = CreateMutex(NULL, FALSE,
            global?(L"Global\\Processor Counter Monitor instance create/destroy lock"):(L"Local\\Processor Counter Monitor instance create/destroy lock"));
        // lock
        WaitForSingleObject(Mutex, INFINITE);
    }
    ~InstanceLock()
    {
        // unlock
        ReleaseMutex(Mutex);
        CloseHandle(Mutex);
    }
};
#else // Linux or Apple

pthread_mutex_t processIntanceMutex = PTHREAD_MUTEX_INITIALIZER;

class InstanceLock
{
    const char * globalSemaphoreName;
    sem_t * globalSemaphore;
    bool global;

    InstanceLock();
public:
    InstanceLock(const bool global_) : globalSemaphoreName(PCM_INSTANCE_LOCK_SEMAPHORE_NAME), globalSemaphore(NULL), global(global_)
    {
        if(!global)
        {
            pthread_mutex_lock(&processIntanceMutex);
            return;
        }
        umask(0);
        while (1)
        {
            //sem_unlink(globalSemaphoreName); // temporary
            globalSemaphore = sem_open(globalSemaphoreName, O_CREAT, S_IRWXU | S_IRWXG | S_IRWXO, 1);
            if (SEM_FAILED == globalSemaphore)
            {
              if (EACCES == errno)
                {
                    std::cerr << "PCM Error, do not have permissions to open semaphores in /dev/shm/. Waiting one second and retrying..." << std::endl;
                    sleep(1);
                }
            }
            else
            {
                /*
                if (sem_post(globalSemaphore)) {
                    perror("sem_post error");
                }
                */
                break;         // success
            }
        }
        if (sem_wait(globalSemaphore)) {
            perror("sem_wait error");
        }
    }
    ~InstanceLock()
    {
        if(!global)
        {
            pthread_mutex_unlock(&processIntanceMutex);
            return;
        }
        if (sem_post(globalSemaphore)) {
            perror("sem_post error");
        }
    }
};
#endif // end of _MSC_VER else

#if defined(__FreeBSD__)
#define cpu_set_t cpuset_t
#endif

class TemporalThreadAffinity  // speedup trick for Linux, FreeBSD, DragonFlyBSD
{
#if defined(__linux__) || defined(__FreeBSD__) || (defined(__DragonFly__) && __DragonFly_version >= 400707)
    cpu_set_t old_affinity;
    TemporalThreadAffinity(); // forbiden

public:
    TemporalThreadAffinity(uint32 core_id)
    {
        pthread_getaffinity_np(pthread_self(), sizeof(cpu_set_t), &old_affinity);

        cpu_set_t new_affinity;
        CPU_ZERO(&new_affinity);
        CPU_SET(core_id, &new_affinity);
        pthread_setaffinity_np(pthread_self(), sizeof(cpu_set_t), &new_affinity);
    }
    ~TemporalThreadAffinity()
    {
        pthread_setaffinity_np(pthread_self(), sizeof(cpu_set_t), &old_affinity);
    }
#else // not implemented for windows or os x
    TemporalThreadAffinity(); // forbiden

public:
    TemporalThreadAffinity(uint32) { }
#endif
};


PCM * PCM::instance = NULL;

/*
static int bitCount(uint64 n)
{
    int count = 0;
    while (n)
    {
        count += static_cast<int>(n & 0x00000001);
        n >>= static_cast<uint64>(1);
    }
    return count;
}
*/

PCM * PCM::getInstance()
{
    // no lock here
    if (instance) return instance;

    InstanceLock lock(false);
    if (instance) return instance;

    return instance = new PCM();
}

uint32 build_bit_ui(uint32 beg, uint32 end)
{
    uint32 myll = 0;
    if (end == 31)
    {
        myll = (uint32)(-1);
    }
    else
    {
        myll = (1 << (end + 1)) - 1;
    }
    myll = myll >> beg;
    return myll;
}

uint32 extract_bits_ui(uint32 myin, uint32 beg, uint32 end)
{
    uint32 myll = 0;
    uint32 beg1, end1;

    // Let the user reverse the order of beg & end.
    if (beg <= end)
    {
        beg1 = beg;
        end1 = end;
    }
    else
    {
        beg1 = end;
        end1 = beg;
    }
    myll = myin >> beg1;
    myll = myll & build_bit_ui(beg1, end1);
    return myll;
}

uint64 build_bit(uint32 beg, uint32 end)
{
    uint64 myll = 0;
    if (end == 63)
    {
        myll = static_cast<uint64>(-1);
    }
    else
    {
        myll = (1LL << (end + 1)) - 1;
    }
    myll = myll >> beg;
    return myll;
}

uint64 extract_bits(uint64 myin, uint32 beg, uint32 end)
{
    uint64 myll = 0;
    uint32 beg1, end1;

    // Let the user reverse the order of beg & end.
    if (beg <= end)
    {
        beg1 = beg;
        end1 = end;
    }
    else
    {
        beg1 = end;
        end1 = beg;
    }
    myll = myin >> beg1;
    myll = myll & build_bit(beg1, end1);
    return myll;
}

uint64 PCM::extractCoreGenCounterValue(uint64 val)
{
    if(core_gen_counter_width)
        return extract_bits(val, 0, core_gen_counter_width-1);

    return val;
}

uint64 PCM::extractCoreFixedCounterValue(uint64 val)
{
    if(core_fixed_counter_width)
        return extract_bits(val, 0, core_fixed_counter_width-1);

    return val;
}

uint64 PCM::extractUncoreGenCounterValue(uint64 val)
{
    if(uncore_gen_counter_width)
        return extract_bits(val, 0, uncore_gen_counter_width-1);

    return val;
}

uint64 PCM::extractUncoreFixedCounterValue(uint64 val)
{
    if(uncore_fixed_counter_width)
        return extract_bits(val, 0, uncore_fixed_counter_width-1);

    return val;
}

uint64 PCM::extractQOSMonitoring(uint64 val)
{
    //Check if any of the error bit(63) or Unavailable bit(62) of the IA32_QM_CTR MSR are 1
    if(val & (3ULL<<62))
    {
        // invalid reading
        return static_cast<uint64>(PCM_INVALID_QOS_MONITORING_DATA);
    }

    // valid reading
    return extract_bits(val,0,61);
}
int32 extractThermalHeadroom(uint64 val)
{
    if(val & (1ULL<<31ULL))
    {  // valid reading
       return static_cast<int32>(extract_bits(val, 16, 22));
    }

    // invalid reading
    return static_cast<int32>(PCM_INVALID_THERMAL_HEADROOM);
}


uint64 get_frequency_from_cpuid();

union PCM_CPUID_INFO
{
    int array[4];
    struct { unsigned int eax, ebx, ecx, edx; } reg;
};

void pcm_cpuid(int leaf, PCM_CPUID_INFO & info)
{
    #ifdef _MSC_VER
    // version for Windows
    __cpuid(info.array, leaf);
    #else
    __asm__ __volatile__ ("cpuid" : \
                          "=a" (info.reg.eax), "=b" (info.reg.ebx), "=c" (info.reg.ecx), "=d" (info.reg.edx) : "a" (leaf));
    #endif
}

/* Adding the new version of cpuid with leaf and subleaf as an input */
void pcm_cpuid(const unsigned leaf, const unsigned subleaf, PCM_CPUID_INFO & info)
{
    #ifdef _MSC_VER
    __cpuidex(info.array, leaf, subleaf);
    #else
    __asm__ __volatile__ ("cpuid" : \
                          "=a" (info.reg.eax), "=b" (info.reg.ebx), "=c" (info.reg.ecx), "=d" (info.reg.edx) : "a" (leaf), "c" (subleaf));
    #endif
}

void PCM::readCoreCounterConfig()
{
    if (max_cpuid >= 0xa)
    {
        // get counter related info
        PCM_CPUID_INFO cpuinfo;
        pcm_cpuid(0xa, cpuinfo);
        perfmon_version = extract_bits_ui(cpuinfo.array[0], 0, 7);
        core_gen_counter_num_max = extract_bits_ui(cpuinfo.array[0], 8, 15);
        core_gen_counter_width = extract_bits_ui(cpuinfo.array[0], 16, 23);
        if (perfmon_version > 1)
        {
            core_fixed_counter_num_max = extract_bits_ui(cpuinfo.array[3], 0, 4);
            core_fixed_counter_width = extract_bits_ui(cpuinfo.array[3], 5, 12);
        }
    }
}

int32 PCM::getMaxCustomCoreEvents()
{
    return core_gen_counter_num_max;
}

bool PCM::detectModel()
{
    char buffer[1024];
    union {
        char cbuf[16];
        int  ibuf[16/sizeof(int)];
    } buf;
    PCM_CPUID_INFO cpuinfo;
    pcm_cpuid(0, cpuinfo);
    memset(buffer, 0, 1024);
    memset(buf.cbuf, 0, 16);
    buf.ibuf[0] = cpuinfo.array[1];
    buf.ibuf[1] = cpuinfo.array[3];
    buf.ibuf[2] = cpuinfo.array[2];
    if (strncmp(buf.cbuf, "GenuineIntel", 4 * 3) != 0)
    {
        std::cerr << getUnsupportedMessage() << std::endl;
        return false;
    }
    max_cpuid = cpuinfo.array[0];

    pcm_cpuid(1, cpuinfo);
    cpu_family = (((cpuinfo.array[0]) >> 8) & 0xf) | ((cpuinfo.array[0] & 0xf00000) >> 16);
    cpu_model = original_cpu_model = (((cpuinfo.array[0]) & 0xf0) >> 4) | ((cpuinfo.array[0] & 0xf0000) >> 12);
    cpu_stepping = cpuinfo.array[0] & 0x0f;

    if (cpuinfo.reg.ecx & (1UL<<31UL)) {
        std::cerr << "Detected a hypervisor/virtualization technology. Some metrics might not be available due to configuration or availability of virtual hardware features." << std::endl;
    }

    readCoreCounterConfig();

    if (cpu_family != 6)
    {
        std::cerr << getUnsupportedMessage() << " CPU Family: " << cpu_family << std::endl;
        return false;
    }

    return true;
}

bool PCM::QOSMetricAvailable()
{
    PCM_CPUID_INFO cpuinfo;
    pcm_cpuid(0x7,0,cpuinfo);
    return (cpuinfo.reg.ebx & (1<<12))?true:false;
}

bool PCM::L3QOSMetricAvailable()
{
    PCM_CPUID_INFO cpuinfo;
    pcm_cpuid(0xf,0,cpuinfo);
    return (cpuinfo.reg.edx & (1<<1))?true:false;
}

bool PCM::L3CacheOccupancyMetricAvailable()
{
    PCM_CPUID_INFO cpuinfo;
    if (!(QOSMetricAvailable() && L3QOSMetricAvailable()))
        return false;
    pcm_cpuid(0xf,0x1,cpuinfo);
    return (cpuinfo.reg.edx & 1)?true:false;
}

bool PCM::CoreLocalMemoryBWMetricAvailable()
{
    if (cpu_model == SKX) return false; // SKZ4 errata
    PCM_CPUID_INFO cpuinfo;
    if (!(QOSMetricAvailable() && L3QOSMetricAvailable()))
            return false;
    pcm_cpuid(0xf,0x1,cpuinfo);
    return (cpuinfo.reg.edx & 2)?true:false;
}

bool PCM::CoreRemoteMemoryBWMetricAvailable()
{
    if (cpu_model == SKX) return false; // SKZ4 errata
    PCM_CPUID_INFO cpuinfo;
    if (!(QOSMetricAvailable() && L3QOSMetricAvailable()))
        return false;
    pcm_cpuid(0xf, 0x1, cpuinfo);
    return (cpuinfo.reg.edx & 4) ? true : false;
}

unsigned PCM::getMaxRMID() const
{
    unsigned maxRMID = 0;
    PCM_CPUID_INFO cpuinfo;
    pcm_cpuid(0xf,0,cpuinfo);
    maxRMID = (unsigned)cpuinfo.reg.ebx + 1;
    return maxRMID;
}

void PCM::initRMID()
{
    if (!(QOSMetricAvailable() && L3QOSMetricAvailable()))
        return;
    unsigned maxRMID;
    /* Calculate maximum number of RMID supported by socket */
    maxRMID = getMaxRMID();
    // std::cout << "Maximum RMIDs per socket in the system : " << maxRMID << "\n";
    std::vector<uint32> rmid(num_sockets);
    for(int32 i = 0; i < num_sockets; i ++)
            rmid[i] = maxRMID - 1;

    /* Associate each core with 1 RMID */
    for(int32 core = 0; core < num_cores; core ++ )
    {
        if(!isCoreOnline(core)) continue;

        uint64 msr_pqr_assoc = 0 ;
        uint64 msr_qm_evtsel = 0 ;
                MSR[core]->lock();
        //Read 0xC8F MSR for each core
        MSR[core]->read(IA32_PQR_ASSOC, &msr_pqr_assoc);
                //std::cout << "initRMID reading IA32_PQR_ASSOC 0x"<< std::hex << msr_pqr_assoc << std::dec << std::endl;

        //std::cout << "Socket Id : " << topology[core].socket;
        msr_pqr_assoc &= 0xffffffff00000000ULL;
        msr_pqr_assoc |= (uint64)(rmid[topology[core].socket] & ((1ULL<<10)-1ULL));
                //std::cout << "initRMID writing IA32_PQR_ASSOC 0x"<< std::hex << msr_pqr_assoc << std::dec << std::endl;
        //Write 0xC8F MSR with new RMID for each core
        MSR[core]->write(IA32_PQR_ASSOC,msr_pqr_assoc);

        msr_qm_evtsel = static_cast<uint64>(rmid[topology[core].socket] & ((1ULL<<10)-1ULL));
        msr_qm_evtsel <<= 32 ;
        //Write 0xC8D MSR with new RMID for each core
                //std::cout << "initRMID writing IA32_QM_EVTSEL 0x"<< std::hex << msr_qm_evtsel << std::dec << std::endl;
        MSR[core]->write(IA32_QM_EVTSEL,msr_qm_evtsel);
                MSR[core]->unlock();

        /* Initializing the memory bandwidth counters */
        memory_bw_local.push_back(std::shared_ptr<CounterWidthExtender>(new CounterWidthExtender(new CounterWidthExtender::MBLCounter(MSR[core]), 24, 500)));
        memory_bw_total.push_back(std::shared_ptr<CounterWidthExtender>(new CounterWidthExtender(new CounterWidthExtender::MBTCounter(MSR[core]), 24, 500)));
        rmid[topology[core].socket] --;
    }
    /* Get The scaling factor by running CPUID.0xF.0x1 instruction */
    L3ScalingFactor = getL3ScalingFactor();
}

void PCM::initQOSevent(const uint64 event, const int32 core)
{
   if(!isCoreOnline(core)) return;
   uint64 msr_qm_evtsel = 0 ;
   //Write 0xC8D MSR with the event id
   MSR[core]->read(IA32_QM_EVTSEL, &msr_qm_evtsel);
   //std::cout << "initQOSevent reading IA32_QM_EVTSEL 0x"<< std::hex << msr_qm_evtsel << std::dec << std::endl;
   msr_qm_evtsel &= 0xfffffffffffffff0ULL;
   msr_qm_evtsel |= event & ((1ULL<<8)-1ULL);
   //std::cout << "initQOSevent writing IA32_QM_EVTSEL 0x"<< std::hex << msr_qm_evtsel << std::dec << std::endl;
   MSR[core]->write(IA32_QM_EVTSEL,msr_qm_evtsel);
}


void PCM::initCStateSupportTables()
{
#define PCM_PARAM_PROTECT(...) __VA_ARGS__
#define PCM_CSTATE_ARRAY(array_ , val ) \
    { \
        static uint64 tmp[] = val; \
        PCM_COMPILE_ASSERT(sizeof(tmp) / sizeof(uint64) == (static_cast<int>(MAX_C_STATE)+1)); \
        array_ = tmp; \
        break; \
    }

    // fill package C state array
    switch(original_cpu_model)
    {
        case ATOM:
        case ATOM_2:
        case ATOM_CENTERTON:
        case ATOM_AVOTON:
        case ATOM_BAYTRAIL:
        case ATOM_CHERRYTRAIL:
        case ATOM_APOLLO_LAKE:
        case ATOM_DENVERTON:
            PCM_CSTATE_ARRAY(pkgCStateMsr, PCM_PARAM_PROTECT({0, 0, 0x3F8, 0, 0x3F9, 0, 0x3FA, 0, 0, 0, 0 }) );
        case NEHALEM_EP:
        case NEHALEM:
        case CLARKDALE:
        case WESTMERE_EP:
        case NEHALEM_EX:
        case WESTMERE_EX:
            PCM_CSTATE_ARRAY(pkgCStateMsr, PCM_PARAM_PROTECT({0, 0, 0, 0x3F8, 0, 0, 0x3F9, 0x3FA, 0, 0, 0}) );
        case SANDY_BRIDGE:
        case JAKETOWN:
        case IVY_BRIDGE:
        case IVYTOWN:
            PCM_CSTATE_ARRAY(pkgCStateMsr, PCM_PARAM_PROTECT({0, 0, 0x60D, 0x3F8, 0, 0, 0x3F9, 0x3FA, 0, 0, 0}) );
        case HASWELL:
        case HASWELL_2:
        case HASWELLX:
        case BDX_DE:
        case BDX:
        case KNL:
            PCM_CSTATE_ARRAY(pkgCStateMsr, PCM_PARAM_PROTECT({0, 0, 0x60D, 0x3F8, 0, 0, 0x3F9,  0x3FA, 0, 0, 0}) );
        case SKX:
            PCM_CSTATE_ARRAY(pkgCStateMsr, PCM_PARAM_PROTECT({0, 0, 0x60D, 0, 0, 0, 0x3F9, 0, 0, 0, 0}) );
        case HASWELL_ULT:
        case BROADWELL:
        case SKL:
        case SKL_UY:
        case KBL:
        case KBL_1:
        case BROADWELL_XEON_E3:
            PCM_CSTATE_ARRAY(pkgCStateMsr, PCM_PARAM_PROTECT({0, 0, 0x60D, 0x3F8, 0, 0, 0x3F9, 0x3FA, 0x630, 0x631, 0x632}) );

        default:
            std::cerr << "PCM error: package C-states support array is not initialized. Package C-states metrics will not be shown." << std::endl;
            PCM_CSTATE_ARRAY(pkgCStateMsr, PCM_PARAM_PROTECT({ 0, 0, 0, 0, 0, 0, 0, 0, 0, 0, 0 }) );
    };

    // fill core C state array
    switch(original_cpu_model)
    {
        case ATOM:
        case ATOM_2:
        case ATOM_CENTERTON:
            PCM_CSTATE_ARRAY(coreCStateMsr, PCM_PARAM_PROTECT({ 0, 0, 0, 0, 0, 0, 0, 0, 0, 0, 0 }) );
        case NEHALEM_EP:
        case NEHALEM:
        case CLARKDALE:
        case WESTMERE_EP:
        case NEHALEM_EX:
        case WESTMERE_EX:
            PCM_CSTATE_ARRAY(coreCStateMsr, PCM_PARAM_PROTECT({0, 0, 0, 0x3FC, 0, 0, 0x3FD, 0, 0, 0, 0}) );
        case SANDY_BRIDGE:
        case JAKETOWN:
        case IVY_BRIDGE:
        case IVYTOWN:
        case HASWELL:
        case HASWELL_2:
        case HASWELL_ULT:
        case HASWELLX:
        case BDX_DE:
        case BDX:
        case BROADWELL:
        case BROADWELL_XEON_E3:
        case ATOM_BAYTRAIL:
        case ATOM_AVOTON:
        case ATOM_CHERRYTRAIL:
        case ATOM_APOLLO_LAKE:
        case ATOM_DENVERTON:
        case SKL_UY:
        case SKL:
        case KBL:
<<<<<<< HEAD
            PCM_CSTATE_ARRAY(coreCStateMsr, PCM_PARAM_PROTECT({0, 0, 0, 0x3FC, 0, 0, 0x3FD, 0x3FE, 0, 0, 0}) );
=======
        case KBL_1:
            PCM_CSTATE_ARRAY(coreCStateMsr, PCM_PARAM_PROTECT({0,    0,    0,    0x3FC,    0,    0,    0x3FD,    0x3FE,    0,    0,    0}) );
>>>>>>> ac39055a
        case KNL:
            PCM_CSTATE_ARRAY(coreCStateMsr, PCM_PARAM_PROTECT({0, 0, 0, 0, 0, 0, 0x3FF, 0, 0, 0, 0}) );
        case SKX:
            PCM_CSTATE_ARRAY(coreCStateMsr, PCM_PARAM_PROTECT({0, 0, 0, 0, 0, 0, 0x3FD, 0, 0, 0, 0}) );
        default:
            std::cerr << "PCM error: core C-states support array is not initialized. Core C-states metrics will not be shown." << std::endl;
            PCM_CSTATE_ARRAY(coreCStateMsr, PCM_PARAM_PROTECT({ 0, 0, 0, 0, 0, 0, 0, 0, 0, 0, 0 }) );
    };
}


#ifdef __linux__
std::string readSysFS(const char * path)
{
    FILE * f = fopen(path, "r");
    if (!f)
    {
        std::cerr << "Can not open "<< path <<" file." << std::endl;
        return std::string();
    }
    char buffer[1024];
    if(NULL == fgets(buffer, 1024, f))
    {
        std::cerr << "Can not read "<< path << "." << std::endl;
        return std::string();
    }
    fclose(f);
    return std::string(buffer);
}

int readMaxFromSysFS(const char * path)
{
    std::string content = readSysFS(path);
    const char * buffer = content.c_str();
    int result = -1;
    pcm_sscanf(buffer) >> s_expect("0-") >> result;
    if(result == -1)
    {
       pcm_sscanf(buffer) >> result;
    }
    return result;
}
#endif

bool PCM::discoverSystemTopology()
{
    typedef std::map<uint32, uint32> socketIdMap_type;
    socketIdMap_type socketIdMap;

    PCM_CPUID_INFO cpuid_args;
    pcm_cpuid(1, cpuid_args);

    int apic_ids_per_package = extract_bits_ui(cpuid_args.array[1], 16, 23);
    int apic_ids_per_core;

    if (apic_ids_per_package == 0)
    {
        std::cout << "apic_ids_per_package == 0" << std::endl;
        return false;
    }

    pcm_cpuid(0xb, 0x0, cpuid_args);

    if (extract_bits_ui(cpuid_args.array[2], 8, 15) == 0x1)
        apic_ids_per_core = extract_bits_ui(cpuid_args.array[1], 0, 15);
    else
        apic_ids_per_core = 1;

    if (apic_ids_per_core == 0)
    {
        std::cout << "apic_ids_per_core == 0" << std::endl;
        return false;
    }

    uint32 l2CacheMaskShift = 0;
#ifdef PCM_DEBUG_TOPOLOGY
    uint32 threadsSharingL2;
#endif
    uint32 l2CacheMaskWidth;

    pcm_cpuid(0x4, 2, cpuid_args); // get ID for L2 cache
    l2CacheMaskWidth = 1 + extract_bits_ui(cpuid_args.array[0],14,25); // number of APIC IDs sharing L2 cache
#ifdef PCM_DEBUG_TOPOLOGY
    threadsSharingL2 = l2CacheMaskWidth;
#endif
    for( ; l2CacheMaskWidth > 1; l2CacheMaskWidth >>= 1)
    {
        l2CacheMaskShift++;
    }
#ifdef PCM_DEBUG_TOPOLOGY
    std::cerr << "DEBUG: Number of threads sharing L2 cache = " << threadsSharingL2
              << " [the most significant bit = " << l2CacheMaskShift << "]" << std::endl;
#endif

#ifdef _MSC_VER
// version for Windows 7 and later version

    char * slpi = new char[sizeof(SYSTEM_LOGICAL_PROCESSOR_INFORMATION_EX)];
    DWORD len = (DWORD)sizeof(SYSTEM_LOGICAL_PROCESSOR_INFORMATION_EX);
    BOOL res = GetLogicalProcessorInformationEx(RelationAll, (PSYSTEM_LOGICAL_PROCESSOR_INFORMATION_EX)slpi, &len);

    while (res == FALSE)
    {
        delete[] slpi;

        if (GetLastError() == ERROR_INSUFFICIENT_BUFFER)
        {
            slpi = new char[len];
            res = GetLogicalProcessorInformationEx(RelationAll, (PSYSTEM_LOGICAL_PROCESSOR_INFORMATION_EX)slpi, &len);
        }
        else
        {
            std::wcerr << "Error in Windows function 'GetLogicalProcessorInformationEx': " <<
                GetLastError() << " ";
            const TCHAR * strError = _com_error(GetLastError()).ErrorMessage();
            if (strError) std::wcerr << strError;
            std::wcerr << std::endl;
            return false;
        }
    }

    char * base_slpi = slpi;
    PSYSTEM_LOGICAL_PROCESSOR_INFORMATION_EX pi = NULL;

    for ( ; slpi < base_slpi + len; slpi += (DWORD)pi->Size)
    {
        pi = (PSYSTEM_LOGICAL_PROCESSOR_INFORMATION_EX)slpi;
        if (pi->Relationship == RelationProcessorCore)
        {
            threads_per_core = (pi->Processor.Flags == LTP_PC_SMT) ? 2 : 1;
            // std::cout << "thr per core: "<< threads_per_core << std::endl;
            num_cores += threads_per_core;
        }
    }


    if (num_cores != GetActiveProcessorCount(ALL_PROCESSOR_GROUPS))
    {
        std::cerr << "Error in processor group size counting: " << num_cores << "!=" << GetActiveProcessorCount(ALL_PROCESSOR_GROUPS) << std::endl;
        std::cerr << "Make sure your binary is compiled for 64-bit: using 'x64' platform configuration." << std::endl;
        return false;
    }

    for (int i = 0; i < (int)num_cores; i++)
    {
        ThreadGroupTempAffinity affinity(i);

        pcm_cpuid(0xb, 0x0, cpuid_args);

        int apic_id = cpuid_args.array[3];

        TopologyEntry entry;
        entry.os_id = i;
        entry.socket = apic_id / apic_ids_per_package;
        entry.core_id = (apic_id % apic_ids_per_package) / apic_ids_per_core;

        topology.push_back(entry);
        socketIdMap[entry.socket] = 0;
    }

    delete[] base_slpi;

#else
    // for Linux, Mac OS, FreeBSD and DragonFlyBSD

    TopologyEntry entry;

#ifdef __linux__
    // init constants for CPU topology leaf 0xB
    // adapted from Topology Enumeration Reference code for Intel 64 Architecture
    // https://software.intel.com/en-us/articles/intel-64-architecture-processor-topology-enumeration
    int wasCoreReported = 0, wasThreadReported = 0;
    int subleaf = 0, levelType, levelShift;
    //uint32 coreSelectMask = 0, smtSelectMask = 0;
    uint32 smtMaskWidth = 0;
    //uint32 pkgSelectMask = (-1), pkgSelectMaskShift = 0;
    uint32 corePlusSMTMaskWidth = 0;
    uint32 coreMaskWidth = 0;

    // This code needs to run affinitized to a single core, how do we make sure of that?
    do
    {
        pcm_cpuid(0xb, subleaf, cpuid_args);
        if (cpuid_args.array[1] == 0)
        { // if EBX ==0 then this subleaf is not valid, we can exit the loop
            break;
        }
        levelType = extract_bits_ui(cpuid_args.array[2], 8, 15);
        levelShift = extract_bits_ui(cpuid_args.array[0], 0, 4);
        switch (levelType)
        {
            case 1: //level type is SMT, so levelShift is the SMT_Mask_Width
                smtMaskWidth = levelShift;
                wasThreadReported = 1;
                break;
            case 2: //level type is Core, so levelShift is the CorePlusSMT_Mask_Width
                corePlusSMTMaskWidth = levelShift;
                wasCoreReported = 1;
                break;
            default:
                break;
        }
        subleaf++;
    } while (1);

    if(wasThreadReported && wasCoreReported)
    {
        coreMaskWidth = corePlusSMTMaskWidth - smtMaskWidth;
    }
    else if (!wasCoreReported && wasThreadReported)
    {
        coreMaskWidth = smtMaskWidth;
    }
    else
    {
        std::cerr << "ERROR: Major problem? No leaf 0 under cpuid function 11." << std::endl;
        return false;
    }


    num_cores = readMaxFromSysFS("/sys/devices/system/cpu/present");
    if(num_cores == -1)
    {
      std::cerr << "Cannot read number of present cores" << std::endl;
      return false;
    }
    ++num_cores;

    // open /proc/cpuinfo
    FILE * f_cpuinfo = fopen("/proc/cpuinfo", "r");
    if (!f_cpuinfo)
    {
        std::cerr << "Cannot open /proc/cpuinfo file." << std::endl;
        return false;
    }

    // map with key=pkg_apic_id (not necessarily zero based or sequential) and
    // associated value=socket_id that should be 0 based and sequential
    std::map<int, int> found_pkg_ids;
    topology.resize(num_cores);
    char buffer[1024];
    while (0 != fgets(buffer, 1024, f_cpuinfo))
    {
        if (strncmp(buffer, "processor", sizeof("processor") - 1) == 0)
        {
            pcm_sscanf(buffer) >> s_expect("processor\t: ") >> entry.os_id;
            //std::cout << "os_core_id: "<<entry.os_id<< std::endl;
            TemporalThreadAffinity _(entry.os_id);
            pcm_cpuid(0xb, 0x0, cpuid_args);
            int apic_id = cpuid_args.array[3];

            entry.thread_id = extract_bits_ui(apic_id, 0, smtMaskWidth-1);
            entry.core_id = extract_bits_ui(apic_id, smtMaskWidth, smtMaskWidth+coreMaskWidth-1);
            entry.socket = extract_bits_ui(apic_id, smtMaskWidth+coreMaskWidth, 31);
            entry.tile_id = extract_bits_ui(apic_id, l2CacheMaskShift, 31);

            topology[entry.os_id] = entry;
            socketIdMap[entry.socket] = 0;
            ++num_online_cores;
        }
    }
    fclose(f_cpuinfo);

    // produce debug output similar to Intel MPI cpuinfo
#ifdef PCM_DEBUG_TOPOLOGY
    std::cerr << "=====  Processor identification  =====" << std::endl;
    std::cerr << "Processor       Thread Id.      Core Id.        Tile Id.        Package Id." << std::endl;
    std::map<uint32, std::vector<uint32> > os_id_by_core, os_id_by_tile, core_id_by_socket;
    for(auto it = topology.begin(); it != topology.end(); ++it)
    {
        std::cerr << std::left << std::setfill(' ')
                  << std::setw(16) << it->os_id
                  << std::setw(16) << it->thread_id
                  << std::setw(16) << it->core_id
                  << std::setw(16) << it->tile_id
                  << std::setw(16) << it->socket
                  << std::endl << std::flush;
        if(std::find(core_id_by_socket[it->socket].begin(), core_id_by_socket[it->socket].end(), it->core_id)
                == core_id_by_socket[it->socket].end())
            core_id_by_socket[it->socket].push_back(it->core_id);
        // add socket offset to distinguish cores and tiles from different sockets
        os_id_by_core[(it->socket << 15) + it->core_id].push_back(it->os_id);
        os_id_by_tile[(it->socket << 15) + it->tile_id].push_back(it->os_id);
    }
    std::cerr << "=====  Placement on packages  =====" << std::endl;
    std::cerr << "Package Id.    Core Id.     Processors" << std::endl;
    for(auto pkg = core_id_by_socket.begin(); pkg != core_id_by_socket.end(); ++pkg)
    {
        auto core_id = pkg->second.begin();
        std::cerr << std::left << std::setfill(' ') << std::setw(15) << pkg->first << *core_id;
        for(++core_id; core_id != pkg->second.end(); ++core_id)
        {
            std::cerr << "," << *core_id;
        }
        std::cerr << std::endl;
    }
    std::cerr << std::endl << "=====  Core/Tile sharing  =====" << std::endl;
    std::cerr << "Level      Processors" << std::endl << "Core       ";
    for(auto core = os_id_by_core.begin(); core != os_id_by_core.end(); ++core)
    {
        auto os_id = core->second.begin();
        std::cerr << "(" << *os_id;
        for(++os_id; os_id != core->second.end(); ++os_id) {
            std::cerr << "," << *os_id;
        }
        std::cerr << ")";
    }
    std::cerr << std::endl << "Tile / L2$ ";
    for(auto core = os_id_by_tile.begin(); core != os_id_by_tile.end(); ++core)
    {
        auto os_id = core->second.begin();
        std::cerr << "(" << *os_id;
        for(++os_id; os_id != core->second.end(); ++os_id) {
            std::cerr << "," << *os_id;
        }
        std::cerr << ")";
    }
    std::cerr << std::endl;
#endif // PCM_DEBUG_TOPOLOGY
#elif defined(__FreeBSD__) || defined(__DragonFly__)

    size_t size = sizeof(num_cores);
    cpuctl_cpuid_args_t cpuid_args_freebsd;
    int fd;

    if(0 != sysctlbyname("hw.ncpu", &num_cores, &size, NULL, 0))
    {
        std::cerr << "Unable to get hw.ncpu from sysctl." << std::endl;
        return false;
    }

    if (modfind("cpuctl") == -1)
    {
        std::cout << "cpuctl(4) not loaded." << std::endl;
        return false;
    }

    for (int i = 0; i < num_cores; i++)
    {
        char cpuctl_name[64];
        int apic_id;

        snprintf(cpuctl_name, 64, "/dev/cpuctl%d", i);
        fd = ::open(cpuctl_name, O_RDWR);

        cpuid_args_freebsd.level = 0xb;

        ::ioctl(fd, CPUCTL_CPUID, &cpuid_args_freebsd);

        apic_id = cpuid_args_freebsd.data[3];

        entry.os_id = i;
        entry.socket = apic_id / apic_ids_per_package;
        entry.core_id = (apic_id % apic_ids_per_package) / apic_ids_per_core;

        if (entry.socket == 0 && entry.core_id == 0) ++threads_per_core;

        topology.push_back(entry);
        socketIdMap[entry.socket] = 0;
    }

#else // Getting processor info for Mac OS
#define SAFE_SYSCTLBYNAME(message, ret_value)                                                              \
    {                                                                                                      \
        size_t size;                                                                                       \
        char *pParam;                                                                                      \
        if(0 != sysctlbyname(message, NULL, &size, NULL, 0))                                               \
        {                                                                                                  \
            std::cerr << "Unable to determine size of " << message << " sysctl return type." << std::endl; \
            return false;                                                                                  \
        }                                                                                                  \
        if(NULL == (pParam = (char *)malloc(size)))                                                        \
        {                                                                                                  \
            std::cerr << "Unable to allocate memory for " << message << std::endl;                         \
            return false;                                                                                  \
        }                                                                                                  \
        if(0 != sysctlbyname(message, (void*)pParam, &size, NULL, 0))                                      \
        {                                                                                                  \
            std::cerr << "Unable to get " << message << " from sysctl." << std::endl;                      \
            return false;                                                                                  \
        }                                                                                                  \
        ret_value = convertUnknownToInt(size, pParam);                                                     \
        free(pParam);                                                                                      \
    }
// End SAFE_SYSCTLBYNAME

    // Using OSXs sysctl to get the number of CPUs right away
    SAFE_SYSCTLBYNAME("hw.logicalcpu", num_cores)

#undef SAFE_SYSCTLBYNAME

    // The OSX version needs the MSR handle earlier so that it can build the CPU topology.
    // This topology functionality should potentially go into a different KEXT
    for(int i = 0; i < num_cores; i++)
    {
        MSR.push_back(std::shared_ptr<SafeMsrHandle>(new SafeMsrHandle(i)) );
    }

    TopologyEntry *entries = new TopologyEntry[num_cores];
    MSR[0]->buildTopology(num_cores, entries);
    for(int i = 0; i < num_cores; i++){
        socketIdMap[entries[i].socket] = 0;
        if(entries[i].os_id >= 0)
        {
            if(entries[i].core_id == 0 && entries[i].socket == 0) ++threads_per_core;
            topology.push_back(entries[i]);
        }
    }
    delete[] entries;
// End of OSX specific code
#endif // end of ifndef __APPLE__

#endif //end of ifdef _MSC_VER

    if(num_cores == 0) {
        num_cores = (int32)topology.size();
    }
    if(num_sockets == 0) {
        num_sockets = (int32)(std::max)(socketIdMap.size(), (size_t)1);
    }

    socketIdMap_type::iterator s = socketIdMap.begin();
    for (uint32 sid = 0; s != socketIdMap.end(); ++s)
    {
        s->second = sid++;
    }

    for (int i = 0; (i < (int)num_cores) && (!socketIdMap.empty()); ++i)
    {
        if(isCoreOnline((int32)i))
          topology[i].socket = socketIdMap[topology[i].socket];
    }

#if 0
    std::cerr << "Number of socket ids: " << socketIdMap.size() << "\n";
    std::cerr << "Topology:\nsocket os_id core_id\n";
    for (int i = 0; i < num_cores; ++i)
    {
        std::cerr << topology[i].socket << " " << topology[i].os_id << " " << topology[i].core_id << std::endl;
    }
#endif
    if(threads_per_core == 0)
    {
        for (int i = 0; i < (int)num_cores; ++i)
        {
            if(topology[i].socket == topology[0].socket && topology[i].core_id == topology[0].core_id)
                ++threads_per_core;
        }
    }
    if(num_phys_cores_per_socket == 0) num_phys_cores_per_socket = num_cores / num_sockets / threads_per_core;
    if(num_online_cores == 0) num_online_cores = num_cores;

    int32 i = 0;

    socketRefCore.resize(num_sockets, -1);
    for(i = 0; i < num_cores; ++i)
    {
        if(isCoreOnline(i))
        {
            socketRefCore[topology[i].socket] = i;
        }
    }

    num_online_sockets = 0;
    for(i = 0; i < num_sockets; ++i)
    {
        if(isSocketOnline(i))
        {
            ++num_online_sockets;
        }
    }

#if 0
    for(int32 i=0; i< num_sockets;++i)
    {
      std::cout << "socketRefCore["<< i << "]=" << socketRefCore[i] << std::endl;
    }
#endif

    return true;
}

void PCM::printSystemTopology() const
{
    if(num_cores == num_online_cores)
    {
      std::cerr << "Number of physical cores: " << (num_cores/threads_per_core) << std::endl;
    }

    std::cerr << "Number of logical cores: " << num_cores << std::endl;
    std::cerr << "Number of online logical cores: " << num_online_cores << std::endl;

    if(num_cores == num_online_cores)
    {
      std::cerr << "Threads (logical cores) per physical core: " << threads_per_core << std::endl;
    }
    else
    {
        std::cerr << "Offlined cores: ";
        for (int i = 0; i < (int)num_cores; ++i)
            if(isCoreOnline((int32)i) == false)
                std::cerr << i << " ";
        std::cerr << std::endl;
    }
    std::cerr << "Num sockets: " << num_sockets << std::endl;
    std::cerr << "Physical cores per socket: " << num_phys_cores_per_socket << std::endl;
    std::cerr << "Core PMU (perfmon) version: " << perfmon_version << std::endl;
    std::cerr << "Number of core PMU generic (programmable) counters: " << core_gen_counter_num_max << std::endl;
    std::cerr << "Width of generic (programmable) counters: " << core_gen_counter_width << " bits" << std::endl;
    if (perfmon_version > 1)
    {
        std::cerr << "Number of core PMU fixed counters: " << core_fixed_counter_num_max << std::endl;
        std::cerr << "Width of fixed counters: " << core_fixed_counter_width << " bits" << std::endl;
    }
}

bool PCM::initMSR()
{
#ifndef __APPLE__
    try
    {
        for (int i = 0; i < (int)num_cores; ++i)
        {
            if (isCoreOnline((int32)i))
                MSR.push_back(std::shared_ptr<SafeMsrHandle>(new SafeMsrHandle(i)));
            else // the core is offlined, assign an invalid MSR handle
                MSR.push_back(std::shared_ptr<SafeMsrHandle>(new SafeMsrHandle()));
        }
    }
    catch (...)
    {
        // failed
        MSR.clear();

        std::cerr << "Can not access CPUs Model Specific Registers (MSRs)." << std::endl;
#ifdef _MSC_VER
        std::cerr << "You must have signed msr.sys driver in your current directory and have administrator rights to run this program." << std::endl;
#elif defined(__linux__)
        std::cerr << "Try to execute 'modprobe msr' as root user and then" << std::endl;
        std::cerr << "you also must have read and write permissions for /dev/cpu/*/msr devices (/dev/msr* for Android). The 'chown' command can help." << std::endl;
#elif defined(__FreeBSD__) || defined(__DragonFly__)
        std::cerr << "Ensure cpuctl module is loaded and that you have read and write" << std::endl;
        std::cerr << "permissions for /dev/cpuctl* devices (the 'chown' command can help)." << std::endl;
#endif
        return false;
    }
#endif
    return true;
}

bool PCM::detectNominalFrequency()
{
    if (MSR.size())
    {
        uint64 freq = 0;
        MSR[socketRefCore[0]]->read(PLATFORM_INFO_ADDR, &freq);
        const uint64 bus_freq = (
                  cpu_model == SANDY_BRIDGE
               || cpu_model == JAKETOWN
               || cpu_model == IVYTOWN
               || cpu_model == HASWELLX
               || cpu_model == BDX_DE
               || cpu_model == BDX
               || cpu_model == IVY_BRIDGE
               || cpu_model == HASWELL
               || cpu_model == BROADWELL
               || original_cpu_model == ATOM_AVOTON
               || original_cpu_model == ATOM_APOLLO_LAKE
               || original_cpu_model == ATOM_DENVERTON
               || cpu_model == SKL
               || cpu_model == KBL
               || cpu_model == KNL
               || cpu_model == SKX
               ) ? (100000000ULL) : (133333333ULL);

        nominal_frequency = ((freq >> 8) & 255) * bus_freq;

        if(!nominal_frequency)
            nominal_frequency = get_frequency_from_cpuid();

        if(!nominal_frequency)
        {
            std::cerr << "Error: Can not detect core frequency." << std::endl;
            destroyMSR();
            return false;
        }

#ifndef PCM_SILENT
        std::cerr << "Nominal core frequency: " << nominal_frequency << " Hz" << std::endl;
#endif
    }

    return true;
}

void PCM::initEnergyMonitoring()
{
    if(packageEnergyMetricsAvailable() && MSR.size())
    {
        uint64 rapl_power_unit = 0;
        MSR[socketRefCore[0]]->read(MSR_RAPL_POWER_UNIT,&rapl_power_unit);
        uint64 energy_status_unit = extract_bits(rapl_power_unit,8,12);
        if (original_cpu_model == PCM::ATOM_CHERRYTRAIL || original_cpu_model == PCM::ATOM_BAYTRAIL)
            joulesPerEnergyUnit = double(1ULL << energy_status_unit)/1000000.; // (2)^energy_status_unit microJoules
        else
            joulesPerEnergyUnit = 1./double(1ULL<<energy_status_unit); // (1/2)^energy_status_unit
    //std::cout << "MSR_RAPL_POWER_UNIT: "<<energy_status_unit<<"; Joules/unit "<< joulesPerEnergyUnit << std::endl;
        uint64 power_unit = extract_bits(rapl_power_unit,0,3);
        double wattsPerPowerUnit = 1./double(1ULL<<power_unit);

        uint64 package_power_info = 0;
        MSR[socketRefCore[0]]->read(MSR_PKG_POWER_INFO,&package_power_info);
        pkgThermalSpecPower = (int32) (double(extract_bits(package_power_info, 0, 14))*wattsPerPowerUnit);
        pkgMinimumPower = (int32) (double(extract_bits(package_power_info, 16, 30))*wattsPerPowerUnit);
        pkgMaximumPower = (int32) (double(extract_bits(package_power_info, 32, 46))*wattsPerPowerUnit);

#ifndef PCM_SILENT
        std::cerr << "Package thermal spec power: "<< pkgThermalSpecPower << " Watt; ";
        std::cerr << "Package minimum power: "<< pkgMinimumPower << " Watt; ";
        std::cerr << "Package maximum power: "<< pkgMaximumPower << " Watt; " << std::endl;
#endif

        int i = 0;

        if(energy_status.empty())
            for (i = 0; i < (int)num_sockets; ++i)
                energy_status.push_back(
                    std::make_shared<CounterWidthExtender>(
                        new CounterWidthExtender::MsrHandleCounter(MSR[socketRefCore[i]], MSR_PKG_ENERGY_STATUS), 32, 10000));

        if(dramEnergyMetricsAvailable() && dram_energy_status.empty())
            for (i = 0; i < (int)num_sockets; ++i)
                dram_energy_status.push_back(
                    std::make_shared<CounterWidthExtender>(
                    new CounterWidthExtender::MsrHandleCounter(MSR[socketRefCore[i]], MSR_DRAM_ENERGY_STATUS), 32, 10000));
    }
}

void PCM::initUncoreObjects()
{
    if (hasPCICFGUncore() && MSR.size())
    {
        int i = 0;
        try
        {
            for (i = 0; i < (int)num_sockets; ++i)
            {
                server_pcicfg_uncore.push_back(std::shared_ptr<ServerPCICFGUncore>(new ServerPCICFGUncore(i, this)));
            }
        }
        catch (...)
        {
            server_pcicfg_uncore.clear();
            std::cerr << "Can not access Jaketown/Ivytown PCI configuration space. Access to uncore counters (memory and QPI bandwidth) is disabled." << std::endl;
                #ifdef _MSC_VER
            std::cerr << "You must have signed msr.sys driver in your current directory and have administrator rights to run this program." << std::endl;
                #else
            //std::cerr << "you must have read and write permissions for /proc/bus/pci/7f/10.* and /proc/bus/pci/ff/10.* devices (the 'chown' command can help)." << std::endl;
            //std::cerr << "you must have read and write permissions for /dev/mem device (the 'chown' command can help)."<< std::endl;
            //std::cerr << "you must have read permission for /sys/firmware/acpi/tables/MCFG device (the 'chmod' command can help)."<< std::endl;
            std::cerr << "You must be root to access these Jaketown/Ivytown counters in PCM. " << std::endl;
                #endif
        }
    } else if((cpu_model == SANDY_BRIDGE || cpu_model == IVY_BRIDGE || cpu_model == HASWELL || cpu_model == BROADWELL || cpu_model == SKL || cpu_model == KBL) && MSR.size())
    {
       // initialize memory bandwidth counting
       try
       {
           clientBW = std::shared_ptr<ClientBW>(new ClientBW());
           clientImcReads = std::shared_ptr<CounterWidthExtender>(
               new CounterWidthExtender(new CounterWidthExtender::ClientImcReadsCounter(clientBW), 32, 10000));
           clientImcWrites = std::shared_ptr<CounterWidthExtender>(
               new CounterWidthExtender(new CounterWidthExtender::ClientImcWritesCounter(clientBW), 32, 10000));
           clientIoRequests = std::shared_ptr<CounterWidthExtender>(
               new CounterWidthExtender(new CounterWidthExtender::ClientIoRequestsCounter(clientBW), 32, 10000));

       } catch(...)
       {
           std::cerr << "Can not read memory controller counter information from PCI configuration space. Access to memory bandwidth counters is not possible." << std::endl;
           #ifdef _MSC_VER
           // TODO: add message here
           #endif
           #ifdef __linux__
           std::cerr << "You must be root to access these SandyBridge/IvyBridge/Haswell counters in PCM. " << std::endl;
           #endif
       }
    }

    switch(cpu_model)
    {
        case IVYTOWN:
        case JAKETOWN:
            PCU_MSR_PMON_BOX_CTL_ADDR = JKTIVT_PCU_MSR_PMON_BOX_CTL_ADDR;
            PCU_MSR_PMON_CTRX_ADDR[0] = JKTIVT_PCU_MSR_PMON_CTR0_ADDR;
            PCU_MSR_PMON_CTRX_ADDR[1] = JKTIVT_PCU_MSR_PMON_CTR1_ADDR;
            PCU_MSR_PMON_CTRX_ADDR[2] = JKTIVT_PCU_MSR_PMON_CTR2_ADDR;
            PCU_MSR_PMON_CTRX_ADDR[3] = JKTIVT_PCU_MSR_PMON_CTR3_ADDR;
            break;
        case BDX_DE:
        case BDX:
        case KNL:
        case HASWELLX:
        case SKX:
            PCU_MSR_PMON_BOX_CTL_ADDR = HSX_PCU_MSR_PMON_BOX_CTL_ADDR;
            PCU_MSR_PMON_CTRX_ADDR[0] = HSX_PCU_MSR_PMON_CTR0_ADDR;
            PCU_MSR_PMON_CTRX_ADDR[1] = HSX_PCU_MSR_PMON_CTR1_ADDR;
            PCU_MSR_PMON_CTRX_ADDR[2] = HSX_PCU_MSR_PMON_CTR2_ADDR;
            PCU_MSR_PMON_CTRX_ADDR[3] = HSX_PCU_MSR_PMON_CTR3_ADDR;
            break;
        default:
            PCU_MSR_PMON_BOX_CTL_ADDR = (uint64)0;
            PCU_MSR_PMON_CTRX_ADDR[0] = (uint64)0;
            PCU_MSR_PMON_CTRX_ADDR[1] = (uint64)0;
            PCU_MSR_PMON_CTRX_ADDR[2] = (uint64)0;
            PCU_MSR_PMON_CTRX_ADDR[3] = (uint64)0;
    }
    // init IIO addresses
    std::vector<int32> IIO_units;
    IIO_units.push_back((int32)IIO_CBDMA);
    IIO_units.push_back((int32)IIO_PCIe0);
    IIO_units.push_back((int32)IIO_PCIe1);
    IIO_units.push_back((int32)IIO_PCIe2);
    IIO_units.push_back((int32)IIO_MCP0);
    IIO_units.push_back((int32)IIO_MCP1);
    if (cpu_model == SKX)
    {
        for (std::vector<int32>::const_iterator iunit = IIO_units.begin(); iunit != IIO_units.end(); ++iunit)
        {
            const int32 unit = *iunit;
            IIO_UNIT_STATUS_ADDR[unit]  = SKX_IIO_CBDMA_UNIT_STATUS + SKX_IIO_PM_REG_STEP*unit;
            IIO_UNIT_CTL_ADDR[unit]     = SKX_IIO_CBDMA_UNIT_CTL + SKX_IIO_PM_REG_STEP*unit;
            for(int32 c = 0; c < 4; ++c)
                IIO_CTR_ADDR[unit].push_back(SKX_IIO_CBDMA_CTR0 + SKX_IIO_PM_REG_STEP*unit + c);
            IIO_CLK_ADDR[unit]          = SKX_IIO_CBDMA_CLK + SKX_IIO_PM_REG_STEP*unit;
            for (int32 c = 0; c < 4; ++c)
                IIO_CTL_ADDR[unit].push_back(SKX_IIO_CBDMA_CTL0 + SKX_IIO_PM_REG_STEP*unit + c);
        }
    }
    if (hasPCICFGUncore() && MSR.size())
    {
        CBoCounters.resize(num_sockets);
        for (uint32 s = 0; s < (uint32)num_sockets; ++s)
        {
            CBoCounters[s].resize(getMaxNumOfCBoxes());
            for (uint32 cbo = 0; cbo < getMaxNumOfCBoxes(); ++cbo)
            {
                CBoCounters[s][cbo].resize(4);
                for (uint32 ctr = 0; ctr < 4; ++ctr)
                {
                    auto p = std::make_shared<CounterWidthExtender>(
                        new CounterWidthExtender::MsrHandleCounter(MSR[socketRefCore[s]], CX_MSR_PMON_CTRY(cbo, ctr)), 48, 5555);
                    CBoCounters[s][cbo][ctr] = p;
                }
            }
        }
    }
}

#ifdef __linux__

bool isNMIWatchdogEnabled()
{
    FILE * f = fopen("/proc/sys/kernel/nmi_watchdog", "r");
    if (!f)
    {
        return false;
    }

    char buffer[1024];
    if(NULL == fgets(buffer, 1024, f))
    {
        std::cerr << "Can not read /proc/sys/kernel/nmi_watchdog ." << std::endl;
        fclose(f);
        return true;
    }
    int enabled = 1;
    pcm_sscanf(buffer) >> enabled;
    fclose(f);

    if(enabled == 1)
    {
       std::cerr << "Error: NMI watchdog is enabled. This consumes one hw-PMU counter" << std::endl;
       std::cerr << " to disable NMI watchdog please run under root: echo 0 > /proc/sys/kernel/nmi_watchdog"<< std::endl;
       std::cerr << " or to disable it permanently: echo 'kernel.nmi_watchdog=0' >> /etc/sysctl.conf "<< std::endl;
    }

    return (enabled == 1);
}

#endif

class CoreTaskQueue
{
    std::queue<std::packaged_task<void()> > wQueue;
    std::mutex m;
    std::condition_variable condVar;
    std::thread worker;
    CoreTaskQueue() = delete;
    CoreTaskQueue(CoreTaskQueue &) = delete;
public:
    CoreTaskQueue(int32 core) :
        worker([&]() {
            TemporalThreadAffinity tempThreadAffinity(core);
            std::unique_lock<std::mutex> lock(m);
            while (1) {
                while (wQueue.empty()) {
                    condVar.wait(lock);
                }
                while (!wQueue.empty()) {
                    wQueue.front()();
                    wQueue.pop();
                }
            }
        })
    {}
    void push(std::packaged_task<void()> & task)
    {
        std::unique_lock<std::mutex> lock(m);
        wQueue.push(std::move(task));
        condVar.notify_one();
    }
};

PCM::PCM() :
    cpu_family(-1),
    cpu_model(-1),
    original_cpu_model(-1),
    cpu_stepping(-1),
    max_cpuid(-1),
    threads_per_core(0),
    num_cores(0),
    num_sockets(0),
    num_phys_cores_per_socket(0),
    num_online_cores(0),
    num_online_sockets(0),
    core_gen_counter_num_max(0),
    core_gen_counter_num_used(0), // 0 means no core gen counters used
    core_gen_counter_width(0),
    core_fixed_counter_num_max(0),
    core_fixed_counter_num_used(0),
    core_fixed_counter_width(0),
    uncore_gen_counter_num_max(8),
    uncore_gen_counter_num_used(0),
    uncore_gen_counter_width(48),
    uncore_fixed_counter_num_max(1),
    uncore_fixed_counter_num_used(0),
    uncore_fixed_counter_width(48),
    perfmon_version(0),
    perfmon_config_anythread(1),
    nominal_frequency(0),
    max_qpi_speed(0),
    L3ScalingFactor(0),
    pkgThermalSpecPower(-1),
    pkgMinimumPower(-1), 
    pkgMaximumPower(-1),
    allow_multiple_instances(false),
    programmed_pmu(false),
    PCU_MSR_PMON_BOX_CTL_ADDR(0),
    joulesPerEnergyUnit(0),
    disable_JKT_workaround(false),
    blocked(false),
    coreCStateMsr(NULL),
    pkgCStateMsr(NULL),
    mode(INVALID_MODE),
    numInstancesSemaphore(NULL),
    canUsePerf(false),
    outfile(NULL),
    backup_ofile(NULL),
    run_state(1)
{
#ifdef _MSC_VER
    TCHAR driverPath[1040]; // length for current directory + "\\msr.sys"
    GetCurrentDirectory(1024, driverPath);
    wcscat_s(driverPath, 1040, L"\\msr.sys");
    // WARNING: This driver code (msr.sys) is only for testing purposes, not for production use
    Driver drv;
    // drv.stop();     // restart driver (usually not needed)
    if (!drv.start(driverPath))
    {
        std::cerr << "Cannot access CPU counters" << std::endl;
        std::cerr << "You must have signed msr.sys driver in your current directory and have administrator rights to run this program" << std::endl;
        return;
    }
#endif

    if(!detectModel()) return;

    if(!checkModel()) return;

#ifdef __linux__
    if (isNMIWatchdogEnabled()) return;
#endif

    initCStateSupportTables();

    if(!discoverSystemTopology()) return;

#ifndef PCM_SILENT
    printSystemTopology();
#endif

    if(!initMSR()) return;

    if(!detectNominalFrequency()) return;

    initEnergyMonitoring();

    initUncoreObjects();

    // Initialize RMID to the cores for QOS monitoring
    initRMID();

#ifdef PCM_USE_PERF
    canUsePerf = true;
    std::vector<int> dummy(PERF_MAX_COUNTERS, -1);
    perfEventHandle.resize(num_cores, dummy);
#endif

    for (int32 i = 0; i < num_cores; ++i)
    {
        coreTaskQueues.push_back(std::shared_ptr<CoreTaskQueue>(new CoreTaskQueue(i)));
    }
}

void PCM::enableJKTWorkaround(bool enable)
{
    if(disable_JKT_workaround) return;
    std::cerr << "Using PCM on your system might have a performance impact as per http://software.intel.com/en-us/articles/performance-impact-when-sampling-certain-llc-events-on-snb-ep-with-vtune" << std::endl;
    std::cerr << "You can avoid the performance impact by using the option --noJKTWA, however the cache metrics might be wrong then." << std::endl;
    if(MSR.size())
    {
        for(int32 i = 0; i < num_cores; ++i)
        {
            uint64 val64 = 0;
            MSR[i]->read(0x39C, &val64);
            if(enable)
                val64 |= 1ULL;
            else
                val64 &= (~1ULL);
            MSR[i]->write(0x39C, val64);
        }
    }
    for (size_t i = 0; i < (size_t)server_pcicfg_uncore.size(); ++i)
    {
            if(server_pcicfg_uncore[i].get()) server_pcicfg_uncore[i]->enableJKTWorkaround(enable);
    }
}

bool PCM::isCoreOnline(int32 os_core_id) const
{
    return (topology[os_core_id].os_id != -1) && (topology[os_core_id].core_id != -1) && (topology[os_core_id].socket != -1);
}

bool PCM::isSocketOnline(int32 socket_id) const
{
    return socketRefCore[socket_id] != -1;
}

bool PCM::isCPUModelSupported(int model_)
{
    return (   model_ == NEHALEM_EP
            || model_ == NEHALEM_EX
            || model_ == WESTMERE_EP
            || model_ == WESTMERE_EX
            || model_ == ATOM
            || model_ == CLARKDALE
            || model_ == SANDY_BRIDGE
            || model_ == JAKETOWN
            || model_ == IVY_BRIDGE
            || model_ == HASWELL
            || model_ == IVYTOWN
            || model_ == HASWELLX
            || model_ == BDX_DE
            || model_ == BDX
            || model_ == BROADWELL
            || model_ == KNL
            || model_ == SKL
            || model_ == KBL
            || model_ == SKX
           );
}

bool PCM::checkModel()
{
    if (cpu_model == NEHALEM) cpu_model = NEHALEM_EP;
    if (   cpu_model == ATOM_2
        || cpu_model == ATOM_CENTERTON
        || cpu_model == ATOM_BAYTRAIL
        || cpu_model == ATOM_AVOTON
        || cpu_model == ATOM_CHERRYTRAIL
        || cpu_model == ATOM_APOLLO_LAKE
        || cpu_model == ATOM_DENVERTON
        ) {
        cpu_model = ATOM;
    }
    if (cpu_model == HASWELL_ULT || cpu_model == HASWELL_2) cpu_model = HASWELL;
    if (cpu_model == BROADWELL_XEON_E3) cpu_model = BROADWELL;
    if (cpu_model == SKL_UY) cpu_model = SKL;
    if (cpu_model == KBL_1) cpu_model = KBL;

    if(!isCPUModelSupported((int)cpu_model))
    {
        std::cerr << getUnsupportedMessage() << " CPU model number: " << cpu_model << " Brand: \"" << getCPUBrandString().c_str() <<"\""<< std::endl;
/* FOR TESTING PURPOSES ONLY */
#ifdef PCM_TEST_FALLBACK_TO_ATOM
        std::cerr << "Fall back to ATOM functionality." << std::endl;
        cpu_model = ATOM;
        return true;
#endif
        return false;
    }
    return true;
}

void PCM::destroyMSR()
{
    MSR.clear();
}

PCM::~PCM()
{
    InstanceLock lock(allow_multiple_instances);
    if (instance)
    {
        destroyMSR();
        instance = NULL;
    }
}

bool PCM::good()
{
    return !MSR.empty();
}

#ifdef PCM_USE_PERF
perf_event_attr PCM_init_perf_event_attr()
{
    perf_event_attr e;
    bzero(&e,sizeof(perf_event_attr));
    e.type = -1; // must be set up later
    e.size = sizeof(e);
    e.config = -1; // must be set up later
    e.sample_period = 0;
    e.sample_type = 0;
    e.read_format = PERF_FORMAT_GROUP; /* PERF_FORMAT_TOTAL_TIME_ENABLED | PERF_FORMAT_TOTAL_TIME_RUNNING |
                          PERF_FORMAT_ID | PERF_FORMAT_GROUP ; */
    e.disabled = 0;
    e.inherit = 0;
    e.pinned = 1;
    e.exclusive = 0;
    e.exclude_user = 0;
    e.exclude_kernel = 0;
    e.exclude_hv = 0;
    e.exclude_idle = 0;
    e.mmap = 0;
    e.comm = 0;
    e.freq = 0;
    e.inherit_stat = 0;
    e.enable_on_exec = 0;
    e.task = 0;
    e.watermark = 0;
    e.wakeup_events = 0;
    return e;
}
#endif

PCM::ErrorCode PCM::program(const PCM::ProgramMode mode_, const void * parameter_)
{
    if(allow_multiple_instances && (EXT_CUSTOM_CORE_EVENTS == mode_ || CUSTOM_CORE_EVENTS == mode_))
    {
        allow_multiple_instances = false;
        std::cerr << "Warning: multiple PCM instance mode is not allowed with custom events." << std::endl;
    }

    InstanceLock lock(allow_multiple_instances);
    if (MSR.empty()) return PCM::MSRAccessDenied;

    ExtendedCustomCoreEventDescription * pExtDesc = (ExtendedCustomCoreEventDescription *)parameter_;

#ifdef PCM_USE_PERF
    std::cerr << "Trying to use Linux perf events..." << std::endl;
    if(num_online_cores < num_cores)
    {
        canUsePerf = false;
        std::cerr << "PCM does not support using Linux perf APU systems with offlined cores. Falling-back to direct PMU programming."
              << std::endl;
    }
    else if(PERF_COUNT_HW_MAX <= PCM_PERF_COUNT_HW_REF_CPU_CYCLES)
    {
        canUsePerf = false;
        std::cerr << "Can not use Linux perf because your Linux kernel does not support PERF_COUNT_HW_REF_CPU_CYCLES event. Falling-back to direct PMU programming." << std::endl;
    }
    else if(EXT_CUSTOM_CORE_EVENTS == mode_ && pExtDesc && pExtDesc->fixedCfg)
    {
        canUsePerf = false;
        std::cerr << "Can not use Linux perf because non-standard fixed counter configuration requested. Falling-back to direct PMU programming." << std::endl;
    }
    else if(EXT_CUSTOM_CORE_EVENTS == mode_ && pExtDesc && (pExtDesc->OffcoreResponseMsrValue[0] || pExtDesc->OffcoreResponseMsrValue[1]))
    {
        const std::string offcore_rsp_format = readSysFS("/sys/bus/event_source/devices/cpu/format/offcore_rsp");
        if (offcore_rsp_format != "config1:0-63\n")
        {
            canUsePerf = false;
            std::cerr << "Can not use Linux perf because OffcoreResponse usage is not supported. Falling-back to direct PMU programming." << std::endl;
        }
    }
#endif

    if(allow_multiple_instances)
    {
        //std::cerr << "Checking for other instances of PCM..." << std::endl;
    #ifdef _MSC_VER

        numInstancesSemaphore = CreateSemaphore(NULL, 0, 1 << 20, L"Global\\Number of running Processor Counter Monitor instances");
        if (!numInstancesSemaphore)
        {
            _com_error error(GetLastError());
            std::wcerr << "Error in Windows function 'CreateSemaphore': " << GetLastError() << " ";
            const TCHAR * strError = _com_error(GetLastError()).ErrorMessage();
            if (strError) std::wcerr << strError;
            std::wcerr << std::endl;
            return PCM::UnknownError;
        }
        LONG prevValue = 0;
        if (!ReleaseSemaphore(numInstancesSemaphore, 1, &prevValue))
        {
            _com_error error(GetLastError());
            std::wcerr << "Error in Windows function 'ReleaseSemaphore': " << GetLastError() << " ";
            const TCHAR * strError = _com_error(GetLastError()).ErrorMessage();
            if (strError) std::wcerr << strError;
            std::wcerr << std::endl;
            return PCM::UnknownError;
        }
        if (prevValue > 0)  // already programmed since another instance exists
        {
            std::cerr << "Number of PCM instances: " << (prevValue + 1) << std::endl;
            if (hasPCICFGUncore() && max_qpi_speed==0)
            for (size_t i = 0; i < (size_t)server_pcicfg_uncore.size(); ++i)
                if (server_pcicfg_uncore[i].get())
                    max_qpi_speed = (std::max)(server_pcicfg_uncore[i]->computeQPISpeed(socketRefCore[i], cpu_model), max_qpi_speed); // parenthesis to avoid macro expansion on Windows

            reportQPISpeed();
            return PCM::Success;
        }

    #else // if linux, apple, freebsd or dragonflybsd
        numInstancesSemaphore = sem_open(PCM_NUM_INSTANCES_SEMAPHORE_NAME, O_CREAT, S_IRWXU | S_IRWXG | S_IRWXO, 0);
        if (SEM_FAILED == numInstancesSemaphore)
        {
            if (EACCES == errno)
                std::cerr << "PCM Error, do not have permissions to open semaphores in /dev/shm/. Clean up them." << std::endl;
            return PCM::UnknownError;
        }
    #ifndef __APPLE__
        sem_post(numInstancesSemaphore);
        int curValue = 0;
        sem_getvalue(numInstancesSemaphore, &curValue);
    #else //if it is apple
        uint32 curValue = PCM::incrementNumInstances();
        sem_post(numInstancesSemaphore);
    #endif // end ifndef __APPLE__

        if (curValue > 1)  // already programmed since another instance exists
        {
            std::cerr << "Number of PCM instances: " << curValue << std::endl;
            if (hasPCICFGUncore() && max_qpi_speed==0)
            for (int i = 0; i < (int)server_pcicfg_uncore.size(); ++i) {
                if(server_pcicfg_uncore[i].get())
                    max_qpi_speed = std::max(server_pcicfg_uncore[i]->computeQPISpeed(socketRefCore[i],cpu_model), max_qpi_speed);
                reportQPISpeed();
            }
            if(!canUsePerf) return PCM::Success;
        }

    #endif // end ifdef _MSC_VER

    #ifdef PCM_USE_PERF
    /*
    numInst>1 &&  canUsePerf==false -> not reachable, already PMU programmed in another PCM instance
    numInst>1 &&  canUsePerf==true  -> perf programmed in different PCM, is not allowed
    numInst<=1 && canUsePerf==false -> we are first, perf cannot be used, *check* if PMU busy
    numInst<=1 && canUsePerf==true -> we are first, perf will be used, *dont check*, this is now perf business
    */
        if(curValue > 1 && (canUsePerf == true))
        {
            std::cerr << "Running several clients using the same counters is not posible with Linux perf. Recompile PCM without Linux Perf support to allow such usage. " << std::endl;
            decrementInstanceSemaphore();
            return PCM::UnknownError;
        }

        if((curValue <= 1) && (canUsePerf == false) && PMUinUse())
        {
            decrementInstanceSemaphore();
            return PCM::PMUBusy;
        }
    #else
        if (PMUinUse())
        {
            decrementInstanceSemaphore();
            return PCM::PMUBusy;
        }
    #endif
    }
    else
    {
        if((canUsePerf == false) && PMUinUse())
        {
            return PCM::PMUBusy;
        }
    }

    mode = mode_;

    // copy custom event descriptions
    if (mode == CUSTOM_CORE_EVENTS)
    {
        if (!parameter_)
        {
            std::cerr << "PCM Internal Error: data structure for custom event not initialized" << std::endl;
            return PCM::UnknownError;
        }
        CustomCoreEventDescription * pDesc = (CustomCoreEventDescription *)parameter_;
        coreEventDesc[0] = pDesc[0];
        coreEventDesc[1] = pDesc[1];
        if (cpu_model != ATOM && cpu_model != KNL)
        {
            coreEventDesc[2] = pDesc[2];
            coreEventDesc[3] = pDesc[3];
            core_gen_counter_num_used = 4;
        }
        else
            core_gen_counter_num_used = 2;
    }
    else
    {
        switch ( cpu_model ) {
            case ATOM:
            case KNL:
                coreEventDesc[0].event_number = ARCH_LLC_MISS_EVTNR;
                coreEventDesc[0].umask_value = ARCH_LLC_MISS_UMASK;
                coreEventDesc[1].event_number = ARCH_LLC_REFERENCE_EVTNR;
                coreEventDesc[1].umask_value = ARCH_LLC_REFERENCE_UMASK;
                core_gen_counter_num_used = 2;
                break;
            case SKL:
            case SKX:
            case KBL:
                assert(useSkylakeEvents());
                coreEventDesc[0].event_number = SKL_MEM_LOAD_RETIRED_L3_MISS_EVTNR;
                coreEventDesc[0].umask_value = SKL_MEM_LOAD_RETIRED_L3_MISS_UMASK;
                coreEventDesc[1].event_number = SKL_MEM_LOAD_RETIRED_L3_HIT_EVTNR;
                coreEventDesc[1].umask_value = SKL_MEM_LOAD_RETIRED_L3_HIT_UMASK;
                coreEventDesc[2].event_number = SKL_MEM_LOAD_RETIRED_L2_MISS_EVTNR;
                coreEventDesc[2].umask_value = SKL_MEM_LOAD_RETIRED_L2_MISS_UMASK;
                coreEventDesc[3].event_number = SKL_MEM_LOAD_RETIRED_L2_HIT_EVTNR;
                coreEventDesc[3].umask_value = SKL_MEM_LOAD_RETIRED_L2_HIT_UMASK;
                core_gen_counter_num_used = 4;
                break;
            case SANDY_BRIDGE:
            case JAKETOWN:
            case IVYTOWN:
            case IVY_BRIDGE:
            case HASWELL:
            case HASWELLX:
            case BROADWELL:
            case BDX_DE:
            case BDX:
                coreEventDesc[0].event_number = ARCH_LLC_MISS_EVTNR;
                coreEventDesc[0].umask_value = ARCH_LLC_MISS_UMASK;
                coreEventDesc[1].event_number = MEM_LOAD_UOPS_LLC_HIT_RETIRED_XSNP_NONE_EVTNR;
                coreEventDesc[1].umask_value = MEM_LOAD_UOPS_LLC_HIT_RETIRED_XSNP_NONE_UMASK;
                coreEventDesc[2].event_number = MEM_LOAD_UOPS_LLC_HIT_RETIRED_XSNP_EVTNR;
                coreEventDesc[2].umask_value = MEM_LOAD_UOPS_LLC_HIT_RETIRED_XSNP_UMASK;
                coreEventDesc[3].event_number = MEM_LOAD_UOPS_RETIRED_L2_HIT_EVTNR;
                coreEventDesc[3].umask_value = MEM_LOAD_UOPS_RETIRED_L2_HIT_UMASK;
                core_gen_counter_num_used = 4;
                break;
            case NEHALEM_EP:
            case WESTMERE_EP:
            case CLARKDALE:
                coreEventDesc[0].event_number = MEM_LOAD_RETIRED_L3_MISS_EVTNR;
                coreEventDesc[0].umask_value = MEM_LOAD_RETIRED_L3_MISS_UMASK;
                coreEventDesc[1].event_number = MEM_LOAD_RETIRED_L3_UNSHAREDHIT_EVTNR;
                coreEventDesc[1].umask_value = MEM_LOAD_RETIRED_L3_UNSHAREDHIT_UMASK;
                coreEventDesc[2].event_number = MEM_LOAD_RETIRED_L2_HITM_EVTNR;
                coreEventDesc[2].umask_value = MEM_LOAD_RETIRED_L2_HITM_UMASK;
                coreEventDesc[3].event_number = MEM_LOAD_RETIRED_L2_HIT_EVTNR;
                coreEventDesc[3].umask_value = MEM_LOAD_RETIRED_L2_HIT_UMASK;
                core_gen_counter_num_used = 4;
            default:
                assert(!useSkylakeEvents());
                coreEventDesc[0].event_number = ARCH_LLC_MISS_EVTNR;
                coreEventDesc[0].umask_value = ARCH_LLC_MISS_UMASK;
                coreEventDesc[1].event_number = MEM_LOAD_RETIRED_L3_UNSHAREDHIT_EVTNR;
                coreEventDesc[1].umask_value = MEM_LOAD_RETIRED_L3_UNSHAREDHIT_UMASK;
                coreEventDesc[2].event_number = MEM_LOAD_RETIRED_L2_HITM_EVTNR;
                coreEventDesc[2].umask_value = MEM_LOAD_RETIRED_L2_HITM_UMASK;
                coreEventDesc[3].event_number = MEM_LOAD_RETIRED_L2_HIT_EVTNR;
                coreEventDesc[3].umask_value = MEM_LOAD_RETIRED_L2_HIT_UMASK;
                core_gen_counter_num_used = 4;
        }
    }

    core_fixed_counter_num_used = 3;

    if(EXT_CUSTOM_CORE_EVENTS == mode_ && pExtDesc && pExtDesc->gpCounterCfg)
    {
        core_gen_counter_num_used = (std::min)(core_gen_counter_num_used,pExtDesc->nGPCounters);
    }

    if(cpu_model == JAKETOWN)
    {
        bool enableWA = false;
        for(uint32 i = 0; i< core_gen_counter_num_used; ++i)
        {
            if(coreEventDesc[i].event_number == MEM_LOAD_UOPS_LLC_HIT_RETIRED_XSNP_EVTNR)
                enableWA = true;
        }
        enableJKTWorkaround(enableWA); // this has a performance penalty on memory access
    }

    if (core_gen_counter_num_used > core_gen_counter_num_max)
    {
        std::cerr << "PCM ERROR: Trying to program " << core_gen_counter_num_used << " general purpose counters with only "
            << core_gen_counter_num_max << " available" << std::endl;
        return PCM::UnknownError;
    }
    if (core_fixed_counter_num_used > core_fixed_counter_num_max)
    {
        std::cerr << "PCM ERROR: Trying to program " << core_fixed_counter_num_used << " fixed counters with only "
            << core_fixed_counter_num_max << " available" << std::endl;
        return PCM::UnknownError;
    }

    programmed_pmu = true;

    // Version for linux/windows/freebsd/dragonflybsd
    for (int i = 0; i < (int)num_cores; ++i)
    {
        // program core counters

        TemporalThreadAffinity tempThreadAffinity(i); // speedup trick for Linux

        FixedEventControlRegister ctrl_reg;
#ifdef PCM_USE_PERF
        int leader_counter = -1;
        perf_event_attr e = PCM_init_perf_event_attr();
        if(canUsePerf)
        {
            e.type = PERF_TYPE_HARDWARE;
            e.config = PERF_COUNT_HW_INSTRUCTIONS;
            if((perfEventHandle[i][PERF_INST_RETIRED_ANY_POS] = syscall(SYS_perf_event_open, &e, -1,
                   i /* core id */, leader_counter /* group leader */ ,0 )) <= 0)
            {
                std::cerr <<"Linux Perf: Error on programming INST_RETIRED_ANY: "<<strerror(errno)<< std::endl;
                if(errno == 24) std::cerr << "try executing 'ulimit -n 10000' to increase the limit on the number of open files." << std::endl;
                decrementInstanceSemaphore();
                return PCM::UnknownError;
            }
            leader_counter = perfEventHandle[i][PERF_INST_RETIRED_ANY_POS];
            e.pinned = 0; // all following counter are not leaders, thus need not be pinned explicitly
            e.config = PERF_COUNT_HW_CPU_CYCLES;
            if( (perfEventHandle[i][PERF_CPU_CLK_UNHALTED_THREAD_POS] = syscall(SYS_perf_event_open, &e, -1,
                                                i /* core id */, leader_counter /* group leader */ ,0 )) <= 0)
            {
                std::cerr <<"Linux Perf: Error on programming CPU_CLK_UNHALTED_THREAD: "<<strerror(errno)<< std::endl;
                if(errno == 24) std::cerr << "try executing 'ulimit -n 10000' to increase the limit on the number of open files." << std::endl;
                decrementInstanceSemaphore();
                return PCM::UnknownError;
            }
            e.config = PCM_PERF_COUNT_HW_REF_CPU_CYCLES;
            if((perfEventHandle[i][PERF_CPU_CLK_UNHALTED_REF_POS] = syscall(SYS_perf_event_open, &e, -1,
                         i /* core id */, leader_counter /* group leader */ ,0 )) <= 0)
            {
                std::cerr <<"Linux Perf: Error on programming CPU_CLK_UNHALTED_REF: "<<strerror(errno)<< std::endl;
                if(errno == 24) std::cerr << "try executing 'ulimit -n 10000' to increase the limit on the number of open files." << std::endl;
                decrementInstanceSemaphore();
                return PCM::UnknownError;
            }
        }
        else
#endif
        {
            // disable counters while programming
            MSR[i]->write(IA32_CR_PERF_GLOBAL_CTRL, 0);
            MSR[i]->read(IA32_CR_FIXED_CTR_CTRL, &ctrl_reg.value);


            if(EXT_CUSTOM_CORE_EVENTS == mode_ && pExtDesc && pExtDesc->fixedCfg)
            {
                ctrl_reg = *(pExtDesc->fixedCfg);
            }
            else
            {
                ctrl_reg.fields.os0 = 1;
                ctrl_reg.fields.usr0 = 1;
                ctrl_reg.fields.any_thread0 = 0;
                ctrl_reg.fields.enable_pmi0 = 0;

                ctrl_reg.fields.os1 = 1;
                ctrl_reg.fields.usr1 = 1;
                ctrl_reg.fields.any_thread1 = 0;
                ctrl_reg.fields.enable_pmi1 = 0;

                ctrl_reg.fields.os2 = 1;
                ctrl_reg.fields.usr2 = 1;
                ctrl_reg.fields.any_thread2 = 0;
                ctrl_reg.fields.enable_pmi2 = 0;

                ctrl_reg.fields.reserved1 = 0;
            }

            MSR[i]->write(IA32_CR_FIXED_CTR_CTRL, ctrl_reg.value);
        }

        if(EXT_CUSTOM_CORE_EVENTS == mode_ && pExtDesc)
        {
            if(pExtDesc->OffcoreResponseMsrValue[0]) // still need to do also if perf API is used due to a bug in perf
                MSR[i]->write(MSR_OFFCORE_RSP0, pExtDesc->OffcoreResponseMsrValue[0]);
            if(pExtDesc->OffcoreResponseMsrValue[1])
                MSR[i]->write(MSR_OFFCORE_RSP1, pExtDesc->OffcoreResponseMsrValue[1]);
        }

        EventSelectRegister event_select_reg;

        for (uint32 j = 0; j < core_gen_counter_num_used; ++j)
        {
            if(EXT_CUSTOM_CORE_EVENTS == mode_ && pExtDesc && pExtDesc->gpCounterCfg)
            {
              event_select_reg = pExtDesc->gpCounterCfg[j];
            }
            else
            {
              MSR[i]->read(IA32_PERFEVTSEL0_ADDR + j, &event_select_reg.value); // read-only also safe for perf

              event_select_reg.fields.event_select = coreEventDesc[j].event_number;
              event_select_reg.fields.umask = coreEventDesc[j].umask_value;
              event_select_reg.fields.usr = 1;
              event_select_reg.fields.os = 1;
              event_select_reg.fields.edge = 0;
              event_select_reg.fields.pin_control = 0;
              event_select_reg.fields.apic_int = 0;
              event_select_reg.fields.any_thread = 0;
              event_select_reg.fields.enable = 1;
              event_select_reg.fields.invert = 0;
              event_select_reg.fields.cmask = 0;
              event_select_reg.fields.in_tx = 0;
              event_select_reg.fields.in_txcp = 0;
            }
#ifdef PCM_USE_PERF
            if(canUsePerf)
            {
                e.type = PERF_TYPE_RAW;
                e.config = (1ULL<<63ULL) + (((long long unsigned)PERF_TYPE_RAW)<<(64ULL-8ULL)) + event_select_reg.value;
                if (event_select_reg.fields.event_select == OFFCORE_RESPONSE_0_EVTNR)
                    e.config1 = pExtDesc->OffcoreResponseMsrValue[0];
                if (event_select_reg.fields.event_select == OFFCORE_RESPONSE_1_EVTNR)
                    e.config1 = pExtDesc->OffcoreResponseMsrValue[1];
                if((perfEventHandle[i][PERF_GEN_EVENT_0_POS + j] = syscall(SYS_perf_event_open, &e, -1,
                                                i /* core id */, leader_counter /* group leader */ ,0 )) <= 0)
                {
                    std::cerr <<"Linux Perf: Error on programming generic event #"<< i <<" error: "<<strerror(errno)<< std::endl;
                    if(errno == 24) std::cerr << "try executing 'ulimit -n 10000' to increase the limit on the number of open files." << std::endl;
                    decrementInstanceSemaphore();
                    return PCM::UnknownError;
                }
            }
            else
#endif
            {
                MSR[i]->write(IA32_PMC0 + j, 0);
                 MSR[i]->write(IA32_PERFEVTSEL0_ADDR + j, event_select_reg.value);
            }
        }

        if(!canUsePerf)
        {
            // start counting, enable all (4 programmable + 3 fixed) counters
            uint64 value = (1ULL << 0) + (1ULL << 1) + (1ULL << 2) + (1ULL << 3) + (1ULL << 32) + (1ULL << 33) + (1ULL << 34);

            if (cpu_model == ATOM || cpu_model == KNL)       // KNL and Atom have 3 fixed + only 2 programmable counters
                value = (1ULL << 0) + (1ULL << 1) + (1ULL << 32) + (1ULL << 33) + (1ULL << 34);

            MSR[i]->write(IA32_CR_PERF_GLOBAL_CTRL, value);
        }

        // program uncore counters

        if (cpu_model == NEHALEM_EP || cpu_model == WESTMERE_EP || cpu_model == CLARKDALE)
        {
            programNehalemEPUncore(i);
        }
        else if (hasBecktonUncore())
        {
            programBecktonUncore(i);
        }
    }

    if(canUsePerf)
    {
        std::cerr << "Successfully programmed on-core PMU using Linux perf"<<std::endl;
    }

    if (hasPCICFGUncore())
    {
        std::vector<std::future<uint64>> qpi_speeds;
        for (size_t i = 0; i < (size_t)server_pcicfg_uncore.size(); ++i)
        {
            server_pcicfg_uncore[i]->program();
            qpi_speeds.push_back(std::move(std::async(std::launch::async,
                &ServerPCICFGUncore::computeQPISpeed, server_pcicfg_uncore[i].get(), socketRefCore[i], cpu_model)));
        }
        for (size_t i = 0; i < (size_t)server_pcicfg_uncore.size(); ++i)
        {
            max_qpi_speed = (std::max)(qpi_speeds[i].get(), max_qpi_speed);
        }
    }

    programLLCReadMissLatencyEvents();

    reportQPISpeed();

    return PCM::Success;
}

void PCM::reportQPISpeed() const
{
    if (!max_qpi_speed) return;

    if (hasPCICFGUncore()) {
        for (size_t i = 0; i < (size_t)server_pcicfg_uncore.size(); ++i)
        {
            std::cerr << "Socket " << i << std::endl;
            if(server_pcicfg_uncore[i].get()) server_pcicfg_uncore[i]->reportQPISpeed();
        }
    } else {
        std::cerr << "Max QPI speed: " << max_qpi_speed / (1e9) << " GBytes/second (" << max_qpi_speed / (1e9*getBytesPerLinkTransfer()) << " GT/second)" << std::endl;
    }

}

void PCM::programNehalemEPUncore(int32 core)
{

#define CPUCNT_INIT_THE_REST_OF_EVTCNT \
    unc_event_select_reg.fields.occ_ctr_rst = 1; \
    unc_event_select_reg.fields.edge = 0; \
    unc_event_select_reg.fields.enable_pmi = 0; \
    unc_event_select_reg.fields.enable = 1; \
    unc_event_select_reg.fields.invert = 0; \
    unc_event_select_reg.fields.cmask = 0;

    uncore_gen_counter_num_used = 8;

    UncoreEventSelectRegister unc_event_select_reg;

    MSR[core]->read(MSR_UNCORE_PERFEVTSEL0_ADDR, &unc_event_select_reg.value);

    unc_event_select_reg.fields.event_select = UNC_QMC_WRITES_FULL_ANY_EVTNR;
    unc_event_select_reg.fields.umask = UNC_QMC_WRITES_FULL_ANY_UMASK;

    CPUCNT_INIT_THE_REST_OF_EVTCNT

        MSR[core]->write(MSR_UNCORE_PERFEVTSEL0_ADDR, unc_event_select_reg.value);


    MSR[core]->read(MSR_UNCORE_PERFEVTSEL1_ADDR, &unc_event_select_reg.value);

    unc_event_select_reg.fields.event_select = UNC_QMC_NORMAL_READS_ANY_EVTNR;
    unc_event_select_reg.fields.umask = UNC_QMC_NORMAL_READS_ANY_UMASK;

    CPUCNT_INIT_THE_REST_OF_EVTCNT

        MSR[core]->write(MSR_UNCORE_PERFEVTSEL1_ADDR, unc_event_select_reg.value);


    MSR[core]->read(MSR_UNCORE_PERFEVTSEL2_ADDR, &unc_event_select_reg.value);
    unc_event_select_reg.fields.event_select = UNC_QHL_REQUESTS_EVTNR;
    unc_event_select_reg.fields.umask = UNC_QHL_REQUESTS_IOH_READS_UMASK;
    CPUCNT_INIT_THE_REST_OF_EVTCNT
        MSR[core]->write(MSR_UNCORE_PERFEVTSEL2_ADDR, unc_event_select_reg.value);

    MSR[core]->read(MSR_UNCORE_PERFEVTSEL3_ADDR, &unc_event_select_reg.value);
    unc_event_select_reg.fields.event_select = UNC_QHL_REQUESTS_EVTNR;
    unc_event_select_reg.fields.umask = UNC_QHL_REQUESTS_IOH_WRITES_UMASK;
    CPUCNT_INIT_THE_REST_OF_EVTCNT
        MSR[core]->write(MSR_UNCORE_PERFEVTSEL3_ADDR, unc_event_select_reg.value);

    MSR[core]->read(MSR_UNCORE_PERFEVTSEL4_ADDR, &unc_event_select_reg.value);
    unc_event_select_reg.fields.event_select = UNC_QHL_REQUESTS_EVTNR;
    unc_event_select_reg.fields.umask = UNC_QHL_REQUESTS_REMOTE_READS_UMASK;
    CPUCNT_INIT_THE_REST_OF_EVTCNT
        MSR[core]->write(MSR_UNCORE_PERFEVTSEL4_ADDR, unc_event_select_reg.value);

    MSR[core]->read(MSR_UNCORE_PERFEVTSEL5_ADDR, &unc_event_select_reg.value);
    unc_event_select_reg.fields.event_select = UNC_QHL_REQUESTS_EVTNR;
    unc_event_select_reg.fields.umask = UNC_QHL_REQUESTS_REMOTE_WRITES_UMASK;
    CPUCNT_INIT_THE_REST_OF_EVTCNT
        MSR[core]->write(MSR_UNCORE_PERFEVTSEL5_ADDR, unc_event_select_reg.value);

    MSR[core]->read(MSR_UNCORE_PERFEVTSEL6_ADDR, &unc_event_select_reg.value);
    unc_event_select_reg.fields.event_select = UNC_QHL_REQUESTS_EVTNR;
    unc_event_select_reg.fields.umask = UNC_QHL_REQUESTS_LOCAL_READS_UMASK;
    CPUCNT_INIT_THE_REST_OF_EVTCNT
        MSR[core]->write(MSR_UNCORE_PERFEVTSEL6_ADDR, unc_event_select_reg.value);

    MSR[core]->read(MSR_UNCORE_PERFEVTSEL7_ADDR, &unc_event_select_reg.value);
    unc_event_select_reg.fields.event_select = UNC_QHL_REQUESTS_EVTNR;
    unc_event_select_reg.fields.umask = UNC_QHL_REQUESTS_LOCAL_WRITES_UMASK;
    CPUCNT_INIT_THE_REST_OF_EVTCNT
        MSR[core]->write(MSR_UNCORE_PERFEVTSEL7_ADDR, unc_event_select_reg.value);


#undef CPUCNT_INIT_THE_REST_OF_EVTCNT

    // start uncore counting
    uint64 value = 255 + (1ULL << 32);           // enable all counters
    MSR[core]->write(MSR_UNCORE_PERF_GLOBAL_CTRL_ADDR, value);

    // synchronise counters
    MSR[core]->write(MSR_UNCORE_PMC0, 0);
    MSR[core]->write(MSR_UNCORE_PMC1, 0);
    MSR[core]->write(MSR_UNCORE_PMC2, 0);
    MSR[core]->write(MSR_UNCORE_PMC3, 0);
    MSR[core]->write(MSR_UNCORE_PMC4, 0);
    MSR[core]->write(MSR_UNCORE_PMC5, 0);
    MSR[core]->write(MSR_UNCORE_PMC6, 0);
    MSR[core]->write(MSR_UNCORE_PMC7, 0);
}

void PCM::programBecktonUncore(int32 core)
{
    // program Beckton uncore
    if (core == socketRefCore[0]) computeQPISpeedBeckton((int)core);

    uint64 value = 1 << 29ULL;           // reset all counters
    MSR[core]->write(U_MSR_PMON_GLOBAL_CTL, value);

    BecktonUncorePMUZDPCTLFVCRegister FVCreg;
    FVCreg.value = 0;
    if (cpu_model == NEHALEM_EX)
    {
        FVCreg.fields.bcmd = 0;             // rd_bcmd
        FVCreg.fields.resp = 0;             // ack_resp
        FVCreg.fields.evnt0 = 5;            // bcmd_match
        FVCreg.fields.evnt1 = 6;            // resp_match
        FVCreg.fields.pbox_init_err = 0;
    }
    else
    {
        FVCreg.fields_wsm.bcmd = 0;             // rd_bcmd
        FVCreg.fields_wsm.resp = 0;             // ack_resp
        FVCreg.fields_wsm.evnt0 = 5;            // bcmd_match
        FVCreg.fields_wsm.evnt1 = 6;            // resp_match
        FVCreg.fields_wsm.pbox_init_err = 0;
    }
    MSR[core]->write(MB0_MSR_PMU_ZDP_CTL_FVC, FVCreg.value);
    MSR[core]->write(MB1_MSR_PMU_ZDP_CTL_FVC, FVCreg.value);

    BecktonUncorePMUCNTCTLRegister CNTCTLreg;
    CNTCTLreg.value = 0;
    CNTCTLreg.fields.en = 1;
    CNTCTLreg.fields.pmi_en = 0;
    CNTCTLreg.fields.count_mode = 0;
    CNTCTLreg.fields.storage_mode = 0;
    CNTCTLreg.fields.wrap_mode = 1;
    CNTCTLreg.fields.flag_mode = 0;
    CNTCTLreg.fields.inc_sel = 0x0d;           // FVC_EV0
    MSR[core]->write(MB0_MSR_PMU_CNT_CTL_0, CNTCTLreg.value);
    MSR[core]->write(MB1_MSR_PMU_CNT_CTL_0, CNTCTLreg.value);
    CNTCTLreg.fields.inc_sel = 0x0e;           // FVC_EV1
    MSR[core]->write(MB0_MSR_PMU_CNT_CTL_1, CNTCTLreg.value);
    MSR[core]->write(MB1_MSR_PMU_CNT_CTL_1, CNTCTLreg.value);

    value = 1 + ((0x0C) << 1ULL);              // enable bit + (event select IMT_INSERTS_WR)
    MSR[core]->write(BB0_MSR_PERF_CNT_CTL_1, value);
    MSR[core]->write(BB1_MSR_PERF_CNT_CTL_1, value);

    MSR[core]->write(MB0_MSR_PERF_GLOBAL_CTL, 3); // enable two counters
    MSR[core]->write(MB1_MSR_PERF_GLOBAL_CTL, 3); // enable two counters

    MSR[core]->write(BB0_MSR_PERF_GLOBAL_CTL, 2); // enable second counter
    MSR[core]->write(BB1_MSR_PERF_GLOBAL_CTL, 2); // enable second counter

    // program R-Box to monitor QPI traffic

    // enable counting on all counters on the left side (port 0-3)
    MSR[core]->write(R_MSR_PMON_GLOBAL_CTL_7_0, 255);
    // ... on the right side (port 4-7)
    MSR[core]->write(R_MSR_PMON_GLOBAL_CTL_15_8, 255);

    // pick the event
    value = (1 << 7ULL) + (1 << 6ULL) + (1 << 2ULL); // count any (incoming) data responses
    MSR[core]->write(R_MSR_PORT0_IPERF_CFG0, value);
    MSR[core]->write(R_MSR_PORT1_IPERF_CFG0, value);
    MSR[core]->write(R_MSR_PORT4_IPERF_CFG0, value);
    MSR[core]->write(R_MSR_PORT5_IPERF_CFG0, value);

    // pick the event
    value = (1ULL << 30ULL); // count null idle flits sent
    MSR[core]->write(R_MSR_PORT0_IPERF_CFG1, value);
    MSR[core]->write(R_MSR_PORT1_IPERF_CFG1, value);
    MSR[core]->write(R_MSR_PORT4_IPERF_CFG1, value);
    MSR[core]->write(R_MSR_PORT5_IPERF_CFG1, value);

    // choose counter 0 to monitor R_MSR_PORT0_IPERF_CFG0
    MSR[core]->write(R_MSR_PMON_CTL0, 1 + 2 * (0));
    // choose counter 1 to monitor R_MSR_PORT1_IPERF_CFG0
    MSR[core]->write(R_MSR_PMON_CTL1, 1 + 2 * (6));
    // choose counter 8 to monitor R_MSR_PORT4_IPERF_CFG0
    MSR[core]->write(R_MSR_PMON_CTL8, 1 + 2 * (0));
    // choose counter 9 to monitor R_MSR_PORT5_IPERF_CFG0
    MSR[core]->write(R_MSR_PMON_CTL9, 1 + 2 * (6));

    // choose counter 2 to monitor R_MSR_PORT0_IPERF_CFG1
    MSR[core]->write(R_MSR_PMON_CTL2, 1 + 2 * (1));
    // choose counter 3 to monitor R_MSR_PORT1_IPERF_CFG1
    MSR[core]->write(R_MSR_PMON_CTL3, 1 + 2 * (7));
    // choose counter 10 to monitor R_MSR_PORT4_IPERF_CFG1
    MSR[core]->write(R_MSR_PMON_CTL10, 1 + 2 * (1));
    // choose counter 11 to monitor R_MSR_PORT5_IPERF_CFG1
    MSR[core]->write(R_MSR_PMON_CTL11, 1 + 2 * (7));

    // enable uncore TSC counter (fixed one)
    MSR[core]->write(W_MSR_PMON_GLOBAL_CTL, 1ULL << 31ULL);
    MSR[core]->write(W_MSR_PMON_FIXED_CTR_CTL, 1ULL);

    value = (1 << 28ULL) + 1;                  // enable all counters
    MSR[core]->write(U_MSR_PMON_GLOBAL_CTL, value);
}

uint64 RDTSC();

void PCM::computeNominalFrequency()
{
    const int ref_core = 0;
    uint64 before = 0, after = 0;
    MSR[ref_core]->read(IA32_TIME_STAMP_COUNTER, &before);
    MySleepMs(1000);
    MSR[ref_core]->read(IA32_TIME_STAMP_COUNTER, &after);
    nominal_frequency = after-before;
}
std::string PCM::getCPUBrandString()
{
    char buffer[sizeof(int)*4*3+1];
    PCM_CPUID_INFO * info = (PCM_CPUID_INFO *) buffer;
    pcm_cpuid(0x80000002, *info);
    ++info;
    pcm_cpuid(0x80000003, *info);
    ++info;
    pcm_cpuid(0x80000004, *info);
    buffer[sizeof(int)*4*3] = 0;
    std::string result(buffer);
    while(result[0]==' ') result.erase(0,1);
    std::string::size_type i;
    while((i = result.find("  ")) != std::string::npos) result.replace(i,2," "); // remove duplicate spaces
    return result;
}

std::string PCM::getCPUFamilyModelString()
{
    char buffer[sizeof(int)*4*3+6];
    memset(buffer,0,sizeof(buffer));
#ifdef _MSC_VER
    sprintf_s(buffer,sizeof(buffer),"GenuineIntel-%d-%2X",this->cpu_family,this->original_cpu_model);
#else
    snprintf(buffer,sizeof(buffer),"GenuineIntel-%d-%2X",this->cpu_family,this->original_cpu_model);
#endif
    std::string result(buffer);
    return result;
}

uint64 get_frequency_from_cpuid() // from Pat Fay (Intel)
{
    double speed=0;
    std::string brand = PCM::getCPUBrandString();
    if (brand.length() > std::string::size_type(0))
    {
        std::string::size_type unitsg = brand.find("GHz");
        if(unitsg != std::string::npos)
        {
            std::string::size_type atsign = brand.rfind(' ', unitsg);
            if(atsign != std::string::npos)
            {
                std::istringstream(brand.substr(atsign)) >> speed;
                speed *= 1000;
            }
        }
        else
        {
            std::string::size_type unitsg = brand.find("MHz");
            if(unitsg != std::string::npos)
            {
                std::string::size_type atsign = brand.rfind(' ', unitsg);
                if(atsign != std::string::npos)
                {
                    std::istringstream(brand.substr(atsign)) >> speed;
                }
            }
        }
    }
    return (uint64)(speed * 1000. * 1000.);
}

std::string PCM::getSupportedUarchCodenames() const
{
    std::ostringstream ostr;
    for(int32 i=0; i < static_cast<int32>(PCM::END_OF_MODEL_LIST) ; ++i)
        if(isCPUModelSupported((int)i))
            ostr << getUArchCodename(i) << ", ";
    return std::string(ostr.str().substr(0, ostr.str().length() - 2));
}

std::string PCM::getUnsupportedMessage() const
{
    std::ostringstream ostr;
    ostr << "Error: unsupported processor. Only Intel(R) processors are supported (Atom(R) and microarchitecture codename "<< getSupportedUarchCodenames() <<").";
    return std::string(ostr.str());
}

void PCM::computeQPISpeedBeckton(int core_nr)
{
    uint64 startFlits = 0;
    // reset all counters
    MSR[core_nr]->write(U_MSR_PMON_GLOBAL_CTL, 1 << 29ULL);

    // enable counting on all counters on the left side (port 0-3)
    MSR[core_nr]->write(R_MSR_PMON_GLOBAL_CTL_7_0, 255);
    // disable on the right side (port 4-7)
    MSR[core_nr]->write(R_MSR_PMON_GLOBAL_CTL_15_8, 0);

    // count flits sent
    MSR[core_nr]->write(R_MSR_PORT0_IPERF_CFG0, 1ULL << 31ULL);

    // choose counter 0 to monitor R_MSR_PORT0_IPERF_CFG0
    MSR[core_nr]->write(R_MSR_PMON_CTL0, 1 + 2 * (0));

    // enable all counters
    MSR[core_nr]->write(U_MSR_PMON_GLOBAL_CTL, (1 << 28ULL) + 1);

    MSR[core_nr]->read(R_MSR_PMON_CTR0, &startFlits);

    const uint64 timerGranularity = 1000000ULL; // mks
    uint64 startTSC = getTickCount(timerGranularity, (uint32) core_nr);
    uint64 endTSC;
    do
    {
        endTSC = getTickCount(timerGranularity, (uint32) core_nr);
    } while (endTSC - startTSC < 200000ULL); // spin for 200 ms

    uint64 endFlits = 0;
    MSR[core_nr]->read(R_MSR_PMON_CTR0, &endFlits);
    max_qpi_speed = (endFlits - startFlits) * 8ULL * timerGranularity / (endTSC - startTSC);

}

bool PCM::PMUinUse()
{
    // follow the "Performance Monitoring Unit Sharing Guide" by P. Irelan and Sh. Kuo
    for (int i = 0; i < (int)num_cores; ++i)
    {
        //std::cout << "Core "<<i<<" exemine registers"<< std::endl;
        uint64 value;
        MSR[i]->read(IA32_CR_PERF_GLOBAL_CTRL, &value);
        // std::cout << "Core "<<i<<" IA32_CR_PERF_GLOBAL_CTRL is "<< std::hex << value << std::dec << std::endl;

        EventSelectRegister event_select_reg;
        event_select_reg.value = 0xFFFFFFFFFFFFFFFF;

        for (uint32 j = 0; j < core_gen_counter_num_max; ++j)
        {
            MSR[i]->read(IA32_PERFEVTSEL0_ADDR + j, &event_select_reg.value);

            if (event_select_reg.fields.event_select != 0 || event_select_reg.fields.apic_int != 0)
            {
                std::cerr << "WARNING: Core "<<i<<" IA32_PERFEVTSEL0_ADDR are not zeroed "<< event_select_reg.value << std::endl;
                return true;
            }
        }

        FixedEventControlRegister ctrl_reg;
        ctrl_reg.value = 0xffffffffffffffff;

        MSR[i]->read(IA32_CR_FIXED_CTR_CTRL, &ctrl_reg.value);

        // Check if someone has installed pmi handler on counter overflow.
        // If so, that agent might potentially need to change counter value
        // for the "sample after"-mode messing up PCM measurements
        if(ctrl_reg.fields.enable_pmi0 || ctrl_reg.fields.enable_pmi1 || ctrl_reg.fields.enable_pmi2)
        {
            std::cerr << "WARNING: Core "<<i<<" fixed ctrl:"<< ctrl_reg.value << std::endl;
            return true;
        }
        // either os=0,usr=0 (not running) or os=1,usr=1 (fits PCM modus) are ok, other combinations are not
        if(ctrl_reg.fields.os0 != ctrl_reg.fields.usr0 ||
           ctrl_reg.fields.os1 != ctrl_reg.fields.usr1 ||
           ctrl_reg.fields.os2 != ctrl_reg.fields.usr2)
        {
           std::cerr << "WARNING: Core "<<i<<" fixed ctrl:"<< ctrl_reg.value << std::endl;
           return true;
        }
    }
    return false;
}

const char * PCM::getUArchCodename(int32 cpu_model_) const
{
    if(cpu_model_ < 0)
        cpu_model_ = this->cpu_model ;

    switch(cpu_model_)
    {
        case NEHALEM_EP:
        case NEHALEM:
            return "Nehalem/Nehalem-EP";
        case ATOM:
            return "Atom(tm)";
        case CLARKDALE:
            return "Westmere/Clarkdale";
        case WESTMERE_EP:
            return "Westmere-EP";
        case NEHALEM_EX:
            return "Nehalem-EX";
        case WESTMERE_EX:
            return "Westmere-EX";
        case SANDY_BRIDGE:
            return "Sandy Bridge";
        case JAKETOWN:
            return "Sandy Bridge-EP/Jaketown";
        case IVYTOWN:
            return "Ivy Bridge-EP/EN/EX/Ivytown";
        case HASWELLX:
            return "Haswell-EP/EN/EX";
        case BDX_DE:
            return "Broadwell-DE";
        case BDX:
            return "Broadwell-EP/EX";
        case KNL:
            return "Knights Landing";
        case IVY_BRIDGE:
            return "Ivy Bridge";
        case HASWELL:
            return "Haswell";
        case BROADWELL:
            return "Broadwell";
        case SKL:
            return "Skylake";
        case KBL:
            return "Kabylake";
        case SKX:
            return "Skylake-SP";
    }
    return "unknown";
}

void PCM::cleanupPMU()
{
#ifdef PCM_USE_PERF
    if(canUsePerf)
    {
      for (int i = 0; i < num_cores; ++i)
        for(int c = 0; c < PERF_MAX_COUNTERS; ++c)
            ::close(perfEventHandle[i][c]);

      return;
    }
#endif

    // follow the "Performance Monitoring Unit Sharing Guide" by P. Irelan and Sh. Kuo
    for (int i = 0; i < (int)num_cores; ++i)
    {
        // disable generic counters and continue free running counting for fixed counters
        MSR[i]->write(IA32_CR_PERF_GLOBAL_CTRL, (1ULL << 32) + (1ULL << 33) + (1ULL << 34));

        for (uint32 j = 0; j < core_gen_counter_num_max; ++j)
        {
            MSR[i]->write(IA32_PERFEVTSEL0_ADDR + j, 0);
        }
    }

    if(cpu_model == JAKETOWN)
        enableJKTWorkaround(false);

#ifndef PCM_SILENT
    std::cerr << " Zeroed PMU registers" << std::endl;
#endif
}

void PCM::resetPMU()
{
    for (int i = 0; i < (int)num_cores; ++i)
    {
        // disable all counters
        MSR[i]->write(IA32_CR_PERF_GLOBAL_CTRL, 0);

        for (uint32 j = 0; j < core_gen_counter_num_max; ++j)
        {
            MSR[i]->write(IA32_PERFEVTSEL0_ADDR + j, 0);
        }


        FixedEventControlRegister ctrl_reg;
        ctrl_reg.value = 0xffffffffffffffff;

        MSR[i]->read(IA32_CR_FIXED_CTR_CTRL, &ctrl_reg.value);
        if ((ctrl_reg.fields.os0 ||
             ctrl_reg.fields.usr0 ||
             ctrl_reg.fields.enable_pmi0 ||
             ctrl_reg.fields.os1 ||
             ctrl_reg.fields.usr1 ||
             ctrl_reg.fields.enable_pmi1 ||
             ctrl_reg.fields.os2 ||
             ctrl_reg.fields.usr2 ||
             ctrl_reg.fields.enable_pmi2)
            != 0)
            MSR[i]->write(IA32_CR_FIXED_CTR_CTRL, 0);
    }

#ifndef PCM_SILENT
    std::cerr << " Zeroed PMU registers" << std::endl;
#endif
}
void PCM::freeRMID()
{
    if(!(QOSMetricAvailable() && L3QOSMetricAvailable())) {
        return;
    }

    for(int32 core = 0; core < num_cores; core ++ )
    {
                if(!isCoreOnline(core)) continue;
        uint64 msr_pqr_assoc = 0 ;
        uint64 msr_qm_evtsel = 0;
        int32 rmid = 0;
        int32 event = 0;

        //Read 0xC8F MSR for each core
        MSR[core]->read(IA32_PQR_ASSOC, &msr_pqr_assoc);
        msr_pqr_assoc &= 0xffffffff00000000ULL;

        //Write 0xC8F MSR with RMID 0
        MSR[core]->write(IA32_PQR_ASSOC,msr_pqr_assoc);

        msr_qm_evtsel = rmid & ((1ULL<<10)-1ULL) ;
        msr_qm_evtsel <<= 32 ;
        msr_qm_evtsel |= event & ((1ULL<<8)-1ULL);

        //Write Event Id as 0 and RMID 0 to the MSR for each core
        MSR[core]->write(IA32_QM_EVTSEL,msr_qm_evtsel);

    }


    std::cerr << " Freeing up all RMIDs" << std::endl;
}

void PCM::setOutput(const std::string filename)
{
     outfile = new std::ofstream(filename.c_str());
     backup_ofile = std::cout.rdbuf();
     std::cout.rdbuf(outfile->rdbuf());
}

void PCM::restoreOutput()
{
    // restore cout back to what it was originally
    if(backup_ofile)
        std::cout.rdbuf(backup_ofile);

// close output file
    if(outfile)
        outfile->close();
}

void PCM::cleanup()
{
    InstanceLock lock(allow_multiple_instances);

    if (MSR.empty()) return;

    std::cerr << "Cleaning up" << std::endl;

    if (decrementInstanceSemaphore())
        cleanupPMU();

    freeRMID();
}

// hle is only available when cpuid has this:
// HLE: CPUID.07H.EBX.HLE [bit 4]  = 1
bool PCM::supportsHLE() const
{
    PCM_CPUID_INFO info;
    pcm_cpuid(7, 0, info); // leaf 7, subleaf 0

   return (info.reg.ebx & (0x1 << 4)) ? true : false;
}

// rtm is only available when cpuid has this:
// RTM: CPUID.07H.EBX.RTM [bit 11] = 1
bool PCM::supportsRTM() const
{
    PCM_CPUID_INFO info;
    pcm_cpuid(7, 0, info); // leaf 7, subleaf 0

    return (info.reg.ebx & (0x1 << 11)) ? true : false;
}

#ifdef __APPLE__

uint32 PCM::getNumInstances()
{
    return MSR[0]->getNumInstances();
}


uint32 PCM::incrementNumInstances()
{
    return MSR[0]->incrementNumInstances();
}

uint32 PCM::decrementNumInstances()
{
    return MSR[0]->decrementNumInstances();;
}

int convertUnknownToInt(size_t size, char* value)
{
    if(sizeof(int) == size)
    {
        return *(int*)value;
    }
    else if(sizeof(long) == size)
    {
        return *(long *)value;
    }
    else if(sizeof(long long) == size)
    {
        return *(long long *)value;
    }
    else
    {
        // In this case, we don't know what it is so we guess int
        return *(int *)value;
    }
}

#endif

bool PCM::decrementInstanceSemaphore()
{
    if(allow_multiple_instances == false)
    {
        return programmed_pmu;
    }
    bool isLastInstance = false;
    // when decrement was called before program() the numInstancesSemaphore
    // may not be initialized, causing SIGSEGV. This fixes it.
    if(numInstancesSemaphore == NULL)
        return true;

                #ifdef _MSC_VER
    WaitForSingleObject(numInstancesSemaphore, 0);

    DWORD res = WaitForSingleObject(numInstancesSemaphore, 0);
    if (res == WAIT_TIMEOUT)
    {
        // I have the last instance of monitor

        isLastInstance = true;

        CloseHandle(numInstancesSemaphore);
    }
    else if (res == WAIT_OBJECT_0)
    {
        ReleaseSemaphore(numInstancesSemaphore, 1, NULL);

        // std::cerr << "Someone else is running monitor instance, no cleanup needed"<< std::endl;
    }
    else
    {
        // unknown error
        std::cerr << "ERROR: Bad semaphore. Performed cleanup twice?" << std::endl;
    }

        #elif __APPLE__
    sem_wait(numInstancesSemaphore);
    uint32 oldValue = PCM::getNumInstances();
    sem_post(numInstancesSemaphore);
    if(oldValue == 0)
    {
    // see same case for linux
    return false;
    }
    sem_wait(numInstancesSemaphore);
    uint32 currValue = PCM::decrementNumInstances();
    sem_post(numInstancesSemaphore);
    if(currValue == 0){
    isLastInstance = true;
    }

    #else // if linux
    int oldValue = -1;
    sem_getvalue(numInstancesSemaphore, &oldValue);
    if(oldValue == 0)
    {
       // the current value is already zero, somewhere the semaphore has been already decremented (and thus the clean up has been done if needed)
       // that means logically we are do not own the last instance anymore, thus returning false
       return false;
    }
    sem_wait(numInstancesSemaphore);
    int curValue = -1;
    sem_getvalue(numInstancesSemaphore, &curValue);
    if (curValue == 0)
    {
        // I have the last instance of monitor

        isLastInstance = true;

        // std::cerr << "I am the last one"<< std::endl;
    }
        #endif // end ifdef _MSC_VER

    return isLastInstance;
}

uint64 PCM::getTickCount(uint64 multiplier, uint32 core)
{
    return (multiplier * getInvariantTSC(CoreCounterState(), getCoreCounterState(core))) / getNominalFrequency();
}

uint64 PCM::getTickCountRDTSCP(uint64 multiplier)
{
    return (multiplier*RDTSCP())/getNominalFrequency();
}

SystemCounterState getSystemCounterState()
{
    PCM * inst = PCM::getInstance();
    SystemCounterState result;
    if (inst) result = inst->getSystemCounterState();
    return result;
}

SocketCounterState getSocketCounterState(uint32 socket)
{
    PCM * inst = PCM::getInstance();
    SocketCounterState result;
    if (inst) result = inst->getSocketCounterState(socket);
    return result;
}

CoreCounterState getCoreCounterState(uint32 core)
{
    PCM * inst = PCM::getInstance();
    CoreCounterState result;
    if (inst) result = inst->getCoreCounterState(core);
    return result;
}

#ifdef PCM_USE_PERF
void PCM::readPerfData(uint32 core, std::vector<uint64> & outData)
{
    if(perfEventHandle[core][PERF_GROUP_LEADER_COUNTER] < 0)
    {
        std::fill(outData.begin(), outData.end(), 0);
        return;
    }
    uint64 data[1 + PERF_MAX_COUNTERS];
    const int32 bytes2read =  sizeof(uint64)*(1 + core_fixed_counter_num_used + core_gen_counter_num_used);
    int result = ::read(perfEventHandle[core][PERF_GROUP_LEADER_COUNTER], data, bytes2read );
    // data layout: nr counters; counter 0, counter 1, counter 2,...
    if(result != bytes2read)
    {
       std::cerr << "Error while reading perf data. Result is "<< result << std::endl;
       std::cerr << "Check if you run other competing Linux perf clients." << std::endl;
    } else if(data[0] != core_fixed_counter_num_used + core_gen_counter_num_used)
    {
       std::cerr << "Number of counters read from perf is wrong. Elements read: "<< data[0] << std::endl;
    }
    else
    {  // copy all counters, they start from position 1 in data
       std::copy((data + 1), (data + 1) + data[0], outData.begin());
    }
}
#endif

void BasicCounterState::readAndAggregateTSC(std::shared_ptr<SafeMsrHandle> msr)
{
    uint64 cInvariantTSC = 0;
    PCM * m = PCM::getInstance();
    uint32 cpu_model = m->getCPUModel();
    if(cpu_model != PCM::ATOM ||  m->getOriginalCPUModel() == PCM::ATOM_AVOTON) msr->read(IA32_TIME_STAMP_COUNTER, &cInvariantTSC);
    else
    {
#ifdef _MSC_VER
        cInvariantTSC = ((static_cast<uint64>(GetTickCount()/1000ULL)))*m->getNominalFrequency();
#else
        struct timeval tp;
        gettimeofday(&tp, NULL);
        cInvariantTSC = (double(tp.tv_sec) + tp.tv_usec / 1000000.)*m->getNominalFrequency();
#endif
    }
    InvariantTSC += cInvariantTSC;
}

void BasicCounterState::readAndAggregate(std::shared_ptr<SafeMsrHandle> msr)
{
    uint64 cInstRetiredAny = 0, cCpuClkUnhaltedThread = 0, cCpuClkUnhaltedRef = 0;
    uint64 cL3Miss = 0;
    uint64 cL3UnsharedHit = 0;
    uint64 cL2HitM = 0;
    uint64 cL2Hit = 0;
    uint64 cL3Occupancy = 0;
    uint64 cCStateResidency[PCM::MAX_C_STATE + 1];
    memset(cCStateResidency, 0, sizeof(cCStateResidency));
    uint64 thermStatus = 0;
    uint64 cSMICount = 0;
    const int32 core_id = msr->getCoreId();
    TemporalThreadAffinity tempThreadAffinity(core_id); // speedup trick for Linux

    PCM * m = PCM::getInstance();
    const uint32 cpu_model = m->getCPUModel();
    const int32 core_gen_counter_num_max = m->getMaxCustomCoreEvents();

    // reading core PMU counters
#ifdef PCM_USE_PERF
    if(m->canUsePerf)
    {
        std::vector<uint64> perfData(PERF_MAX_COUNTERS, 0ULL);
        m->readPerfData(msr->getCoreId(), perfData);
        cInstRetiredAny =       perfData[PCM::PERF_INST_RETIRED_ANY_POS];
        cCpuClkUnhaltedThread = perfData[PCM::PERF_CPU_CLK_UNHALTED_THREAD_POS];
        cCpuClkUnhaltedRef =    perfData[PCM::PERF_CPU_CLK_UNHALTED_REF_POS];
        if (core_gen_counter_num_max > 0) cL3Miss =               perfData[PCM::PERF_GEN_EVENT_0_POS];
        if (core_gen_counter_num_max > 1) cL3UnsharedHit =        perfData[PCM::PERF_GEN_EVENT_1_POS];
        if (core_gen_counter_num_max > 2) cL2HitM =               perfData[PCM::PERF_GEN_EVENT_2_POS];
        if (core_gen_counter_num_max > 3) cL2Hit =                perfData[PCM::PERF_GEN_EVENT_3_POS];
    }
    else
#endif
    {
        msr->read(INST_RETIRED_ANY_ADDR, &cInstRetiredAny);
        msr->read(CPU_CLK_UNHALTED_THREAD_ADDR, &cCpuClkUnhaltedThread);
        msr->read(CPU_CLK_UNHALTED_REF_ADDR, &cCpuClkUnhaltedRef);
        switch (cpu_model)
        {
        case PCM::WESTMERE_EP:
        case PCM::NEHALEM_EP:
        case PCM::NEHALEM_EX:
        case PCM::WESTMERE_EX:
        case PCM::CLARKDALE:
        case PCM::SANDY_BRIDGE:
        case PCM::JAKETOWN:
        case PCM::IVYTOWN:
        case PCM::HASWELLX:
        case PCM::BDX_DE:
        case PCM::BDX:
        case PCM::IVY_BRIDGE:
        case PCM::HASWELL:
        case PCM::BROADWELL:
        case PCM::SKL:
        case PCM::KBL:
        case PCM::SKX:
            if (core_gen_counter_num_max > 0) msr->read(IA32_PMC0, &cL3Miss);
            if (core_gen_counter_num_max > 1) msr->read(IA32_PMC1, &cL3UnsharedHit);
            if (core_gen_counter_num_max > 2) msr->read(IA32_PMC2, &cL2HitM);
            if (core_gen_counter_num_max > 3) msr->read(IA32_PMC3, &cL2Hit);
            break;
        case PCM::ATOM:
        case PCM::KNL:
            if (core_gen_counter_num_max > 0) msr->read(IA32_PMC0, &cL3Miss);         // for Atom mapped to ArchLLCMiss field
            if (core_gen_counter_num_max > 1) msr->read(IA32_PMC1, &cL3UnsharedHit);  // for Atom mapped to ArchLLCRef field
            break;
        }
    }

    // std::cout << "DEBUG1: "<< msr->getCoreId() << " " << cInstRetiredAny<< " "<< std::endl;
    if(m->L3CacheOccupancyMetricAvailable())
    {
        msr->lock();
        uint64 event = 1;
        m->initQOSevent(event, core_id);
        msr->read(IA32_QM_CTR,&cL3Occupancy);
        //std::cout << "readAndAggregate reading IA32_QM_CTR "<< std::dec << cL3Occupancy << std::dec << std::endl;
        msr->unlock();
    }

    m->readAndAggregateMemoryBWCounters(static_cast<uint32>(core_id), *this);

    readAndAggregateTSC(msr);

    // reading core C state counters
    for(int i=0; i <= (int)(PCM::MAX_C_STATE) ;++i)
        if(m->coreCStateMsr && m->coreCStateMsr[i])
                msr->read(m->coreCStateMsr[i], &(cCStateResidency[i]));

    // reading temperature
    msr->read(MSR_IA32_THERM_STATUS, &thermStatus);

    msr->read(MSR_SMI_COUNT, &cSMICount);

    InstRetiredAny += m->extractCoreFixedCounterValue(cInstRetiredAny);
    CpuClkUnhaltedThread += m->extractCoreFixedCounterValue(cCpuClkUnhaltedThread);
    CpuClkUnhaltedRef += m->extractCoreFixedCounterValue(cCpuClkUnhaltedRef);
    L3Miss += m->extractCoreGenCounterValue(cL3Miss);
    L3UnsharedHit += m->extractCoreGenCounterValue(cL3UnsharedHit);
    //std::cout << "Scaling Factor " << m->L3ScalingFactor;
    cL3Occupancy = m->extractQOSMonitoring(cL3Occupancy);
    L3Occupancy = (cL3Occupancy==PCM_INVALID_QOS_MONITORING_DATA)? PCM_INVALID_QOS_MONITORING_DATA : (uint64)((double)(cL3Occupancy * m->L3ScalingFactor) / 1024.0);
    L2HitM += m->extractCoreGenCounterValue(cL2HitM);
    L2Hit += m->extractCoreGenCounterValue(cL2Hit);
    for(int i=0; i <= int(PCM::MAX_C_STATE);++i)
        CStateResidency[i] += cCStateResidency[i];
    ThermalHeadroom = extractThermalHeadroom(thermStatus);
    SMICount += cSMICount;
}

PCM::ErrorCode PCM::programServerUncoreMemoryMetrics(int rankA, int rankB, bool DDR_T)
{
    if(MSR.empty() || server_pcicfg_uncore.empty())  return PCM::MSRAccessDenied;

    for (int i = 0; (i < (int)server_pcicfg_uncore.size()) && MSR.size(); ++i)
    {
        server_pcicfg_uncore[i]->programServerUncoreMemoryMetrics(rankA, rankB, DDR_T);
    }

    return PCM::Success;
}

PCM::ErrorCode PCM::programServerUncorePowerMetrics(int mc_profile, int pcu_profile, int * freq_bands)
{
    if(MSR.empty() || server_pcicfg_uncore.empty())  return PCM::MSRAccessDenied;

    uint32 PCUCntConf[4] = {0,0,0,0};

    PCUCntConf[0] = PCU_MSR_PMON_CTL_EVENT(0); // clock ticks

    switch(pcu_profile)
    {
    case 0:
         PCUCntConf[1] =  PCU_MSR_PMON_CTL_EVENT(0xB); // FREQ_BAND0_CYCLES
         PCUCntConf[2] =  PCU_MSR_PMON_CTL_EVENT(0xC); // FREQ_BAND1_CYCLES
         PCUCntConf[3] =  PCU_MSR_PMON_CTL_EVENT(0xD); // FREQ_BAND2_CYCLES
         break;
    case 1:
         PCUCntConf[1] =  PCU_MSR_PMON_CTL_EVENT(0x80) + PCU_MSR_PMON_CTL_OCC_SEL(1); // POWER_STATE_OCCUPANCY.C0 using CLOCKTICKS + 8th-bit
         PCUCntConf[2] =  PCU_MSR_PMON_CTL_EVENT(0x80) + PCU_MSR_PMON_CTL_OCC_SEL(2); // POWER_STATE_OCCUPANCY.C3 using CLOCKTICKS + 8th-bit
         PCUCntConf[3] =  PCU_MSR_PMON_CTL_EVENT(0x80) + PCU_MSR_PMON_CTL_OCC_SEL(3); // POWER_STATE_OCCUPANCY.C6 using CLOCKTICKS + 8th-bit
         break;
    case 2:
         PCUCntConf[1] =  PCU_MSR_PMON_CTL_EVENT(0x09); // PROCHOT_INTERNAL_CYCLES
         PCUCntConf[2] =  PCU_MSR_PMON_CTL_EVENT(0x0A); // PROCHOT_EXTERNAL_CYCLES
         PCUCntConf[3] =  PCU_MSR_PMON_CTL_EVENT(0x04); // Thermal frequency limit cycles: FREQ_MAX_LIMIT_THERMAL_CYCLES
         break;
    case 3:
         PCUCntConf[1] =  PCU_MSR_PMON_CTL_EVENT(0x04); // Thermal frequency limit cycles: FREQ_MAX_LIMIT_THERMAL_CYCLES
         PCUCntConf[2] =  PCU_MSR_PMON_CTL_EVENT(0x05); // Power frequency limit cycles: FREQ_MAX_POWER_CYCLES
         PCUCntConf[3] =  PCU_MSR_PMON_CTL_EVENT(0x07); // Clipped frequency limit cycles: FREQ_MAX_CURRENT_CYCLES (not supported on SKX)
         break;
    case 4: // not supported on SKX
         PCUCntConf[1] =  PCU_MSR_PMON_CTL_EVENT(0x06); // OS frequency limit cycles: FREQ_MAX_OS_CYCLES
         PCUCntConf[2] =  PCU_MSR_PMON_CTL_EVENT(0x05); // Power frequency limit cycles: FREQ_MAX_POWER_CYCLES
         PCUCntConf[3] =  PCU_MSR_PMON_CTL_EVENT(0x07); // Clipped frequency limit cycles: FREQ_MAX_CURRENT_CYCLES
         break;
    case 5:
         if(JAKETOWN == cpu_model)
         {
             PCUCntConf[1] =  PCU_MSR_PMON_CTL_EVENT(0) + PCU_MSR_PMON_CTL_EXTRA_SEL + PCU_MSR_PMON_CTL_EDGE_DET ; // number of frequency transitions
             PCUCntConf[2] =  PCU_MSR_PMON_CTL_EVENT(0) + PCU_MSR_PMON_CTL_EXTRA_SEL ; // cycles spent changing frequency
         } else if (IVYTOWN == cpu_model )
         {
             PCUCntConf[1] =  PCU_MSR_PMON_CTL_EVENT(0x60) + PCU_MSR_PMON_CTL_EDGE_DET ; // number of frequency transitions
             PCUCntConf[2] =  PCU_MSR_PMON_CTL_EVENT(0x60) ; // cycles spent changing frequency: FREQ_TRANS_CYCLES
         } else if (HASWELLX == cpu_model || BDX_DE == cpu_model || BDX == cpu_model || SKX == cpu_model)
         {
             PCUCntConf[1] =  PCU_MSR_PMON_CTL_EVENT(0x74) + PCU_MSR_PMON_CTL_EDGE_DET ; // number of frequency transitions
             PCUCntConf[2] =  PCU_MSR_PMON_CTL_EVENT(0x74) ; // cycles spent changing frequency: FREQ_TRANS_CYCLES
             if(HASWELLX == cpu_model)
             {
                 PCUCntConf[3] =  PCU_MSR_PMON_CTL_EVENT(0x79) + PCU_MSR_PMON_CTL_EDGE_DET ; // number of UFS transitions
                 PCUCntConf[0] =  PCU_MSR_PMON_CTL_EVENT(0x79)                             ; // UFS transition cycles
             }
         } else
         {
             std::cerr << "ERROR: no frequency transition events defined for CPU model "<< cpu_model << std::endl;
         }
         break;
    case 6:
         if (IVYTOWN == cpu_model )
         {
             PCUCntConf[2] =  PCU_MSR_PMON_CTL_EVENT(0x2B) + PCU_MSR_PMON_CTL_EDGE_DET ; // PC2 transitions
             PCUCntConf[3] =  PCU_MSR_PMON_CTL_EVENT(0x2D) + PCU_MSR_PMON_CTL_EDGE_DET ; // PC6 transitions
         } else if (HASWELLX == cpu_model || BDX_DE == cpu_model || BDX == cpu_model || SKX == cpu_model)
         {
             PCUCntConf[0] =  PCU_MSR_PMON_CTL_EVENT(0x4E)                             ; // PC1e residenicies (not supported on SKX)
             PCUCntConf[1] =  PCU_MSR_PMON_CTL_EVENT(0x4E) + PCU_MSR_PMON_CTL_EDGE_DET ; // PC1 transitions (not supported on SKX)
             PCUCntConf[2] =  PCU_MSR_PMON_CTL_EVENT(0x2B) + PCU_MSR_PMON_CTL_EDGE_DET ; // PC2 transitions
             PCUCntConf[3] =  PCU_MSR_PMON_CTL_EVENT(0x2D) + PCU_MSR_PMON_CTL_EDGE_DET ; // PC6 transitions
         } else
         {
             std::cerr << "ERROR: no package C-state transition events defined for CPU model "<< cpu_model << std::endl;
         }
         break;
     case 7:
         if (HASWELLX == cpu_model || BDX_DE == cpu_model || BDX == cpu_model)
         {
             PCUCntConf[0] =  PCU_MSR_PMON_CTL_EVENT(0x7E) ; // UFS_TRANSITIONS_PERF_P_LIMIT
             PCUCntConf[1] =  PCU_MSR_PMON_CTL_EVENT(0x7D) ; // UFS_TRANSITIONS_IO_P_LIMIT
             PCUCntConf[2] =  PCU_MSR_PMON_CTL_EVENT(0x7A) ; // UFS_TRANSITIONS_UP_RING_TRAFFIC
             PCUCntConf[3] =  PCU_MSR_PMON_CTL_EVENT(0x7B) ; // UFS_TRANSITIONS_UP_STALL_CYCLES
         } else
         {
             std::cerr << "ERROR: no UFS transition events defined for CPU model "<< cpu_model << std::endl;
         }
         break;
    case 8:
         if (HASWELLX == cpu_model || BDX_DE == cpu_model || BDX == cpu_model)
         {
             PCUCntConf[0] =  PCU_MSR_PMON_CTL_EVENT(0x7C) ; // UFS_TRANSITIONS_DOWN
         } else
         {
             std::cerr << "ERROR: no UFS transition events defined for CPU model "<< cpu_model << std::endl;
         }
         break;
    default:
         std::cerr << "ERROR: unsupported PCU profile "<< pcu_profile << std::endl;
    }

    uint64 PCU_MSR_PMON_BOX_FILTER_ADDR, PCU_MSR_PMON_CTLX_ADDR[4] = { 0, 0, 0, 0 };

    switch(cpu_model)
    {
        case IVYTOWN:
        case JAKETOWN:
            PCU_MSR_PMON_BOX_FILTER_ADDR = JKTIVT_PCU_MSR_PMON_BOX_FILTER_ADDR;
            PCU_MSR_PMON_CTLX_ADDR[0] = JKTIVT_PCU_MSR_PMON_CTL0_ADDR;
            PCU_MSR_PMON_CTLX_ADDR[1] = JKTIVT_PCU_MSR_PMON_CTL1_ADDR;
            PCU_MSR_PMON_CTLX_ADDR[2] = JKTIVT_PCU_MSR_PMON_CTL2_ADDR;
            PCU_MSR_PMON_CTLX_ADDR[3] = JKTIVT_PCU_MSR_PMON_CTL3_ADDR;
            break;
        case HASWELLX:
        case BDX_DE:
        case BDX:
        case KNL:
        case SKX:
            PCU_MSR_PMON_BOX_FILTER_ADDR = HSX_PCU_MSR_PMON_BOX_FILTER_ADDR;
            PCU_MSR_PMON_CTLX_ADDR[0] = HSX_PCU_MSR_PMON_CTL0_ADDR;
            PCU_MSR_PMON_CTLX_ADDR[1] = HSX_PCU_MSR_PMON_CTL1_ADDR;
            PCU_MSR_PMON_CTLX_ADDR[2] = HSX_PCU_MSR_PMON_CTL2_ADDR;
            PCU_MSR_PMON_CTLX_ADDR[3] = HSX_PCU_MSR_PMON_CTL3_ADDR;
            break;
        default:
            std::cerr << "Error: unsupported uncore. cpu model is "<< cpu_model << std::endl;
            return PCM::UnknownError;
    }

    for (int i = 0; (i < (int)server_pcicfg_uncore.size()) && MSR.size(); ++i)
    {
      server_pcicfg_uncore[i]->program_power_metrics(mc_profile);

      uint32 refCore = socketRefCore[i];
      TemporalThreadAffinity tempThreadAffinity(refCore); // speedup trick for Linux

       // freeze enable
      MSR[refCore]->write(PCU_MSR_PMON_BOX_CTL_ADDR, UNC_PMON_UNIT_CTL_FRZ_EN);
        // freeze
      MSR[refCore]->write(PCU_MSR_PMON_BOX_CTL_ADDR, UNC_PMON_UNIT_CTL_FRZ_EN + UNC_PMON_UNIT_CTL_FRZ);

#ifdef PCM_UNCORE_PMON_BOX_CHECK_STATUS
      uint64 val = 0;
      MSR[refCore]->read(PCU_MSR_PMON_BOX_CTL_ADDR,&val);
      if ((val & UNC_PMON_UNIT_CTL_VALID_BITS_MASK) != (UNC_PMON_UNIT_CTL_FRZ_EN + UNC_PMON_UNIT_CTL_FRZ))
            std::cerr << "ERROR: PCU counter programming seems not to work. PCU_MSR_PMON_BOX_CTL=0x" << std::hex << val << " needs to be =0x"<< (UNC_PMON_UNIT_CTL_FRZ_EN + UNC_PMON_UNIT_CTL_FRZ) << std::endl;
#endif

      if(freq_bands == NULL)
          MSR[refCore]->write(PCU_MSR_PMON_BOX_FILTER_ADDR,
                PCU_MSR_PMON_BOX_FILTER_BAND_0(10) + // 1000 MHz
                PCU_MSR_PMON_BOX_FILTER_BAND_1(20) + // 2000 MHz
                PCU_MSR_PMON_BOX_FILTER_BAND_2(30)   // 3000 MHz
            );
      else
          MSR[refCore]->write(PCU_MSR_PMON_BOX_FILTER_ADDR,
                PCU_MSR_PMON_BOX_FILTER_BAND_0(freq_bands[0]) +
                PCU_MSR_PMON_BOX_FILTER_BAND_1(freq_bands[1]) +
                PCU_MSR_PMON_BOX_FILTER_BAND_2(freq_bands[2])
            );

      for(int ctr = 0; ctr < 4; ++ctr)
      {
          MSR[refCore]->write(PCU_MSR_PMON_CTLX_ADDR[ctr], PCU_MSR_PMON_CTL_EN);
          MSR[refCore]->write(PCU_MSR_PMON_CTLX_ADDR[ctr], PCU_MSR_PMON_CTL_EN + PCUCntConf[ctr]);
      }

      // reset counter values
      MSR[refCore]->write(PCU_MSR_PMON_BOX_CTL_ADDR, UNC_PMON_UNIT_CTL_FRZ_EN + UNC_PMON_UNIT_CTL_FRZ + UNC_PMON_UNIT_CTL_RST_COUNTERS);

      // unfreeze counters
      MSR[refCore]->write(PCU_MSR_PMON_BOX_CTL_ADDR, UNC_PMON_UNIT_CTL_FRZ_EN);

    }
    return PCM::Success;
}

void PCM::freezeServerUncoreCounters()
{
    for (int i = 0; (i < (int)server_pcicfg_uncore.size()) && MSR.size(); ++i)
    {
        server_pcicfg_uncore[i]->freezeCounters();
        MSR[socketRefCore[i]]->write(PCU_MSR_PMON_BOX_CTL_ADDR, UNC_PMON_UNIT_CTL_FRZ_EN + UNC_PMON_UNIT_CTL_FRZ);

        if(IIOEventsAvailable())
            for (int unit = 0; unit< IIO_STACK_COUNT; ++unit)
                MSR[socketRefCore[i]]->write(IIO_UNIT_CTL_ADDR[unit], UNC_PMON_UNIT_CTL_RSV + UNC_PMON_UNIT_CTL_FRZ);
    }
}
void PCM::unfreezeServerUncoreCounters()
{
    for (int i = 0; (i < (int)server_pcicfg_uncore.size()) && MSR.size(); ++i)
    {
        server_pcicfg_uncore[i]->unfreezeCounters();
        MSR[socketRefCore[i]]->write(PCU_MSR_PMON_BOX_CTL_ADDR, UNC_PMON_UNIT_CTL_FRZ_EN);

        if (IIOEventsAvailable())
            for (int unit = 0; unit< IIO_STACK_COUNT; ++unit)
                MSR[socketRefCore[i]]->write(IIO_UNIT_CTL_ADDR[unit], UNC_PMON_UNIT_CTL_RSV);
    }
}
void UncoreCounterState::readAndAggregate(std::shared_ptr<SafeMsrHandle> msr)
{
    const auto coreID = msr->getCoreId();
    TemporalThreadAffinity tempThreadAffinity(coreID); // speedup trick for Linux

    auto pcm = PCM::getInstance();
    pcm->readAndAggregatePackageCStateResidencies(msr, *this);
}

SystemCounterState PCM::getSystemCounterState()
{
    SystemCounterState result;
    if (MSR.size())
    {
        // read core and uncore counter state
        for (int32 core = 0; core < num_cores; ++core)
            result.readAndAggregate(MSR[core]);

        for (uint32 s = 0; s < (uint32)num_sockets; s++)
        {
            readAndAggregateUncoreMCCounters(s, result);
            readAndAggregateEnergyCounters(s, result);
        }

        readQPICounters(result);

        result.ThermalHeadroom = static_cast<int32>(PCM_INVALID_THERMAL_HEADROOM); // not available for system
    }
    return result;
}

template <class CounterStateType>
void PCM::readAndAggregateMemoryBWCounters(const uint32 core, CounterStateType & result)
{
     uint64 cMemoryBWLocal = 0;
     uint64 cMemoryBWTotal = 0;

     if(core < memory_bw_local.size())
     {
         cMemoryBWLocal = memory_bw_local[core]->read();
         cMemoryBWLocal = extractQOSMonitoring(cMemoryBWLocal);
         //std::cout << "Read MemoryBWLocal "<< cMemoryBWLocal << std::endl;
         if(cMemoryBWLocal==PCM_INVALID_QOS_MONITORING_DATA)
             result.MemoryBWLocal = PCM_INVALID_QOS_MONITORING_DATA; // do not accumulate invalid reading
         else
             result.MemoryBWLocal += (uint64)((double)(cMemoryBWLocal * L3ScalingFactor) / (1024.0 * 1024.0));
     }
     if(core < memory_bw_total.size())
     {
         cMemoryBWTotal = memory_bw_total[core]->read();
         cMemoryBWTotal = extractQOSMonitoring(cMemoryBWTotal);
         //std::cout << "Read MemoryBWTotal "<< cMemoryBWTotal << std::endl;
         if(cMemoryBWTotal==PCM_INVALID_QOS_MONITORING_DATA)
             result.MemoryBWTotal = PCM_INVALID_QOS_MONITORING_DATA; // do not accumulate invalid reading
         else
             result.MemoryBWTotal  += (uint64)((double)(cMemoryBWTotal * L3ScalingFactor) / (1024.0 * 1024.0));
     }

}

template <class CounterStateType>
void PCM::readAndAggregateUncoreMCCounters(const uint32 socket, CounterStateType & result)
{
    if (hasPCICFGUncore())
    {
        if (server_pcicfg_uncore.size() && server_pcicfg_uncore[socket].get())
        {
            server_pcicfg_uncore[socket]->freezeCounters();
            result.UncMCNormalReads += server_pcicfg_uncore[socket]->getImcReads();
            result.UncMCFullWrites += server_pcicfg_uncore[socket]->getImcWrites();
            if (DDRTTrafficMetricsAvailable())
            {
                result.UncDDRTReads += server_pcicfg_uncore[socket]->getDDRTReads();
                result.UncDDRTWrites += server_pcicfg_uncore[socket]->getDDRTWrites();
            }
            if (MCDRAMmemoryTrafficMetricsAvailable())
            {
                result.UncEDCNormalReads += server_pcicfg_uncore[socket]->getEdcReads();
                result.UncEDCFullWrites += server_pcicfg_uncore[socket]->getEdcWrites();
            }
            server_pcicfg_uncore[socket]->unfreezeCounters();
        }
        if (LLCReadMissLatencyMetricsAvailable())
        {
            result.TOROccupancyIAMiss += getCBOCounterState(socket, 0);
            result.TORInsertsIAMiss += getCBOCounterState(socket, 1);
            result.UncClocks += getUncoreClocks(socket);
        }
    }
    else if(clientBW.get() && socket == 0)
    {
        result.UncMCNormalReads += clientImcReads->read();
        result.UncMCFullWrites += clientImcWrites->read();
        result.UncMCIORequests += clientIoRequests->read();
    }
    else
    {
        std::shared_ptr<SafeMsrHandle> msr = MSR[socketRefCore[socket]];
        TemporalThreadAffinity tempThreadAffinity(socketRefCore[socket]); // speedup trick for Linux
        switch (cpu_model)
        {
            case PCM::WESTMERE_EP:
            case PCM::NEHALEM_EP:
            {
                uint64 cUncMCFullWrites = 0;
                uint64 cUncMCNormalReads = 0;
                msr->read(MSR_UNCORE_PMC0, &cUncMCFullWrites);
                msr->read(MSR_UNCORE_PMC1, &cUncMCNormalReads);
                result.UncMCFullWrites += extractUncoreGenCounterValue(cUncMCFullWrites);
                result.UncMCNormalReads += extractUncoreGenCounterValue(cUncMCNormalReads);
            }
            break;
            case PCM::NEHALEM_EX:
            case PCM::WESTMERE_EX:
            {
                uint64 cUncMCNormalReads = 0;
                msr->read(MB0_MSR_PMU_CNT_0, &cUncMCNormalReads);
                result.UncMCNormalReads += extractUncoreGenCounterValue(cUncMCNormalReads);
                msr->read(MB1_MSR_PMU_CNT_0, &cUncMCNormalReads);
                result.UncMCNormalReads += extractUncoreGenCounterValue(cUncMCNormalReads);

                uint64 cUncMCFullWrites = 0;                         // really good approximation of
                msr->read(BB0_MSR_PERF_CNT_1, &cUncMCFullWrites);
                result.UncMCFullWrites += extractUncoreGenCounterValue(cUncMCFullWrites);
                msr->read(BB1_MSR_PERF_CNT_1, &cUncMCFullWrites);
                result.UncMCFullWrites += extractUncoreGenCounterValue(cUncMCFullWrites);
            }
            break;

            default:;
        }
    }
}

template <class CounterStateType>
void PCM::readAndAggregateEnergyCounters(const uint32 socket, CounterStateType & result)
{
    if(socket < (uint32)energy_status.size())
        result.PackageEnergyStatus += energy_status[socket]->read();

    if (socket < (uint32)dram_energy_status.size())
        result.DRAMEnergyStatus += dram_energy_status[socket]->read();
}


template <class CounterStateType>
void PCM::readAndAggregatePackageCStateResidencies(std::shared_ptr<SafeMsrHandle> msr, CounterStateType & result)
{
    // reading package C state counters
    uint64 cCStateResidency[PCM::MAX_C_STATE + 1];
    memset(cCStateResidency, 0, sizeof(cCStateResidency));

    for(int i=0; i <= int(PCM::MAX_C_STATE) ;++i)
        if(pkgCStateMsr && pkgCStateMsr[i])
                msr->read(pkgCStateMsr[i], &(cCStateResidency[i]));

    for (int i = 0; i <= int(PCM::MAX_C_STATE); ++i)
    {
        atomic_fetch_add((std::atomic<uint64> *)(result.CStateResidency + i), cCStateResidency[i]);
    }
}

void PCM::readQPICounters(SystemCounterState & result)
{
        // read QPI counters
        std::vector<bool> SocketProcessed(num_sockets, false);
        if (cpu_model == PCM::NEHALEM_EX || cpu_model == PCM::WESTMERE_EX)
        {
            for (int32 core = 0; core < num_cores; ++core)
            {
                if(isCoreOnline(core) == false) continue;

                if(core == socketRefCore[0]) MSR[core]->read(W_MSR_PMON_FIXED_CTR, &(result.uncoreTSC));

                uint32 s = topology[core].socket;

                if (!SocketProcessed[s])
                {
                    TemporalThreadAffinity tempThreadAffinity(core); // speedup trick for Linux

                    // incoming data responses from QPI link 0
                    MSR[core]->read(R_MSR_PMON_CTR1, &(result.incomingQPIPackets[s][0]));
                    // incoming data responses from QPI link 1 (yes, from CTR0)
                    MSR[core]->read(R_MSR_PMON_CTR0, &(result.incomingQPIPackets[s][1]));
                    // incoming data responses from QPI link 2
                    MSR[core]->read(R_MSR_PMON_CTR8, &(result.incomingQPIPackets[s][2]));
                    // incoming data responses from QPI link 3
                    MSR[core]->read(R_MSR_PMON_CTR9, &(result.incomingQPIPackets[s][3]));

                    // outgoing idle flits from QPI link 0
                    MSR[core]->read(R_MSR_PMON_CTR3, &(result.outgoingQPIFlits[s][0]));
                    // outgoing idle flits from QPI link 1 (yes, from CTR0)
                    MSR[core]->read(R_MSR_PMON_CTR2, &(result.outgoingQPIFlits[s][1]));
                    // outgoing idle flits from QPI link 2
                    MSR[core]->read(R_MSR_PMON_CTR10, &(result.outgoingQPIFlits[s][2]));
                    // outgoing idle flits from QPI link 3
                    MSR[core]->read(R_MSR_PMON_CTR11, &(result.outgoingQPIFlits[s][3]));

                    SocketProcessed[s] = true;
                }
            }
        }
        else if ((cpu_model == PCM::NEHALEM_EP || cpu_model == PCM::WESTMERE_EP))
        {
            if (num_sockets == 2)
            {
                uint32 SCore[2] = { 0, 0 };
                uint64 Total_Reads[2] = { 0, 0 };
                uint64 Total_Writes[2] = { 0, 0 };
                uint64 IOH_Reads[2] = { 0, 0 };
                uint64 IOH_Writes[2] = { 0, 0 };
                uint64 Remote_Reads[2] = { 0, 0 };
                uint64 Remote_Writes[2] = { 0, 0 };
                uint64 Local_Reads[2] = { 0, 0 };
                uint64 Local_Writes[2] = { 0, 0 };

                while (topology[SCore[0]].socket != 0) ++(SCore[0]);
                while (topology[SCore[1]].socket != 1) ++(SCore[1]);
                for (int s = 0; s < 2; ++s)
                {
                    TemporalThreadAffinity tempThreadAffinity(SCore[s]); // speedup trick for Linux

                    MSR[SCore[s]]->read(MSR_UNCORE_PMC0, &Total_Writes[s]);
                    MSR[SCore[s]]->read(MSR_UNCORE_PMC1, &Total_Reads[s]);
                    MSR[SCore[s]]->read(MSR_UNCORE_PMC2, &IOH_Reads[s]);
                    MSR[SCore[s]]->read(MSR_UNCORE_PMC3, &IOH_Writes[s]);
                    MSR[SCore[s]]->read(MSR_UNCORE_PMC4, &Remote_Reads[s]);
                    MSR[SCore[s]]->read(MSR_UNCORE_PMC5, &Remote_Writes[s]);
                    MSR[SCore[s]]->read(MSR_UNCORE_PMC6, &Local_Reads[s]);
                    MSR[SCore[s]]->read(MSR_UNCORE_PMC7, &Local_Writes[s]);
                }

#if 1
                // compute Remote_Reads differently
                for (int s = 0; s < 2; ++s)
                {
                    uint64 total = Total_Writes[s] + Total_Reads[s];
                    uint64 rem = IOH_Reads[s]
                                 + IOH_Writes[s]
                                 + Local_Reads[s]
                                 + Local_Writes[s]
                                 + Remote_Writes[s];
                    Remote_Reads[s] = (total > rem) ? (total - rem) : 0;
                }
#endif


                // only an estimation (lower bound) - does not count NT stores correctly
                result.incomingQPIPackets[0][0] = Remote_Reads[1] + Remote_Writes[0];
                result.incomingQPIPackets[0][1] = IOH_Reads[0];
                result.incomingQPIPackets[1][0] = Remote_Reads[0] + Remote_Writes[1];
                result.incomingQPIPackets[1][1] = IOH_Reads[1];
            }
            else
            {
                // for a single socket systems no information is available
                result.incomingQPIPackets[0][0] = 0;
            }
        }
        else if (hasPCICFGUncore())
        {
                for (int32 s = 0; (s < (int32)server_pcicfg_uncore.size()); ++s)
                {
                    server_pcicfg_uncore[s]->freezeCounters();
                    for (uint32 port = 0; port < (uint32)getQPILinksPerSocket(); ++port)
                    {
                        result.incomingQPIPackets[s][port] = uint64(double(server_pcicfg_uncore[s]->getIncomingDataFlits(port)) / (64./getDataBytesPerFlit()));
                        result.outgoingQPIFlits[s][port] = server_pcicfg_uncore[s]->getOutgoingFlits(port);
                        result.TxL0Cycles[s][port] = server_pcicfg_uncore[s]->getUPIL0TxCycles(port);
                    }
                    server_pcicfg_uncore[s]->unfreezeCounters();
                }
        }
        // end of reading QPI counters
}

template <class CounterStateType>
void PCM::readPackageThermalHeadroom(const uint32 socket, CounterStateType & result)
{
    if(packageThermalMetricsAvailable())
    {
        uint64 val = 0;
        MSR[socketRefCore[socket]]->read(MSR_PACKAGE_THERM_STATUS,&val);
        result.ThermalHeadroom = extractThermalHeadroom(val);
    }
    else
        result.ThermalHeadroom = PCM_INVALID_THERMAL_HEADROOM; // not available
}

SocketCounterState PCM::getSocketCounterState(uint32 socket)
{
    SocketCounterState result;
    if (MSR.size())
    {
        // reading core and uncore counter states
        for (int32 core = 0; core < num_cores; ++core)
            if (isCoreOnline(core) && (topology[core].socket == int32(socket)))
                result.readAndAggregate(MSR[core]);

        readAndAggregateUncoreMCCounters(socket, result);

        readAndAggregateEnergyCounters(socket, result);

        readPackageThermalHeadroom(socket, result);

    }
    return result;
}

void PCM::getAllCounterStates(SystemCounterState & systemState, std::vector<SocketCounterState> & socketStates, std::vector<CoreCounterState> & coreStates)
{
    // clear and zero-initialize all inputs
    systemState = SystemCounterState();
    socketStates.clear();
    socketStates.resize(num_sockets);
    coreStates.clear();
    coreStates.resize(num_cores);

    std::vector<std::future<void> > asyncCoreResults;

    for (int32 core = 0; core < num_cores; ++core)
    {
        // read core counters
        if (isCoreOnline(core))
        {
            std::packaged_task<void()> task([this,&coreStates,&socketStates,core]()
                {
                    coreStates[core].readAndAggregate(MSR[core]);
                    socketStates[topology[core].socket].UncoreCounterState::readAndAggregate(MSR[core]); // read package C state counters
                }
            );
            asyncCoreResults.push_back(std::move(task.get_future()));
            coreTaskQueues[core]->push(task);
        }
        // std::cout << "DEBUG2: "<< core<< " "<< coreStates[core].InstRetiredAny << " "<< std::endl;
    }
    for (uint32 s = 0; s < (uint32)num_sockets; ++s)
    {
        int32 refCore = socketRefCore[s];
        if (refCore<0) refCore = 0;
        std::packaged_task<void()> task([this, s, &socketStates]()
            {
                readAndAggregateUncoreMCCounters(s, socketStates[s]);
                readAndAggregateEnergyCounters(s, socketStates[s]);
                readPackageThermalHeadroom(s, socketStates[s]);
            } );
        asyncCoreResults.push_back(std::move(task.get_future()));
        coreTaskQueues[refCore]->push(task);
    }

    readQPICounters(systemState);

    for (auto & ar : asyncCoreResults)
        ar.wait();

    for (int32 core = 0; core < num_cores; ++core)
    {   // aggregate core counters into sockets
        if(isCoreOnline(core))
          socketStates[topology[core].socket].accumulateCoreState(coreStates[core]);
    }

    for (int32 s = 0; s < num_sockets; ++s)
    {   // aggregate core counters from sockets into system state and
        // aggregate socket uncore iMC, energy and package C state counters into system
        systemState.accumulateSocketState(socketStates[s]);
    }
}


void PCM::getUncoreCounterStates(SystemCounterState & systemState, std::vector<SocketCounterState> & socketStates)
{
    // clear and zero-initialize all inputs
    systemState = SystemCounterState();
    socketStates.clear();
    socketStates.resize(num_sockets);
    std::vector<CoreCounterState> refCoreStates(num_sockets);

    for (uint32 s = 0; s < (uint32)num_sockets; ++s)
    {
        const int32 refCore = socketRefCore[s];
        if(isCoreOnline(refCore))
        {
            refCoreStates[s].readAndAggregateTSC(MSR[refCore]);
        }
        readAndAggregateUncoreMCCounters(s, socketStates[s]);
        readAndAggregateEnergyCounters(s, socketStates[s]);
        readPackageThermalHeadroom(s, socketStates[s]);
    }

    readQPICounters(systemState);

    for (int32 s = 0; s < num_sockets; ++s)
    {
        const int32 refCore = socketRefCore[s];
        if(isCoreOnline(refCore))
        {
            for(uint32 core=0; core < getNumCores(); ++core)
            {
                if(topology[core].socket == s && isCoreOnline(core))
                    socketStates[s].accumulateCoreState(refCoreStates[s]);
            }
        }
        // aggregate socket uncore iMC, energy counters into system
        systemState.accumulateSocketState(socketStates[s]);
    }
}

CoreCounterState PCM::getCoreCounterState(uint32 core)
{
    CoreCounterState result;
    if (MSR.size()) result.readAndAggregate(MSR[core]);
    return result;
}

uint32 PCM::getNumCores() const
{
    return (uint32)num_cores;
}

uint32 PCM::getNumOnlineCores() const
{
    return (uint32)num_online_cores;
}

uint32 PCM::getNumSockets() const
{
    return (uint32)num_sockets;
}

uint32 PCM::getNumOnlineSockets() const
{
    return (uint32)num_online_sockets;
}


uint32 PCM::getThreadsPerCore() const
{
    return (uint32)threads_per_core;
}

bool PCM::getSMT() const
{
    return threads_per_core > 1;
}

uint64 PCM::getNominalFrequency() const
{
    return nominal_frequency;
}

uint32 PCM::getL3ScalingFactor() const
{
    PCM_CPUID_INFO cpuinfo;
    pcm_cpuid(0xf,0x1,cpuinfo);

    return (uint32)cpuinfo.reg.ebx;

}

bool PCM::isSomeCoreOfflined()
{
    PCM_CPUID_INFO cpuid_args;
    pcm_cpuid(0xB,1,cpuid_args);
    uint32 max_num_lcores_per_socket = cpuid_args.reg.ebx & 0xFFFF;
    uint32 max_num_lcores = max_num_lcores_per_socket * getNumSockets();
    if(threads_per_core == 1 && (getNumOnlineCores() * 2 == max_num_lcores)) // HT is disabled in the BIOS
    {
       return false;
    }
    return !(getNumOnlineCores() == max_num_lcores);
}

ServerUncorePowerState PCM::getServerUncorePowerState(uint32 socket)
{
    ServerUncorePowerState result;
    if(server_pcicfg_uncore.size() && server_pcicfg_uncore[socket].get())
    {
        server_pcicfg_uncore[socket]->freezeCounters();
        for(uint32 port=0;port < (uint32)server_pcicfg_uncore[socket]->getNumQPIPorts();++port)
        {
            result.QPIClocks[port] = server_pcicfg_uncore[socket]->getQPIClocks(port);
            result.QPIL0pTxCycles[port] = server_pcicfg_uncore[socket]->getQPIL0pTxCycles(port);
            result.QPIL1Cycles[port] = server_pcicfg_uncore[socket]->getQPIL1Cycles(port);
        }
        for (uint32 channel = 0; channel < (uint32)server_pcicfg_uncore[socket]->getNumMCChannels(); ++channel)
        {
            result.DRAMClocks[channel] = server_pcicfg_uncore[socket]->getDRAMClocks(channel);
            for(uint32 cnt=0;cnt<4;++cnt)
                result.MCCounter[channel][cnt] = server_pcicfg_uncore[socket]->getMCCounter(channel,cnt);
        }
        for (uint32 channel = 0; channel < (uint32)server_pcicfg_uncore[socket]->getNumEDCChannels(); ++channel)
        {
            result.MCDRAMClocks[channel] = server_pcicfg_uncore[socket]->getMCDRAMClocks(channel);
            for(uint32 cnt=0;cnt<4;++cnt)
                result.EDCCounter[channel][cnt] = server_pcicfg_uncore[socket]->getEDCCounter(channel,cnt);
        }
        server_pcicfg_uncore[socket]->unfreezeCounters();
    }
    if(MSR.size())
    {
        uint32 refCore = socketRefCore[socket];
        TemporalThreadAffinity tempThreadAffinity(refCore);
        for(int i=0; i<4; ++i)
            MSR[refCore]->read(PCU_MSR_PMON_CTRX_ADDR[i],&(result.PCUCounter[i]));
        // std::cout<< "values read: " << result.PCUCounter[0]<<" "<<result.PCUCounter[1] << " " << result.PCUCounter[2] << " " << result.PCUCounter[3] << std::endl;
        uint64 val=0;
        //MSR[refCore]->read(MSR_PKG_ENERGY_STATUS,&val);
        //std::cout << "Energy status: "<< val << std::endl;
        MSR[refCore]->read(MSR_PACKAGE_THERM_STATUS,&val);
        result.PackageThermalHeadroom = extractThermalHeadroom(val);
        MSR[refCore]->read(IA32_TIME_STAMP_COUNTER, &result.InvariantTSC);
        readAndAggregatePackageCStateResidencies(MSR[refCore], result);
    }
  
    readAndAggregateEnergyCounters(socket, result);
  
    return result;
}

#ifndef _MSC_VER
void print_mcfg(const char * path)
{
    int mcfg_handle = ::open(path, O_RDONLY);

    if (mcfg_handle < 0)
    {
        std::cerr << "PCM Error: Cannot open " << path << std::endl;
        throw std::exception();
    }

    MCFGHeader header;

    ssize_t read_bytes = ::read(mcfg_handle, (void *)&header, sizeof(MCFGHeader));

    if(read_bytes == 0)
    {
        std::cerr << "PCM Error: Cannot read " << path << std::endl;
        throw std::exception();
    }

    const unsigned segments = header.nrecords();
    header.print();
    std::cout << "Segments: "<<segments<<std::endl;

    for(unsigned int i=0; i<segments;++i)
    {
        MCFGRecord record;
        read_bytes = ::read(mcfg_handle, (void *)&record, sizeof(MCFGRecord));
        if(read_bytes == 0)
        {
              std::cerr << "PCM Error: Cannot read " << path << " (2)" << std::endl;
              throw std::exception();
        }
        std::cout << "Segment " <<std::dec <<  i<< " ";
        record.print();
    }

    ::close(mcfg_handle);
}
#endif


static const uint32 IMC_DEV_IDS[] = {
    0x03cb0,
    0x03cb1,
    0x03cb4,
    0x03cb5,
    0x0EB4,
    0x0EB5,
    0x0EB0,
    0x0EB1,
    0x0EF4,
    0x0EF5,
    0x0EF0,
    0x0EF1,
    0x2fb0,
    0x2fb1,
    0x2fb4,
    0x2fb5,
    0x2fd0,
    0x2fd1,
    0x2fd4,
    0x2fd5,
    0x6fb0,
    0x6fb1,
    0x6fb4,
    0x6fb5,
    0x6fd0,
    0x6fd1,
    0x6fd4,
    0x6fd5,
    0x2042,
    0x2046,
    0x204a,
    0x7840,
    0x7841,
    0x7842,
    0x7843,
    0x7844,
    0x781f
};

static const uint32 UPI_DEV_IDS[] = {
    0x2058
};

PCM_Util::Mutex ServerPCICFGUncore::socket2busMutex;
std::vector<std::pair<uint32,uint32> > ServerPCICFGUncore::socket2iMCbus;
std::vector<std::pair<uint32,uint32> > ServerPCICFGUncore::socket2UPIbus;

void ServerPCICFGUncore::initSocket2Bus(std::vector<std::pair<uint32, uint32> > & socket2bus, uint32 device, uint32 function, const uint32 DEV_IDS[], uint32 devIdsSize)
{
    PCM_Util::Mutex::Scope _(socket2busMutex);
    if(!socket2bus.empty()) return;

    #ifdef __linux__
    const std::vector<MCFGRecord> & mcfg = PciHandleMM::getMCFGRecords();
    #else
    std::vector<MCFGRecord> mcfg;
    MCFGRecord segment;
    segment.PCISegmentGroupNumber = 0;
    segment.startBusNumber = 0;
    segment.endBusNumber = 0xff;
    mcfg.push_back(segment);
    #endif

    for(uint32 s = 0; s < (uint32)mcfg.size(); ++s)
    for (uint32 bus = (uint32)mcfg[s].startBusNumber; bus <= (uint32)mcfg[s].endBusNumber; ++bus)
    {
        uint32 value = 0;
        try
        {
            PciHandleType h(mcfg[s].PCISegmentGroupNumber, bus, device, function);
            h.read32(0, &value);

        } catch(...)
        {
            // invalid bus:devicei:function
            continue;
        }
        const uint32 vendor_id = value & 0xffff;
        const uint32 device_id = (value >> 16) & 0xffff;
        if (vendor_id != PCM_INTEL_PCI_VENDOR_ID)
           continue;

        for (uint32 i = 0; i < devIdsSize; ++i)
        {
           // match
           if(DEV_IDS[i] == device_id)
           {
               // std::cout << "DEBUG: found bus "<<std::hex << bus << std::dec << std::endl;
               socket2bus.push_back(std::make_pair(mcfg[s].PCISegmentGroupNumber,bus));
               break;
           }
        }
    }
}

int getBusFromSocket(const uint32 socket)
{
    int cur_bus = 0;
    uint32 cur_socket = 0;
    // std::cout << "socket: "<< socket << std::endl;
    while(cur_socket <= socket)
    {
        // std::cout << "reading from bus 0x"<< std::hex << cur_bus << std::dec << " ";
        PciHandleType h(0, cur_bus, 5, 0);
        uint32 cpubusno = 0;
        h.read32(0x108, &cpubusno); // CPUBUSNO register
        cur_bus = (cpubusno >> 8)& 0x0ff;
        // std::cout << "socket: "<< cur_socket<< std::hex << " cpubusno: 0x"<< std::hex << cpubusno << " "<<cur_bus<< std::dec << std::endl;
        if(socket == cur_socket)
            return cur_bus;
        ++cur_socket;
        ++cur_bus;
        if(cur_bus > 0x0ff)
           return -1;
    }

    return -1;
}

PciHandleType * ServerPCICFGUncore::createIntelPerfMonDevice(uint32 groupnr_, int32 bus_, uint32 dev_, uint32 func_, bool checkVendor)
{
    if (PciHandleType::exists((uint32)bus_, dev_, func_))
    {
        PciHandleType * handle = new PciHandleType(groupnr_, bus_, dev_, func_);

        if(!checkVendor) return handle;

        uint32 vendor_id = 0;
        handle->read32(PCM_PCI_VENDOR_ID_OFFSET,&vendor_id);
        vendor_id &= 0x0ffff;

        if(vendor_id == PCM_INTEL_PCI_VENDOR_ID) return handle;

        delete handle;
    }
    return NULL;
}

ServerPCICFGUncore::ServerPCICFGUncore(uint32 socket_, const PCM * pcm) :
     iMCbus(-1)
   , UPIbus(-1)
   , groupnr(0)
   , qpi_speed(0)
   , num_imc(0)
{

#define PCM_PCICFG_MC_INIT(controller, channel, arch) \
    MCX_CHY_REGISTER_DEV_ADDR[controller][channel] = arch##_MC##controller##_CH##channel##_REGISTER_DEV_ADDR; \
    MCX_CHY_REGISTER_FUNC_ADDR[controller][channel] = arch##_MC##controller##_CH##channel##_REGISTER_FUNC_ADDR;

    cpu_model = pcm->getCPUModel();

#define PCM_PCICFG_EDC_INIT(controller, clock, arch) \
    EDCX_ECLK_REGISTER_DEV_ADDR[controller] = arch##_EDC##controller##_##clock##_REGISTER_DEV_ADDR; \
    EDCX_ECLK_REGISTER_FUNC_ADDR[controller] = arch##_EDC##controller##_##clock##_REGISTER_FUNC_ADDR;


    if(cpu_model == PCM::JAKETOWN || cpu_model == PCM::IVYTOWN)
    {
        PCM_PCICFG_MC_INIT(0, 0, JKTIVT)
        PCM_PCICFG_MC_INIT(0, 1, JKTIVT)
        PCM_PCICFG_MC_INIT(0, 2, JKTIVT)
        PCM_PCICFG_MC_INIT(0, 3, JKTIVT)
        PCM_PCICFG_MC_INIT(1, 0, JKTIVT)
        PCM_PCICFG_MC_INIT(1, 1, JKTIVT)
        PCM_PCICFG_MC_INIT(1, 2, JKTIVT)
        PCM_PCICFG_MC_INIT(1, 3, JKTIVT)
    }
    else if(cpu_model == PCM::HASWELLX || cpu_model == PCM::BDX_DE || cpu_model == PCM::BDX)
    {
        PCM_PCICFG_MC_INIT(0, 0, HSX)
        PCM_PCICFG_MC_INIT(0, 1, HSX)
        PCM_PCICFG_MC_INIT(0, 2, HSX)
        PCM_PCICFG_MC_INIT(0, 3, HSX)
        PCM_PCICFG_MC_INIT(1, 0, HSX)
        PCM_PCICFG_MC_INIT(1, 1, HSX)
        PCM_PCICFG_MC_INIT(1, 2, HSX)
        PCM_PCICFG_MC_INIT(1, 3, HSX)
    }
    else if(cpu_model == PCM::SKX)
    {
        PCM_PCICFG_MC_INIT(0, 0, SKX)
        PCM_PCICFG_MC_INIT(0, 1, SKX)
        PCM_PCICFG_MC_INIT(0, 2, SKX)
        PCM_PCICFG_MC_INIT(0, 3, SKX)
        PCM_PCICFG_MC_INIT(1, 0, SKX)
        PCM_PCICFG_MC_INIT(1, 1, SKX)
        PCM_PCICFG_MC_INIT(1, 2, SKX)
        PCM_PCICFG_MC_INIT(1, 3, SKX)
    }
    else if(cpu_model == PCM::KNL)
    {
        // 2 DDR4 Memory Controllers with 3 channels each
        PCM_PCICFG_MC_INIT(0, 0, KNL)
        PCM_PCICFG_MC_INIT(0, 1, KNL)
        PCM_PCICFG_MC_INIT(0, 2, KNL)
        PCM_PCICFG_MC_INIT(1, 0, KNL)
        PCM_PCICFG_MC_INIT(1, 1, KNL)
        PCM_PCICFG_MC_INIT(1, 2, KNL)

    // 8 MCDRAM (Multi-Channel [Stacked] DRAM) Memory Controllers
        PCM_PCICFG_EDC_INIT(0, ECLK, KNL)
        PCM_PCICFG_EDC_INIT(1, ECLK, KNL)
        PCM_PCICFG_EDC_INIT(2, ECLK, KNL)
        PCM_PCICFG_EDC_INIT(3, ECLK, KNL)
        PCM_PCICFG_EDC_INIT(4, ECLK, KNL)
        PCM_PCICFG_EDC_INIT(5, ECLK, KNL)
        PCM_PCICFG_EDC_INIT(6, ECLK, KNL)
        PCM_PCICFG_EDC_INIT(7, ECLK, KNL)
    }
    else
    {
        std::cout << "Error: Uncore PMU for processor with model id "<< cpu_model << " is not supported."<< std::endl;
        throw std::exception();
    }

#undef PCM_PCICFG_MC_INIT
#undef PCM_PCICFG_EDC_INIT

    initSocket2Bus(socket2iMCbus, MCX_CHY_REGISTER_DEV_ADDR[0][0], MCX_CHY_REGISTER_FUNC_ADDR[0][0], IMC_DEV_IDS, (uint32)sizeof(IMC_DEV_IDS) / sizeof(IMC_DEV_IDS[0]));
    const uint32 total_sockets_ = pcm->getNumSockets();

    if(total_sockets_ == socket2iMCbus.size())
    {
      groupnr = socket2iMCbus[socket_].first;
      iMCbus = socket2iMCbus[socket_].second;

    } else if(total_sockets_ <= 4)
    {
        iMCbus = getBusFromSocket(socket_);
        if(iMCbus < 0)
        {
            std::cerr << "Cannot find bus for socket "<< socket_ <<" on system with "<< total_sockets_ << " sockets."<< std::endl;
            throw std::exception();
        }
        else
        {
            std::cerr << "PCM Warning: the bus for socket "<< socket_ <<" on system with "<< total_sockets_ << " sockets could not find via PCI bus scan. Using cpubusno register. Bus = "<< iMCbus << std::endl;
        }
    }
    else
    {
        std::cerr << "Cannot find bus for socket "<< socket_ <<" on system with "<< total_sockets_ << " sockets."<< std::endl;
        throw std::exception();
    }

    {
#define PCM_PCICFG_SETUP_MC_HANDLE(controller,channel)                                 \
        {                                                                           \
            PciHandleType * handle = createIntelPerfMonDevice(groupnr, iMCbus,      \
                MCX_CHY_REGISTER_DEV_ADDR[controller][channel], MCX_CHY_REGISTER_FUNC_ADDR[controller][channel], true); \
            if (handle) imcHandles.push_back(std::shared_ptr<PciHandleType>(handle));                     \
        }

        PCM_PCICFG_SETUP_MC_HANDLE(0,0)
        PCM_PCICFG_SETUP_MC_HANDLE(0,1)
        PCM_PCICFG_SETUP_MC_HANDLE(0,2)
        PCM_PCICFG_SETUP_MC_HANDLE(0,3)

        if (!imcHandles.empty()) ++num_imc; // at least one memory controller
        const size_t num_imc_channels1 = (size_t)imcHandles.size();

        PCM_PCICFG_SETUP_MC_HANDLE(1,0)
        PCM_PCICFG_SETUP_MC_HANDLE(1,1)
        PCM_PCICFG_SETUP_MC_HANDLE(1,2)
        PCM_PCICFG_SETUP_MC_HANDLE(1,3)

        if ((size_t)imcHandles.size() > num_imc_channels1) ++num_imc; // another memory controller found

#undef PCM_PCICFG_SETUP_MC_HANDLE
    }

    if (imcHandles.empty())
    {
        std::cerr << "PCM error: no memory controllers found." << std::endl;
        throw std::exception();
    }

    {
#define PCM_PCICFG_SETUP_EDC_HANDLE(controller,clock)                                 \
        {                                                                             \
            PciHandleType * handle = createIntelPerfMonDevice(groupnr, iMCbus,           \
                EDCX_##clock##_REGISTER_DEV_ADDR[controller], EDCX_##clock##_REGISTER_FUNC_ADDR[controller], true); \
            if (handle) edcHandles.push_back(std::shared_ptr<PciHandleType>(handle)); \
        }

        PCM_PCICFG_SETUP_EDC_HANDLE(0,ECLK)
        PCM_PCICFG_SETUP_EDC_HANDLE(1,ECLK)
        PCM_PCICFG_SETUP_EDC_HANDLE(2,ECLK)
        PCM_PCICFG_SETUP_EDC_HANDLE(3,ECLK)
        PCM_PCICFG_SETUP_EDC_HANDLE(4,ECLK)
        PCM_PCICFG_SETUP_EDC_HANDLE(5,ECLK)
        PCM_PCICFG_SETUP_EDC_HANDLE(6,ECLK)
        PCM_PCICFG_SETUP_EDC_HANDLE(7,ECLK)

#undef PCM_PCICFG_SETUP_EDC_HANDLE
    }

    if (total_sockets_ == 1) {
        /*
         * For single socket systems, do not worry at all about QPI ports.  This
         *  eliminates QPI LL programming error messages on single socket systems
         *  with BIOS that hides QPI performance counting PCI functions.  It also
         *  eliminates register programming that is not needed since no QPI traffic
         *  is possible with single socket systems.
         */
        qpiLLHandles.clear();
        std::cerr << "On the socket detected " << num_imc << " memory controllers with total number of " << imcHandles.size() << " channels. " << std::endl;
        return;
    }

#ifdef PCM_NOQPI
    qpiLLHandles.clear();
    std::cerr << num_imc<<" memory controllers detected with total number of "<< imcHandles.size() <<" channels. " << std::endl;
    return;
#else

    #define PCM_PCICFG_QPI_INIT(port, arch) \
        QPI_PORTX_REGISTER_DEV_ADDR[port] = arch##_QPI_PORT##port##_REGISTER_DEV_ADDR; \
        QPI_PORTX_REGISTER_FUNC_ADDR[port] = arch##_QPI_PORT##port##_REGISTER_FUNC_ADDR;

    if(cpu_model == PCM::JAKETOWN || cpu_model == PCM::IVYTOWN)
    {
        PCM_PCICFG_QPI_INIT(0, JKTIVT);
        PCM_PCICFG_QPI_INIT(1, JKTIVT);
        PCM_PCICFG_QPI_INIT(2, JKTIVT);
    }
    else if(cpu_model == PCM::HASWELLX || cpu_model == PCM::BDX_DE || cpu_model == PCM::BDX)
    {
        PCM_PCICFG_QPI_INIT(0, HSX);
        PCM_PCICFG_QPI_INIT(1, HSX);
        PCM_PCICFG_QPI_INIT(2, HSX);
    }
    else if(cpu_model == PCM::SKX)
    {
        PCM_PCICFG_QPI_INIT(0, SKX);
        PCM_PCICFG_QPI_INIT(1, SKX);
        PCM_PCICFG_QPI_INIT(2, SKX);
    }
    else
    {
        std::cout << "Error: Uncore PMU for processor with model id "<< cpu_model << " is not supported."<< std::endl;
        throw std::exception();
    }

    #undef PCM_PCICFG_QPI_INIT

    if(cpu_model == PCM::SKX)
    {
        initSocket2Bus(socket2UPIbus, QPI_PORTX_REGISTER_DEV_ADDR[0], QPI_PORTX_REGISTER_FUNC_ADDR[0], UPI_DEV_IDS, (uint32)sizeof(UPI_DEV_IDS) / sizeof(UPI_DEV_IDS[0]));
        if(total_sockets_ == socket2UPIbus.size())
        {
            UPIbus = socket2UPIbus[socket_].second;
            if(groupnr != socket2UPIbus[socket_].first)
            {
                UPIbus = -1;
                std::cerr << "PCM error: mismatching PCICFG group number for UPI and IMC perfmon devices." << std::endl;
            }
        }
        else
        {
            std::cerr << "PCM error: Did not find UPI perfmon device on every socket in a multisocket system." << std::endl;
        }

        LINK_PCI_PMON_BOX_CTL_ADDR = U_L_PCI_PMON_BOX_CTL_ADDR;

        LINK_PCI_PMON_CTL_ADDR[3] = U_L_PCI_PMON_CTL3_ADDR;
        LINK_PCI_PMON_CTL_ADDR[2] = U_L_PCI_PMON_CTL2_ADDR;
        LINK_PCI_PMON_CTL_ADDR[1] = U_L_PCI_PMON_CTL1_ADDR;
        LINK_PCI_PMON_CTL_ADDR[0] = U_L_PCI_PMON_CTL0_ADDR;

        LINK_PCI_PMON_CTR_ADDR[3] = U_L_PCI_PMON_CTR3_ADDR;
        LINK_PCI_PMON_CTR_ADDR[2] = U_L_PCI_PMON_CTR2_ADDR;
        LINK_PCI_PMON_CTR_ADDR[1] = U_L_PCI_PMON_CTR1_ADDR;
        LINK_PCI_PMON_CTR_ADDR[0] = U_L_PCI_PMON_CTR0_ADDR;
    }
    else
    {
        UPIbus = iMCbus;
        LINK_PCI_PMON_BOX_CTL_ADDR = Q_P_PCI_PMON_BOX_CTL_ADDR;

        LINK_PCI_PMON_CTL_ADDR[3] = Q_P_PCI_PMON_CTL3_ADDR;
        LINK_PCI_PMON_CTL_ADDR[2] = Q_P_PCI_PMON_CTL2_ADDR;
        LINK_PCI_PMON_CTL_ADDR[1] = Q_P_PCI_PMON_CTL1_ADDR;
        LINK_PCI_PMON_CTL_ADDR[0] = Q_P_PCI_PMON_CTL0_ADDR;

        LINK_PCI_PMON_CTR_ADDR[3] = Q_P_PCI_PMON_CTR3_ADDR;
        LINK_PCI_PMON_CTR_ADDR[2] = Q_P_PCI_PMON_CTR2_ADDR;
        LINK_PCI_PMON_CTR_ADDR[1] = Q_P_PCI_PMON_CTR1_ADDR;
        LINK_PCI_PMON_CTR_ADDR[0] = Q_P_PCI_PMON_CTR0_ADDR;
    }

    try
    {
        {
            PciHandleType * handle = createIntelPerfMonDevice(groupnr, UPIbus, QPI_PORTX_REGISTER_DEV_ADDR[0], QPI_PORTX_REGISTER_FUNC_ADDR[0], true);
            if (handle)
                qpiLLHandles.push_back(std::shared_ptr<PciHandleType>(handle));
            else
                std::cerr << "ERROR: QPI LL monitoring device ("<< std::hex << groupnr<<":"<<UPIbus<<":"<< QPI_PORTX_REGISTER_DEV_ADDR[0] <<":"<<  QPI_PORTX_REGISTER_FUNC_ADDR[0] << ") is missing. The QPI statistics will be incomplete or missing."<< std::dec << std::endl;
        }
        {
            PciHandleType * handle = createIntelPerfMonDevice(groupnr, UPIbus, QPI_PORTX_REGISTER_DEV_ADDR[1], QPI_PORTX_REGISTER_FUNC_ADDR[1], true);
            if (handle)
                qpiLLHandles.push_back(std::shared_ptr<PciHandleType>(handle));
            else
                std::cerr << "ERROR: QPI LL monitoring device ("<< std::hex << groupnr<<":"<<UPIbus<<":"<< QPI_PORTX_REGISTER_DEV_ADDR[1] <<":"<<  QPI_PORTX_REGISTER_FUNC_ADDR[1] << ") is missing. The QPI statistics will be incomplete or missing."<< std::dec << std::endl;
        }
        bool probe_3rd_link = true;
        if(probe_3rd_link)
        {
            PciHandleType * handle = createIntelPerfMonDevice(groupnr, UPIbus, QPI_PORTX_REGISTER_DEV_ADDR[2], QPI_PORTX_REGISTER_FUNC_ADDR[2], true);
            if (handle)
                qpiLLHandles.push_back(std::shared_ptr<PciHandleType>(handle));
            else {

                if (pcm->getCPUBrandString().find("E7") != std::string::npos) { // Xeon E7
                    std::cerr << "ERROR: QPI LL performance monitoring device for the third QPI link was not found on " << pcm->getCPUBrandString() <<
                        " processor in socket " << socket_ << ". Possibly BIOS hides the device. The QPI statistics will be incomplete or missing." << std::endl;
                }
            }
        }
    }
    catch (...)
    {
        std::cerr << "PCM Error: can not create QPI LL handles." <<std::endl;
        throw std::exception();
    }
#endif
    std::cerr << "Socket "<<socket_<<": "<<
        num_imc<<" memory controllers detected with total number of "<< getNumMCChannels() <<" channels. "<<
        getNumQPIPorts()<< " QPI ports detected."<<std::endl;
}

ServerPCICFGUncore::~ServerPCICFGUncore()
{
}


void ServerPCICFGUncore::programServerUncoreMemoryMetrics(int rankA, int rankB, bool DDR_T)
{
    PCM * pcm = PCM::getInstance();
    const uint32 cpu_model = pcm->getCPUModel();
    uint32 MCCntConfig[4] = {0,0,0,0};
    uint32 EDCCntConfig[4] = {0,0,0,0};
    if(rankA < 0 && rankB < 0)
    {
        switch(cpu_model)
        {
        case PCM::KNL:
            MCCntConfig[0] = MC_CH_PCI_PMON_CTL_EVENT(0x03) + MC_CH_PCI_PMON_CTL_UMASK(1);  // monitor reads on counter 0: CAS.RD
            MCCntConfig[1] = MC_CH_PCI_PMON_CTL_EVENT(0x03) + MC_CH_PCI_PMON_CTL_UMASK(2);  // monitor reads on counter 1: CAS.WR
            EDCCntConfig[0] = MC_CH_PCI_PMON_CTL_EVENT(0x01) + MC_CH_PCI_PMON_CTL_UMASK(1);  // monitor reads on counter 0: RPQ
            EDCCntConfig[1] = MC_CH_PCI_PMON_CTL_EVENT(0x02) + MC_CH_PCI_PMON_CTL_UMASK(1);  // monitor reads on counter 1: WPQ
            break;
        default:
            MCCntConfig[0] = MC_CH_PCI_PMON_CTL_EVENT(0x04) + MC_CH_PCI_PMON_CTL_UMASK(3);  // monitor reads on counter 0: CAS_COUNT.RD
            MCCntConfig[1] = MC_CH_PCI_PMON_CTL_EVENT(0x04) + MC_CH_PCI_PMON_CTL_UMASK(12); // monitor writes on counter 1: CAS_COUNT.WR
            if (DDR_T)
            {
                if (pcm->DDRTTrafficMetricsAvailable())
                {
                    MCCntConfig[2] = MC_CH_PCI_PMON_CTL_EVENT(0xe3); // monitor DDRT_RDQ_REQUESTS on counter 2
                    MCCntConfig[3] = MC_CH_PCI_PMON_CTL_EVENT(0xe7); // monitor DDRT_WPQ_REQUESTS on counter 3
                }
                else
                {
                    std::cerr << "PCM Error: DDR-T metrics are not available on your platform" << std::endl;
                    return;
                }
            }
            else
            {
                MCCntConfig[2] = MC_CH_PCI_PMON_CTL_EVENT(0x04) + MC_CH_PCI_PMON_CTL_UMASK(2);  // monitor partial writes on counter 2: CAS_COUNT.RD_UNDERFILL,
            }
        }
    } else {
        switch(cpu_model)
        {
        case PCM::IVYTOWN:
            MCCntConfig[0] = MC_CH_PCI_PMON_CTL_EVENT((0xb0 + rankA)) + MC_CH_PCI_PMON_CTL_UMASK(0xff); // RD_CAS_RANK(rankA) all banks
            MCCntConfig[1] = MC_CH_PCI_PMON_CTL_EVENT((0xb8 + rankA)) + MC_CH_PCI_PMON_CTL_UMASK(0xff); // WR_CAS_RANK(rankA) all banks
            MCCntConfig[2] = MC_CH_PCI_PMON_CTL_EVENT((0xb0 + rankB)) + MC_CH_PCI_PMON_CTL_UMASK(0xff); // RD_CAS_RANK(rankB) all banks
            MCCntConfig[3] = MC_CH_PCI_PMON_CTL_EVENT((0xb8 + rankB)) + MC_CH_PCI_PMON_CTL_UMASK(0xff); // WR_CAS_RANK(rankB) all banks
            break;
        case PCM::HASWELLX:
        case PCM::BDX_DE:
        case PCM::BDX:
        case PCM::SKX:
            MCCntConfig[0] = MC_CH_PCI_PMON_CTL_EVENT((0xb0 + rankA)) + MC_CH_PCI_PMON_CTL_UMASK(16); // RD_CAS_RANK(rankA) all banks
            MCCntConfig[1] = MC_CH_PCI_PMON_CTL_EVENT((0xb8 + rankA)) + MC_CH_PCI_PMON_CTL_UMASK(16); // WR_CAS_RANK(rankA) all banks
            MCCntConfig[2] = MC_CH_PCI_PMON_CTL_EVENT((0xb0 + rankB)) + MC_CH_PCI_PMON_CTL_UMASK(16); // RD_CAS_RANK(rankB) all banks
            MCCntConfig[3] = MC_CH_PCI_PMON_CTL_EVENT((0xb8 + rankB)) + MC_CH_PCI_PMON_CTL_UMASK(16); // WR_CAS_RANK(rankB) all banks
            break;
        case PCM::KNL:
            MCCntConfig[0] = MC_CH_PCI_PMON_CTL_EVENT(0x03) + MC_CH_PCI_PMON_CTL_UMASK(1);  // monitor reads on counter 0: CAS.RD
            MCCntConfig[1] = MC_CH_PCI_PMON_CTL_EVENT(0x03) + MC_CH_PCI_PMON_CTL_UMASK(2);  // monitor reads on counter 1: CAS.WR
            EDCCntConfig[0] = MC_CH_PCI_PMON_CTL_EVENT(0x01) + MC_CH_PCI_PMON_CTL_UMASK(1);  // monitor reads on counter 0: RPQ
            EDCCntConfig[1] = MC_CH_PCI_PMON_CTL_EVENT(0x02) + MC_CH_PCI_PMON_CTL_UMASK(1);  // monitor reads on counter 1: WPQ
            break;
        default:
            std::cerr << "PCM Error: your processor "<< pcm->getCPUBrandString() << " model "<< cpu_model << " does not support the requred performance events "<< std::endl;
            return;
        }
    }
    programIMC(MCCntConfig);
    if(cpu_model == PCM::KNL) programEDC(EDCCntConfig);

    qpiLLHandles.clear(); // no QPI events used
    return;
}

void ServerPCICFGUncore::program()
{
    PCM * pcm = PCM::getInstance();
    const uint32 cpu_model = pcm->getCPUModel();
    uint32 MCCntConfig[4] = {0, 0, 0, 0};
    uint32 EDCCntConfig[4] = {0, 0, 0, 0};
    switch(cpu_model)
    {
    case PCM::KNL:
        MCCntConfig[0] = MC_CH_PCI_PMON_CTL_EVENT(0x03) + MC_CH_PCI_PMON_CTL_UMASK(1);  // monitor reads on counter 0: CAS_COUNT.RD
        MCCntConfig[1] = MC_CH_PCI_PMON_CTL_EVENT(0x03) + MC_CH_PCI_PMON_CTL_UMASK(2); // monitor writes on counter 1: CAS_COUNT.WR
        EDCCntConfig[0] = MC_CH_PCI_PMON_CTL_EVENT(0x01) + MC_CH_PCI_PMON_CTL_UMASK(1);  // monitor reads on counter 0: RPQ
        EDCCntConfig[1] = MC_CH_PCI_PMON_CTL_EVENT(0x02) + MC_CH_PCI_PMON_CTL_UMASK(1);  // monitor reads on counter 1: WPQ
        break;
    default:
        MCCntConfig[0] = MC_CH_PCI_PMON_CTL_EVENT(0x04) + MC_CH_PCI_PMON_CTL_UMASK(3);  // monitor reads on counter 0: CAS_COUNT.RD
        MCCntConfig[1] = MC_CH_PCI_PMON_CTL_EVENT(0x04) + MC_CH_PCI_PMON_CTL_UMASK(12); // monitor writes on counter 1: CAS_COUNT.WR
        if (pcm->DDRTTrafficMetricsAvailable())
        {
            MCCntConfig[2] = MC_CH_PCI_PMON_CTL_EVENT(0xe3); // monitor DDRT_RDQ_REQUESTS on counter 2
            MCCntConfig[3] = MC_CH_PCI_PMON_CTL_EVENT(0xe7); // monitor DDRT_WPQ_REQUESTS on counter 3
        }
    }

    programIMC(MCCntConfig);
    if(cpu_model == PCM::KNL) programEDC(EDCCntConfig);

    const uint32 extra = (cpu_model == PCM::SKX)?UNC_PMON_UNIT_CTL_RSV:UNC_PMON_UNIT_CTL_FRZ_EN;
    uint32 event[4];
    if(cpu_model == PCM::SKX)
    {
        // monitor TxL0_POWER_CYCLES
        event[0] = Q_P_PCI_PMON_CTL_EVENT(0x26);
        // monitor RxL_FLITS.ALL_DATA on counter 1
        event[1] = Q_P_PCI_PMON_CTL_EVENT(0x03) + Q_P_PCI_PMON_CTL_UMASK(0xF);
        // monitor TxL_FLITS.NON_DATA+ALL_DATA on counter 2
        event[2] = Q_P_PCI_PMON_CTL_EVENT(0x02) + Q_P_PCI_PMON_CTL_UMASK((0x97|0x0F));
        // monitor UPI CLOCKTICKS
        event[3] = Q_P_PCI_PMON_CTL_EVENT(0x01);
    }
    else
    {
        // monitor DRS data received on counter 0: RxL_FLITS_G1.DRS_DATA
        event[0] = Q_P_PCI_PMON_CTL_EVENT(0x02) + Q_P_PCI_PMON_CTL_EVENT_EXT + Q_P_PCI_PMON_CTL_UMASK(8);
        // monitor NCB data received on counter 1: RxL_FLITS_G2.NCB_DATA
        event[1] = Q_P_PCI_PMON_CTL_EVENT(0x03) + Q_P_PCI_PMON_CTL_EVENT_EXT + Q_P_PCI_PMON_CTL_UMASK(4);
        // monitor outgoing data+nondata flits on counter 2: TxL_FLITS_G0.DATA + TxL_FLITS_G0.NON_DATA
        event[2] = Q_P_PCI_PMON_CTL_EVENT(0x00) + Q_P_PCI_PMON_CTL_UMASK(6);
        // monitor QPI clocks
        event[3] = Q_P_PCI_PMON_CTL_EVENT(0x14); // QPI clocks (CLOCKTICKS)
    }
    for (uint32 i = 0; i < (uint32)qpiLLHandles.size(); ++i)
    {
        // QPI LL PMU

        // freeze enable
        if (4 != qpiLLHandles[i]->write32(LINK_PCI_PMON_BOX_CTL_ADDR, extra))
        {
            std::cout << "Link "<<(i+1)<<" is disabled" << std::endl;
            qpiLLHandles[i] = NULL;
            continue;
        }
        // freeze
        qpiLLHandles[i]->write32(LINK_PCI_PMON_BOX_CTL_ADDR, extra + UNC_PMON_UNIT_CTL_FRZ);

#ifdef PCM_UNCORE_PMON_BOX_CHECK_STATUS
        uint32 val = 0;
        qpiLLHandles[i]->read32(LINK_PCI_PMON_BOX_CTL_ADDR, &val);
        if ((val & UNC_PMON_UNIT_CTL_VALID_BITS_MASK) != (extra + UNC_PMON_UNIT_CTL_FRZ))
        {
            std::cerr << "ERROR: QPI LL counter programming seems not to work. Q_P" << i << "_PCI_PMON_BOX_CTL=0x" << std::hex << val << std::endl;
            std::cerr << "       Please see BIOS options to enable the export of performance monitoring devices (devices 8 and 9: function 2)." << std::endl;
        }
#endif

        for(int cnt = 0; cnt < 4; ++cnt)
        {
            // enable counter
            qpiLLHandles[i]->write32(LINK_PCI_PMON_CTL_ADDR[cnt], (event[cnt]?Q_P_PCI_PMON_CTL_EN:0));

            qpiLLHandles[i]->write32(LINK_PCI_PMON_CTL_ADDR[cnt], (event[cnt]?Q_P_PCI_PMON_CTL_EN:0) + event[cnt]);
        }

        // reset counters values
        qpiLLHandles[i]->write32(LINK_PCI_PMON_BOX_CTL_ADDR, extra + UNC_PMON_UNIT_CTL_FRZ + UNC_PMON_UNIT_CTL_RST_COUNTERS);

        // unfreeze counters
        qpiLLHandles[i]->write32(LINK_PCI_PMON_BOX_CTL_ADDR, extra);
    }
    cleanupQPIHandles();
}

void ServerPCICFGUncore::cleanupQPIHandles()
{
    for(auto i = qpiLLHandles.begin(); i != qpiLLHandles.end(); ++i)
    {
        if (!i->get()) // NULL
        {
            qpiLLHandles.erase(i);
            cleanupQPIHandles();
            return;
        }
    }
}

uint64 ServerPCICFGUncore::getImcReads()
{
    uint64 result = 0;
    uint64 MC_CH_PCI_PMON_CTR0_ADDR = 0;

    PCM * pcm = PCM::getInstance();
    const uint32 cpu_model = pcm->getCPUModel();
    if (cpu_model == PCM::KNL) {
        MC_CH_PCI_PMON_CTR0_ADDR = KNX_MC_CH_PCI_PMON_CTR0_ADDR;
    } else {
        MC_CH_PCI_PMON_CTR0_ADDR = XPF_MC_CH_PCI_PMON_CTR0_ADDR;
    }

    // std::cout << "DEBUG: imcHandles.size() = " << imcHandles.size() << std::endl;
    for (uint32 i = 0; i < (uint32)imcHandles.size(); ++i)
    {
        uint64 value = 0;
        imcHandles[i]->read64(MC_CH_PCI_PMON_CTR0_ADDR, &value);
    // std::cout << "DEBUG: getImcReads() with fd = " << imcHandles[i]->fd << " value = " << value << std::endl;
        result += value;
    }

    return result;
}

uint64 ServerPCICFGUncore::getImcWrites()
{
    uint64 result = 0;
    uint64 MC_CH_PCI_PMON_CTR1_ADDR = 0;

    PCM * pcm = PCM::getInstance();
    const uint32 cpu_model = pcm->getCPUModel();
    if (cpu_model == PCM::KNL) {
        MC_CH_PCI_PMON_CTR1_ADDR = KNX_MC_CH_PCI_PMON_CTR1_ADDR;
    } else {
        MC_CH_PCI_PMON_CTR1_ADDR = XPF_MC_CH_PCI_PMON_CTR1_ADDR;
    }

    for (uint32 i = 0; i < (uint32)imcHandles.size(); ++i)
    {
        uint64 value = 0;
        imcHandles[i]->read64(MC_CH_PCI_PMON_CTR1_ADDR, &value);
        result += value;
    }

    return result;
}

uint64 ServerPCICFGUncore::getDDRTReads()
{
    uint64 result = 0;
    for (uint32 i = 0; i < (uint32)imcHandles.size(); ++i)
    {
        result += getMCCounter(i, 2);
    }
    return result;
}

uint64 ServerPCICFGUncore::getDDRTWrites()
{
    uint64 result = 0;
    for (uint32 i = 0; i < (uint32)imcHandles.size(); ++i)
    {
        result += getMCCounter(i, 3);
    }
    return result;
}

uint64 ServerPCICFGUncore::getEdcReads()
{
    uint64 result = 0;
    uint64 MC_CH_PCI_PMON_CTR0_ADDR = 0;

    PCM * pcm = PCM::getInstance();
    const uint32 cpu_model = pcm->getCPUModel();
    if (cpu_model == PCM::KNL) {
        MC_CH_PCI_PMON_CTR0_ADDR = KNX_EDC_CH_PCI_PMON_CTR0_ADDR;
    } else {
        return 0;
    }

    // std::cout << "DEBUG: edcHandles.size() = " << edcHandles.size() << std::endl;
    for (uint32 i = 0; i < (uint32)edcHandles.size(); ++i)
    {
        uint64 value = 0;
        edcHandles[i]->read64(MC_CH_PCI_PMON_CTR0_ADDR, &value);
    // std::cout << "DEBUG: getEdcReads() with fd = " << edcHandles[i]->fd << " value = " << value << std::endl;
        result += value;
    }

    return result;
}

uint64 ServerPCICFGUncore::getEdcWrites()
{
    uint64 result = 0;
    uint64 MC_CH_PCI_PMON_CTR1_ADDR = 0;

    PCM * pcm = PCM::getInstance();
    const uint32 cpu_model = pcm->getCPUModel();
    if (cpu_model == PCM::KNL) {
        MC_CH_PCI_PMON_CTR1_ADDR = KNX_EDC_CH_PCI_PMON_CTR1_ADDR;
    } else {
        return 0;
    }

    for (uint32 i = 0; i < (uint32)edcHandles.size(); ++i)
    {
        uint64 value = 0;
        edcHandles[i]->read64(MC_CH_PCI_PMON_CTR1_ADDR, &value);
        result += value;
    }

    return result;
}

uint64 ServerPCICFGUncore::getIncomingDataFlits(uint32 port)
{
    uint64 drs = 0, ncb = 0;

    if (port >= (uint32)qpiLLHandles.size())
        return 0;

    if(cpu_model != PCM::SKX)
    {
        qpiLLHandles[port]->read64(LINK_PCI_PMON_CTR_ADDR[0], &drs);
    }
    qpiLLHandles[port]->read64(LINK_PCI_PMON_CTR_ADDR[1], &ncb);

    return drs + ncb;
}

uint64 ServerPCICFGUncore::getOutgoingFlits(uint32 port)
{
    return getQPILLCounter(port,2);
}

uint64 ServerPCICFGUncore::getUPIL0TxCycles(uint32 port)
{
    if(cpu_model == PCM::SKX)
        return getQPILLCounter(port,0);
    return 0;
}

void ServerPCICFGUncore::program_power_metrics(int mc_profile)
{
    const uint32 cpu_model = PCM::getInstance()->getCPUModel();
    const uint32 extra = (cpu_model == PCM::SKX)?UNC_PMON_UNIT_CTL_RSV:UNC_PMON_UNIT_CTL_FRZ_EN;
    for (uint32 i = 0; i < (uint32)qpiLLHandles.size(); ++i)
    {
        // QPI LL PMU

        // freeze enable
        if (4 != qpiLLHandles[i]->write32(LINK_PCI_PMON_BOX_CTL_ADDR, extra))
        {
            std::cout << "Link "<<(i+1)<<" is disabled";
            qpiLLHandles[i] = NULL;
            continue;
        }
        // freeze
        qpiLLHandles[i]->write32(LINK_PCI_PMON_BOX_CTL_ADDR, extra + UNC_PMON_UNIT_CTL_FRZ);

#ifdef PCM_UNCORE_PMON_BOX_CHECK_STATUS
        uint32 val = 0;
        qpiLLHandles[i]->read32(LINK_PCI_PMON_BOX_CTL_ADDR, &val);
        if ((val & UNC_PMON_UNIT_CTL_VALID_BITS_MASK) != (extra + UNC_PMON_UNIT_CTL_FRZ))
        {
            std::cerr << "ERROR: QPI LL counter programming seems not to work. Q_P" << i << "_PCI_PMON_BOX_CTL=0x" << std::hex << val << std::endl;
        std::cerr << "       Please see BIOS options to enable the export of performance monitoring devices." << std::endl;
        }
#endif

        qpiLLHandles[i]->write32(LINK_PCI_PMON_CTL_ADDR[3], Q_P_PCI_PMON_CTL_EN);
        qpiLLHandles[i]->write32(LINK_PCI_PMON_CTL_ADDR[3], Q_P_PCI_PMON_CTL_EN + Q_P_PCI_PMON_CTL_EVENT((cpu_model==PCM::SKX ? 0x01 : 0x14))); // QPI/UPI clocks (CLOCKTICKS)

        qpiLLHandles[i]->write32(LINK_PCI_PMON_CTL_ADDR[0], Q_P_PCI_PMON_CTL_EN);
        qpiLLHandles[i]->write32(LINK_PCI_PMON_CTL_ADDR[0], Q_P_PCI_PMON_CTL_EN + Q_P_PCI_PMON_CTL_EVENT((cpu_model == PCM::SKX ? 0x27 : 0x0D))); // L0p Tx Cycles (TxL0P_POWER_CYCLES)

        qpiLLHandles[i]->write32(LINK_PCI_PMON_CTL_ADDR[2], Q_P_PCI_PMON_CTL_EN);
        qpiLLHandles[i]->write32(LINK_PCI_PMON_CTL_ADDR[2], Q_P_PCI_PMON_CTL_EN + Q_P_PCI_PMON_CTL_EVENT((cpu_model == PCM::SKX ? 0x21 : 0x12))); // L1 Cycles (L1_POWER_CYCLES)

        // reset counters values
        qpiLLHandles[i]->write32(LINK_PCI_PMON_BOX_CTL_ADDR, extra + UNC_PMON_UNIT_CTL_FRZ + UNC_PMON_UNIT_CTL_RST_COUNTERS);

        // unfreeze counters
        qpiLLHandles[i]->write32(LINK_PCI_PMON_BOX_CTL_ADDR, extra);
    }
    cleanupQPIHandles();

    uint32 MCCntConfig[4] = {0,0,0,0};
    switch(mc_profile)
    {
        case 0: // POWER_CKE_CYCLES.RANK0 and POWER_CKE_CYCLES.RANK1
            MCCntConfig[0] = MC_CH_PCI_PMON_CTL_EVENT(0x83) + MC_CH_PCI_PMON_CTL_UMASK(1) + MC_CH_PCI_PMON_CTL_INVERT + MC_CH_PCI_PMON_CTL_THRESH(1);
            MCCntConfig[1] = MC_CH_PCI_PMON_CTL_EVENT(0x83) + MC_CH_PCI_PMON_CTL_UMASK(1) + MC_CH_PCI_PMON_CTL_THRESH(1) + MC_CH_PCI_PMON_CTL_EDGE_DET;
            MCCntConfig[2] = MC_CH_PCI_PMON_CTL_EVENT(0x83) + MC_CH_PCI_PMON_CTL_UMASK(2) + MC_CH_PCI_PMON_CTL_INVERT + MC_CH_PCI_PMON_CTL_THRESH(1);
            MCCntConfig[3] = MC_CH_PCI_PMON_CTL_EVENT(0x83) + MC_CH_PCI_PMON_CTL_UMASK(2) + MC_CH_PCI_PMON_CTL_THRESH(1) + MC_CH_PCI_PMON_CTL_EDGE_DET;
            break;
        case  1: // POWER_CKE_CYCLES.RANK2 and POWER_CKE_CYCLES.RANK3
            MCCntConfig[0] = MC_CH_PCI_PMON_CTL_EVENT(0x83) + MC_CH_PCI_PMON_CTL_UMASK(4) + MC_CH_PCI_PMON_CTL_INVERT + MC_CH_PCI_PMON_CTL_THRESH(1);
            MCCntConfig[1] = MC_CH_PCI_PMON_CTL_EVENT(0x83) + MC_CH_PCI_PMON_CTL_UMASK(4) + MC_CH_PCI_PMON_CTL_THRESH(1) + MC_CH_PCI_PMON_CTL_EDGE_DET;
            MCCntConfig[2] = MC_CH_PCI_PMON_CTL_EVENT(0x83) + MC_CH_PCI_PMON_CTL_UMASK(8) + MC_CH_PCI_PMON_CTL_INVERT + MC_CH_PCI_PMON_CTL_THRESH(1);
            MCCntConfig[3] = MC_CH_PCI_PMON_CTL_EVENT(0x83) + MC_CH_PCI_PMON_CTL_UMASK(8) + MC_CH_PCI_PMON_CTL_THRESH(1) + MC_CH_PCI_PMON_CTL_EDGE_DET;
            break;
        case 2: // POWER_CKE_CYCLES.RANK4 and POWER_CKE_CYCLES.RANK5
            MCCntConfig[0] = MC_CH_PCI_PMON_CTL_EVENT(0x83) + MC_CH_PCI_PMON_CTL_UMASK(0x10) + MC_CH_PCI_PMON_CTL_INVERT + MC_CH_PCI_PMON_CTL_THRESH(1);
            MCCntConfig[1] = MC_CH_PCI_PMON_CTL_EVENT(0x83) + MC_CH_PCI_PMON_CTL_UMASK(0x10) + MC_CH_PCI_PMON_CTL_THRESH(1) + MC_CH_PCI_PMON_CTL_EDGE_DET;
            MCCntConfig[2] = MC_CH_PCI_PMON_CTL_EVENT(0x83) + MC_CH_PCI_PMON_CTL_UMASK(0x20) + MC_CH_PCI_PMON_CTL_INVERT + MC_CH_PCI_PMON_CTL_THRESH(1);
            MCCntConfig[3] = MC_CH_PCI_PMON_CTL_EVENT(0x83) + MC_CH_PCI_PMON_CTL_UMASK(0x20) + MC_CH_PCI_PMON_CTL_THRESH(1) + MC_CH_PCI_PMON_CTL_EDGE_DET;
            break;
        case 3: // POWER_CKE_CYCLES.RANK6 and POWER_CKE_CYCLES.RANK7
            MCCntConfig[0] = MC_CH_PCI_PMON_CTL_EVENT(0x83) + MC_CH_PCI_PMON_CTL_UMASK(0x40) + MC_CH_PCI_PMON_CTL_INVERT + MC_CH_PCI_PMON_CTL_THRESH(1);
            MCCntConfig[1] = MC_CH_PCI_PMON_CTL_EVENT(0x83) + MC_CH_PCI_PMON_CTL_UMASK(0x40) + MC_CH_PCI_PMON_CTL_THRESH(1) + MC_CH_PCI_PMON_CTL_EDGE_DET;
            MCCntConfig[2] = MC_CH_PCI_PMON_CTL_EVENT(0x83) + MC_CH_PCI_PMON_CTL_UMASK(0x80) + MC_CH_PCI_PMON_CTL_INVERT + MC_CH_PCI_PMON_CTL_THRESH(1);
            MCCntConfig[3] = MC_CH_PCI_PMON_CTL_EVENT(0x83) + MC_CH_PCI_PMON_CTL_UMASK(0x80) + MC_CH_PCI_PMON_CTL_THRESH(1) + MC_CH_PCI_PMON_CTL_EDGE_DET;
           break;
        case 4: // POWER_SELF_REFRESH
            MCCntConfig[0] = MC_CH_PCI_PMON_CTL_EVENT(0x43);
            MCCntConfig[1] = MC_CH_PCI_PMON_CTL_EVENT(0x43) + MC_CH_PCI_PMON_CTL_THRESH(1) + MC_CH_PCI_PMON_CTL_EDGE_DET;
            MCCntConfig[2] = MC_CH_PCI_PMON_CTL_EVENT(0x85);
            break;
    }

    programIMC(MCCntConfig);
}

void ServerPCICFGUncore::programIMC(const uint32 * MCCntConfig)
{
    const uint32 extraIMC = (PCM::getInstance()->getCPUModel() == PCM::SKX)?UNC_PMON_UNIT_CTL_RSV:UNC_PMON_UNIT_CTL_FRZ_EN;
    uint64 MC_CH_PCI_PMON_BOX_CTL_ADDR = 0;
    uint64 MC_CH_PCI_PMON_FIXED_CTL_ADDR = 0;
    uint64 MC_CH_PCI_PMON_CTL0_ADDR = 0;
    uint64 MC_CH_PCI_PMON_CTL1_ADDR = 0;
    uint64 MC_CH_PCI_PMON_CTL2_ADDR = 0;
    uint64 MC_CH_PCI_PMON_CTL3_ADDR = 0;

    PCM * pcm = PCM::getInstance();
    const uint32 cpu_model = pcm->getCPUModel();
    if (cpu_model == PCM::KNL) {
        MC_CH_PCI_PMON_BOX_CTL_ADDR = KNX_MC_CH_PCI_PMON_BOX_CTL_ADDR;
        MC_CH_PCI_PMON_FIXED_CTL_ADDR = KNX_MC_CH_PCI_PMON_FIXED_CTL_ADDR;
        MC_CH_PCI_PMON_CTL0_ADDR = KNX_MC_CH_PCI_PMON_CTL0_ADDR;
        MC_CH_PCI_PMON_CTL1_ADDR = KNX_MC_CH_PCI_PMON_CTL1_ADDR;
        MC_CH_PCI_PMON_CTL2_ADDR = KNX_MC_CH_PCI_PMON_CTL2_ADDR;
        MC_CH_PCI_PMON_CTL3_ADDR = KNX_MC_CH_PCI_PMON_CTL3_ADDR;
    } else {
        MC_CH_PCI_PMON_BOX_CTL_ADDR = XPF_MC_CH_PCI_PMON_BOX_CTL_ADDR;
        MC_CH_PCI_PMON_FIXED_CTL_ADDR = XPF_MC_CH_PCI_PMON_FIXED_CTL_ADDR;
        MC_CH_PCI_PMON_CTL0_ADDR = XPF_MC_CH_PCI_PMON_CTL0_ADDR;
        MC_CH_PCI_PMON_CTL1_ADDR = XPF_MC_CH_PCI_PMON_CTL1_ADDR;
        MC_CH_PCI_PMON_CTL2_ADDR = XPF_MC_CH_PCI_PMON_CTL2_ADDR;
        MC_CH_PCI_PMON_CTL3_ADDR = XPF_MC_CH_PCI_PMON_CTL3_ADDR;
    }

    for (uint32 i = 0; i < (uint32)imcHandles.size(); ++i)
    {
        // imc PMU
        // freeze enable
        imcHandles[i]->write32(MC_CH_PCI_PMON_BOX_CTL_ADDR, extraIMC);
        // freeze
        imcHandles[i]->write32(MC_CH_PCI_PMON_BOX_CTL_ADDR, extraIMC + UNC_PMON_UNIT_CTL_FRZ);

#ifdef PCM_UNCORE_PMON_BOX_CHECK_STATUS
        uint32 val = 0;
        imcHandles[i]->read32(MC_CH_PCI_PMON_BOX_CTL_ADDR, &val);
        if ((val & UNC_PMON_UNIT_CTL_VALID_BITS_MASK) != (extraIMC + UNC_PMON_UNIT_CTL_FRZ))
        {
            std::cerr << "ERROR: IMC counter programming seems not to work. MC_CH" << i << "_PCI_PMON_BOX_CTL=0x" << std::hex << val << " " << (val & UNC_PMON_UNIT_CTL_VALID_BITS_MASK) << std::endl;
            std::cerr << "       Please see BIOS options to enable the export of performance monitoring devices." << std::endl;
        } else {
           std::cerr << "INFO: IMC counter programming OK: MC_CH" << i << "_PCI_PMON_BOX_CTL=0x" << std::hex << val << std::endl;
        }

#endif

        // enable fixed counter (DRAM clocks)
        imcHandles[i]->write32(MC_CH_PCI_PMON_FIXED_CTL_ADDR, MC_CH_PCI_PMON_FIXED_CTL_EN);

        // reset it
        imcHandles[i]->write32(MC_CH_PCI_PMON_FIXED_CTL_ADDR, MC_CH_PCI_PMON_FIXED_CTL_EN + MC_CH_PCI_PMON_FIXED_CTL_RST);


        imcHandles[i]->write32(MC_CH_PCI_PMON_CTL0_ADDR, MC_CH_PCI_PMON_CTL_EN);
        imcHandles[i]->write32(MC_CH_PCI_PMON_CTL0_ADDR, MC_CH_PCI_PMON_CTL_EN + MCCntConfig[0]);

        imcHandles[i]->write32(MC_CH_PCI_PMON_CTL1_ADDR, MC_CH_PCI_PMON_CTL_EN);
        imcHandles[i]->write32(MC_CH_PCI_PMON_CTL1_ADDR, MC_CH_PCI_PMON_CTL_EN + MCCntConfig[1]);

        imcHandles[i]->write32(MC_CH_PCI_PMON_CTL2_ADDR, MC_CH_PCI_PMON_CTL_EN);
        imcHandles[i]->write32(MC_CH_PCI_PMON_CTL2_ADDR, MC_CH_PCI_PMON_CTL_EN + MCCntConfig[2]);

        imcHandles[i]->write32(MC_CH_PCI_PMON_CTL3_ADDR, MC_CH_PCI_PMON_CTL_EN);
        imcHandles[i]->write32(MC_CH_PCI_PMON_CTL3_ADDR, MC_CH_PCI_PMON_CTL_EN + MCCntConfig[3]);

        // reset counters values
        imcHandles[i]->write32(MC_CH_PCI_PMON_BOX_CTL_ADDR, extraIMC + UNC_PMON_UNIT_CTL_FRZ + UNC_PMON_UNIT_CTL_RST_COUNTERS);

        // unfreeze counters
        imcHandles[i]->write32(MC_CH_PCI_PMON_BOX_CTL_ADDR, extraIMC);
    }
}

void ServerPCICFGUncore::programEDC(const uint32 * EDCCntConfig)
{
    uint64 EDC_CH_PCI_PMON_BOX_CTL_ADDR = 0;
    uint64 EDC_CH_PCI_PMON_FIXED_CTL_ADDR = 0;
    uint64 EDC_CH_PCI_PMON_CTL0_ADDR = 0;
    uint64 EDC_CH_PCI_PMON_CTL1_ADDR = 0;
    uint64 EDC_CH_PCI_PMON_CTL2_ADDR = 0;
    uint64 EDC_CH_PCI_PMON_CTL3_ADDR = 0;

    PCM * pcm = PCM::getInstance();
    const uint32 cpu_model = pcm->getCPUModel();
    if (cpu_model == PCM::KNL) {
        EDC_CH_PCI_PMON_BOX_CTL_ADDR = KNX_EDC_CH_PCI_PMON_BOX_CTL_ADDR;
        EDC_CH_PCI_PMON_FIXED_CTL_ADDR = KNX_EDC_CH_PCI_PMON_FIXED_CTL_ADDR;
        EDC_CH_PCI_PMON_CTL0_ADDR = KNX_EDC_CH_PCI_PMON_CTL0_ADDR;
        EDC_CH_PCI_PMON_CTL1_ADDR = KNX_EDC_CH_PCI_PMON_CTL1_ADDR;
        EDC_CH_PCI_PMON_CTL2_ADDR = KNX_EDC_CH_PCI_PMON_CTL2_ADDR;
        EDC_CH_PCI_PMON_CTL3_ADDR = KNX_EDC_CH_PCI_PMON_CTL3_ADDR;
    } else {
        return;
    }

    for (uint32 i = 0; i < (uint32)edcHandles.size(); ++i)
    {
        // freeze enable
        edcHandles[i]->write32(EDC_CH_PCI_PMON_BOX_CTL_ADDR, UNC_PMON_UNIT_CTL_FRZ_EN);
        // freeze
        edcHandles[i]->write32(EDC_CH_PCI_PMON_BOX_CTL_ADDR, UNC_PMON_UNIT_CTL_FRZ_EN + UNC_PMON_UNIT_CTL_FRZ);

#ifdef PCM_UNCORE_PMON_BOX_CHECK_STATUS
        uint32 val = 0;
        edcHandles[i]->read32(EDC_CH_PCI_PMON_BOX_CTL_ADDR, &val);
        if ((val & UNC_PMON_UNIT_CTL_VALID_BITS_MASK) != (UNC_PMON_UNIT_CTL_FRZ_EN + UNC_PMON_UNIT_CTL_FRZ))
        {
            std::cerr << "ERROR: EDC counter programming seems not to work. EDC" << i << "_PCI_PMON_BOX_CTL=0x" << std::hex << val << std::endl;
            std::cerr << "       Please see BIOS options to enable the export of performance monitoring devices." << std::endl;
        } else {
           std::cerr << "INFO: EDC counter programming OK. EDC" << i << "_PCI_PMON_BOX_CTL=0x" << std::hex << val << std::endl;
        }
#endif

        // MCDRAM clocks enabled by default
        edcHandles[i]->write32(EDC_CH_PCI_PMON_FIXED_CTL_ADDR, EDC_CH_PCI_PMON_FIXED_CTL_EN);


        edcHandles[i]->write32(EDC_CH_PCI_PMON_CTL0_ADDR, MC_CH_PCI_PMON_CTL_EN);
        edcHandles[i]->write32(EDC_CH_PCI_PMON_CTL0_ADDR, MC_CH_PCI_PMON_CTL_EN + EDCCntConfig[0]);

        edcHandles[i]->write32(EDC_CH_PCI_PMON_CTL1_ADDR, MC_CH_PCI_PMON_CTL_EN);
        edcHandles[i]->write32(EDC_CH_PCI_PMON_CTL1_ADDR, MC_CH_PCI_PMON_CTL_EN + EDCCntConfig[1]);

        edcHandles[i]->write32(EDC_CH_PCI_PMON_CTL2_ADDR, MC_CH_PCI_PMON_CTL_EN);
        edcHandles[i]->write32(EDC_CH_PCI_PMON_CTL2_ADDR, MC_CH_PCI_PMON_CTL_EN + EDCCntConfig[2]);

        edcHandles[i]->write32(EDC_CH_PCI_PMON_CTL3_ADDR, MC_CH_PCI_PMON_CTL_EN);
        edcHandles[i]->write32(EDC_CH_PCI_PMON_CTL3_ADDR, MC_CH_PCI_PMON_CTL_EN + EDCCntConfig[3]);

        // reset counters values
        edcHandles[i]->write32(EDC_CH_PCI_PMON_BOX_CTL_ADDR, UNC_PMON_UNIT_CTL_FRZ_EN + UNC_PMON_UNIT_CTL_FRZ + UNC_PMON_UNIT_CTL_RST_COUNTERS);

        // unfreeze counters
        edcHandles[i]->write32(EDC_CH_PCI_PMON_BOX_CTL_ADDR, UNC_PMON_UNIT_CTL_FRZ);
    }
}

void ServerPCICFGUncore::freezeCounters()
{
    uint64 MC_CH_PCI_PMON_BOX_CTL_ADDR = 0;
    uint64 EDC_CH_PCI_PMON_BOX_CTL_ADDR = 0;
    const uint32 cpu_model = PCM::getInstance()->getCPUModel();
    const uint32 extra = (cpu_model == PCM::SKX)?UNC_PMON_UNIT_CTL_RSV:UNC_PMON_UNIT_CTL_FRZ_EN;
    const uint32 extraIMC = (cpu_model == PCM::SKX)?UNC_PMON_UNIT_CTL_RSV:UNC_PMON_UNIT_CTL_FRZ_EN;
    if (cpu_model == PCM::KNL) {
        MC_CH_PCI_PMON_BOX_CTL_ADDR = KNX_MC_CH_PCI_PMON_BOX_CTL_ADDR;
        EDC_CH_PCI_PMON_BOX_CTL_ADDR = KNX_EDC_CH_PCI_PMON_BOX_CTL_ADDR;
    } else {
        MC_CH_PCI_PMON_BOX_CTL_ADDR = XPF_MC_CH_PCI_PMON_BOX_CTL_ADDR;
    }
    for (size_t i = 0; i < (size_t)qpiLLHandles.size(); ++i)
    {
        qpiLLHandles[i]->write32(LINK_PCI_PMON_BOX_CTL_ADDR, extra + UNC_PMON_UNIT_CTL_FRZ);
    }
    for (size_t i = 0; i < (size_t)imcHandles.size(); ++i)
    {
        imcHandles[i]->write32(MC_CH_PCI_PMON_BOX_CTL_ADDR, extraIMC + UNC_PMON_UNIT_CTL_FRZ);
    }
    for (size_t i = 0; i < (size_t)edcHandles.size(); ++i)
    {
        edcHandles[i]->write32(EDC_CH_PCI_PMON_BOX_CTL_ADDR, UNC_PMON_UNIT_CTL_FRZ_EN + UNC_PMON_UNIT_CTL_FRZ);
    }
}

void ServerPCICFGUncore::unfreezeCounters()
{
    const uint32 cpu_model = PCM::getInstance()->getCPUModel();
    const uint32 extra = (cpu_model == PCM::SKX)?UNC_PMON_UNIT_CTL_RSV:UNC_PMON_UNIT_CTL_FRZ_EN;
    const uint32 extraIMC = (cpu_model == PCM::SKX)?UNC_PMON_UNIT_CTL_RSV:UNC_PMON_UNIT_CTL_FRZ_EN;
    uint64 MC_CH_PCI_PMON_BOX_CTL_ADDR = 0;
    uint64 EDC_CH_PCI_PMON_BOX_CTL_ADDR = 0;
    if (cpu_model == PCM::KNL) {
        MC_CH_PCI_PMON_BOX_CTL_ADDR = KNX_MC_CH_PCI_PMON_BOX_CTL_ADDR;
        EDC_CH_PCI_PMON_BOX_CTL_ADDR = KNX_EDC_CH_PCI_PMON_BOX_CTL_ADDR;
    } else {
        MC_CH_PCI_PMON_BOX_CTL_ADDR = XPF_MC_CH_PCI_PMON_BOX_CTL_ADDR;
    }

    for (size_t i = 0; i < (size_t)qpiLLHandles.size(); ++i)
    {
        qpiLLHandles[i]->write32(LINK_PCI_PMON_BOX_CTL_ADDR, extra);
    }
    for (size_t i = 0; i < (size_t)imcHandles.size(); ++i)
    {
        imcHandles[i]->write32(MC_CH_PCI_PMON_BOX_CTL_ADDR, extraIMC);
    }
    for (size_t i = 0; i < (size_t)edcHandles.size(); ++i)
    {
        edcHandles[i]->write32(EDC_CH_PCI_PMON_BOX_CTL_ADDR, UNC_PMON_UNIT_CTL_FRZ_EN);
    }
}

uint64 ServerPCICFGUncore::getQPIClocks(uint32 port)
{
    uint64 res = 0;

    if (port >= (uint32)qpiLLHandles.size())
        return 0;

    qpiLLHandles[port]->read64(LINK_PCI_PMON_CTR_ADDR[3], &res);

    return res;
}

uint64 ServerPCICFGUncore::getQPIL0pTxCycles(uint32 port)
{
    uint64 res = 0;

    if (port >= (uint32)qpiLLHandles.size())
        return 0;

    qpiLLHandles[port]->read64(LINK_PCI_PMON_CTR_ADDR[0], &res);

    return res;
}

uint64 ServerPCICFGUncore::getQPIL1Cycles(uint32 port)
{
    uint64 res = 0;

    if (port >= (uint32)qpiLLHandles.size())
        return 0;

    qpiLLHandles[port]->read64(LINK_PCI_PMON_CTR_ADDR[2], &res);

    return res;
}

uint64 ServerPCICFGUncore::getDRAMClocks(uint32 channel)
{
    uint64 result = 0;
    uint64 MC_CH_PCI_PMON_FIXED_CTR_ADDR = 0;
    PCM * pcm = PCM::getInstance();
    const uint32 cpu_model = pcm->getCPUModel();
    if (cpu_model == PCM::KNL) {
        MC_CH_PCI_PMON_FIXED_CTR_ADDR = KNX_MC_CH_PCI_PMON_FIXED_CTR_ADDR;
    } else {
        MC_CH_PCI_PMON_FIXED_CTR_ADDR = XPF_MC_CH_PCI_PMON_FIXED_CTR_ADDR;
    }

    if (channel < (uint32)imcHandles.size())
        imcHandles[channel]->read64(MC_CH_PCI_PMON_FIXED_CTR_ADDR, &result);

    // std::cout << "DEBUG: DRAMClocks on channel " << channel << " = " << result << std::endl;
    return result;
}

uint64 ServerPCICFGUncore::getMCDRAMClocks(uint32 channel)
{
    uint64 result = 0;
    uint64 EDC_CH_PCI_PMON_FIXED_CTR_ADDR = 0;
    PCM * pcm = PCM::getInstance();
    const uint32 cpu_model = pcm->getCPUModel();
    if (cpu_model == PCM::KNL) {
        EDC_CH_PCI_PMON_FIXED_CTR_ADDR = KNX_EDC_CH_PCI_PMON_FIXED_CTR_ADDR;
    } else {
        return 0;
    }

    if (channel < (uint32)edcHandles.size())
        edcHandles[channel]->read64(EDC_CH_PCI_PMON_FIXED_CTR_ADDR, &result);

    // std::cout << "DEBUG: MCDRAMClocks on EDC" << channel << " = " << result << std::endl;
    return result;
}

uint64 ServerPCICFGUncore::getMCCounter(uint32 channel, uint32 counter)
{
    uint64 result = 0;
    uint64 MC_CH_PCI_PMON_CTR0_ADDR = 0;
    uint64 MC_CH_PCI_PMON_CTR1_ADDR = 0;
    uint64 MC_CH_PCI_PMON_CTR2_ADDR = 0;
    uint64 MC_CH_PCI_PMON_CTR3_ADDR = 0;

    PCM * pcm = PCM::getInstance();
    const uint32 cpu_model = pcm->getCPUModel();
    if (cpu_model == PCM::KNL) {
        MC_CH_PCI_PMON_CTR0_ADDR = KNX_MC_CH_PCI_PMON_CTR0_ADDR;
        MC_CH_PCI_PMON_CTR1_ADDR = KNX_MC_CH_PCI_PMON_CTR1_ADDR;
        MC_CH_PCI_PMON_CTR2_ADDR = KNX_MC_CH_PCI_PMON_CTR2_ADDR;
        MC_CH_PCI_PMON_CTR3_ADDR = KNX_MC_CH_PCI_PMON_CTR3_ADDR;
    } else {
        MC_CH_PCI_PMON_CTR0_ADDR = XPF_MC_CH_PCI_PMON_CTR0_ADDR;
        MC_CH_PCI_PMON_CTR1_ADDR = XPF_MC_CH_PCI_PMON_CTR1_ADDR;
        MC_CH_PCI_PMON_CTR2_ADDR = XPF_MC_CH_PCI_PMON_CTR2_ADDR;
        MC_CH_PCI_PMON_CTR3_ADDR = XPF_MC_CH_PCI_PMON_CTR3_ADDR;
    }

    if (channel < (uint32)imcHandles.size())
    {
        switch(counter)
        {
            case 0:
                imcHandles[channel]->read64(MC_CH_PCI_PMON_CTR0_ADDR, &result);
                break;
            case 1:
                imcHandles[channel]->read64(MC_CH_PCI_PMON_CTR1_ADDR, &result);
                break;
            case 2:
                imcHandles[channel]->read64(MC_CH_PCI_PMON_CTR2_ADDR, &result);
                break;
            case 3:
                imcHandles[channel]->read64(MC_CH_PCI_PMON_CTR3_ADDR, &result);
                break;
        }
    }
    // std::cout << "DEBUG: ServerPCICFGUncore::getMCCounter(" << channel << ", " << counter << ") = " << result << std::endl;
    return result;
}

uint64 ServerPCICFGUncore::getEDCCounter(uint32 channel, uint32 counter)
{
    uint64 result = 0;
    uint64 EDC_CH_PCI_PMON_CTR0_ADDR = 0;
    uint64 EDC_CH_PCI_PMON_CTR1_ADDR = 0;
    uint64 EDC_CH_PCI_PMON_CTR2_ADDR = 0;
    uint64 EDC_CH_PCI_PMON_CTR3_ADDR = 0;

    PCM * pcm = PCM::getInstance();
    const uint32 cpu_model = pcm->getCPUModel();
    if (cpu_model == PCM::KNL) {
        EDC_CH_PCI_PMON_CTR0_ADDR = KNX_EDC_CH_PCI_PMON_CTR0_ADDR;
        EDC_CH_PCI_PMON_CTR1_ADDR = KNX_EDC_CH_PCI_PMON_CTR1_ADDR;
        EDC_CH_PCI_PMON_CTR2_ADDR = KNX_EDC_CH_PCI_PMON_CTR2_ADDR;
        EDC_CH_PCI_PMON_CTR3_ADDR = KNX_EDC_CH_PCI_PMON_CTR3_ADDR;
    } else {
        return 0;
    }

    if (channel < (uint32)edcHandles.size())
    {
        switch(counter)
        {
            case 0:
                edcHandles[channel]->read64(EDC_CH_PCI_PMON_CTR0_ADDR, &result);
                break;
            case 1:
                edcHandles[channel]->read64(EDC_CH_PCI_PMON_CTR1_ADDR, &result);
                break;
            case 2:
                edcHandles[channel]->read64(EDC_CH_PCI_PMON_CTR2_ADDR, &result);
                break;
            case 3:
                edcHandles[channel]->read64(EDC_CH_PCI_PMON_CTR3_ADDR, &result);
                break;
        }
    }
    // std::cout << "DEBUG: ServerPCICFGUncore::getEDCCounter(" << channel << ", " << counter << ") = " << result << std::endl;
    return result;
}


uint64 ServerPCICFGUncore::getQPILLCounter(uint32 port, uint32 counter)
{
    uint64 result = 0;

    if (port < (uint32)qpiLLHandles.size() && counter < 4)
    {
        qpiLLHandles[port]->read64(LINK_PCI_PMON_CTR_ADDR[counter], &result);
    }

    return result;
}

void ServerPCICFGUncore::enableJKTWorkaround(bool enable)
{
    {
        PciHandleType reg(groupnr,iMCbus,14,0);
        uint32 value = 0;
        reg.read32(0x84, &value);
        if(enable)
            value |= 2;
        else
            value &= (~2);
        reg.write32(0x84, value);
    }
    {
        PciHandleType reg(groupnr,iMCbus,8,0);
        uint32 value = 0;
        reg.read32(0x80, &value);
        if(enable)
            value |= 2;
        else
            value &= (~2);
        reg.write32(0x80, value);
    }
    {
        PciHandleType reg(groupnr,iMCbus,9,0);
        uint32 value = 0;
        reg.read32(0x80, &value);
        if(enable)
            value |= 2;
        else
            value &= (~2);
        reg.write32(0x80, value);
    }
}

#define PCM_MEM_CAPACITY (1024ULL*1024ULL*64ULL) // 64 MByte

void ServerPCICFGUncore::initMemTest(ServerPCICFGUncore::MemTestParam & param)
{
    auto & memBufferBlockSize = param.first;
    auto & memBuffers = param.second;
#ifdef __linux__
    size_t capacity = PCM_MEM_CAPACITY;
    char * buffer = (char *)mmap(NULL, capacity, PROT_READ | PROT_WRITE,
        MAP_PRIVATE | MAP_ANONYMOUS, 0, 0);
    if (buffer == MAP_FAILED) {
        std::cerr << "ERROR: mmap failed" << std::endl;
        return;
    }
    unsigned long long maxNode = (unsigned long long)(readMaxFromSysFS("/sys/devices/system/node/online") + 1);
    if (maxNode == 0)
    {
        std::cerr << "ERROR: max node is 0 " << std::endl;
        return;
    }
    if (maxNode >= 63) maxNode = 63;
    const unsigned long long nodeMask = (1ULL << maxNode) - 1ULL;
    if (0 != syscall(SYS_mbind, buffer, capacity, 3 /* MPOL_INTERLEAVE */,
        &nodeMask, maxNode, 0))
    {
        std::cerr << "ERROR: mbind failed. nodeMask: "<< nodeMask << " maxNode: "<< maxNode << std::endl;
        return;
    }
    memBuffers.push_back((uint64 *)buffer);
    memBufferBlockSize = capacity;
#elif defined(_MSC_VER)
    ULONG HighestNodeNumber;
    if (!GetNumaHighestNodeNumber(&HighestNodeNumber))
    {
        std::cerr << "ERROR: GetNumaHighestNodeNumber call failed." << std::endl;
        return;
    }
    memBufferBlockSize = 4096;
    for (int i = 0; i < PCM_MEM_CAPACITY / memBufferBlockSize; ++i)
    {
        LPVOID result = VirtualAllocExNuma(
            GetCurrentProcess(),
            NULL,
            memBufferBlockSize,
            MEM_RESERVE | MEM_COMMIT,
            PAGE_READWRITE,
            i % (HighestNodeNumber + 1)
        );

        if (result == NULL)
        {
            std::cerr << "ERROR: " << i << " VirtualAllocExNuma failed." << std::endl;
            for (auto b : memBuffers)
            {
                VirtualFree(b, memBufferBlockSize, MEM_RELEASE);
            }
            memBuffers.clear();
            break;
        }
        else
        {
            memBuffers.push_back((uint64 *)result);
        }
    }
    #else
    std::cerr << "ERROR: memory test is not implemented. QPI/UPI speed and utilization metrics may not be reliable."<< std::endl;
    #endif
    for (auto b : memBuffers)
        std::fill(b, b + (memBufferBlockSize / sizeof(uint64)), 0ULL);
}

void ServerPCICFGUncore::doMemTest(const ServerPCICFGUncore::MemTestParam & param)
{
    const auto & memBufferBlockSize = param.first;
    const auto & memBuffers = param.second;
    // read and write each cache line once
    for (auto b : memBuffers)
        for (unsigned int i = 0; i < memBufferBlockSize / sizeof(uint64); i += 64 / sizeof(uint64))
        {
            (b[i])++;
        }
}

void ServerPCICFGUncore::cleanupMemTest(const ServerPCICFGUncore::MemTestParam & param)
{
    const auto & memBufferBlockSize = param.first;
    const auto & memBuffers = param.second;
    for (auto b : memBuffers)
    {
#ifdef __linux__
        munmap(b, memBufferBlockSize);
#elif defined(_MSC_VER)
        VirtualFree(b, memBufferBlockSize, MEM_RELEASE);
#else
#endif
    }
}

uint64 ServerPCICFGUncore::computeQPISpeed(const uint32 core_nr, const int cpumodel)
{
    if(qpi_speed.empty())
    {
        PCM * pcm = PCM::getInstance();
        TemporalThreadAffinity aff(core_nr);
        qpi_speed.resize(getNumQPIPorts());

        auto getSpeed = [&] (size_t i) {
           if (i == 1) return 0ULL; // link 1 should have the same speed as link 0, skip it
           uint64 result = 0;
           if(cpumodel != PCM::SKX)
           {
               PciHandleType reg(groupnr,UPIbus,QPI_PORTX_REGISTER_DEV_ADDR[i],QPI_PORT0_MISC_REGISTER_FUNC_ADDR);
               uint32 value = 0;
               reg.read32(QPI_RATE_STATUS_ADDR, &value);
               value &= 7; // extract lower 3 bits
               if(value) result = static_cast<uint64>((4000000000ULL + ((uint64)value)*800000000ULL)*2ULL);
           }
           if(result == 0ULL)
           {
               if(cpumodel != PCM::SKX)
                   std::cerr << "Warning: QPI_RATE_STATUS register is not available on port "<< i <<". Computing QPI speed using a measurement loop." << std::endl;

               // compute qpi speed
               const uint64 timerGranularity = 1000000ULL; // mks

               MemTestParam param;
               initMemTest(param);
               uint64 startClocks = getQPIClocks((uint32)i);
               uint64 startTSC = pcm->getTickCount(timerGranularity, core_nr);
               uint64 endTSC;
               do
               {
                    doMemTest(param);
                    endTSC = pcm->getTickCount(timerGranularity, core_nr);
               } while (endTSC - startTSC < 200000ULL); // spin for 200 ms

               uint64 endClocks = getQPIClocks((uint32)i);
               cleanupMemTest(param);

               result = ((std::max)(uint64(double(endClocks - startClocks) * PCM::getBytesPerLinkCycle(cpumodel) * double(timerGranularity) / double(endTSC - startTSC)),0ULL));
               if(cpumodel == PCM::HASWELLX || cpumodel == PCM::BDX) /* BDX_DE does not have QPI. */{
                  result /=2; // HSX runs QPI clocks with doubled speed
               }
           }
           return result;
         };
         std::vector<std::future<uint64> > getSpeedsAsync;
         for (size_t i = 0; i < getNumQPIPorts(); ++i) {
             getSpeedsAsync.push_back(std::move(std::async(std::launch::async, getSpeed, i)));
         }
         for (size_t i = 0; i < getNumQPIPorts(); ++i) {
             qpi_speed[i] = (i==1)? qpi_speed[0] : getSpeedsAsync[i].get(); // link 1 does not have own speed register, it runs with the speed of link 0
         }
         if(cpumodel == PCM::SKX)
         {
             // check the speed of link 3
             if(qpi_speed.size() == 3 && qpi_speed[2] == 0)
             {
                std::cerr << "UPI link 3 is disabled"<< std::endl;
                qpi_speed.resize(2);
                qpiLLHandles.resize(2);
             }
         }
    }
    if(!qpi_speed.empty())
    {
        return *std::max_element(qpi_speed.begin(),qpi_speed.end());
    }
    else
    {
        return 0;
    }
}

void ServerPCICFGUncore::reportQPISpeed() const
{
    PCM * m = PCM::getInstance();
    std::cerr.precision(1);
    std::cerr << std::fixed;
    for (uint32 i = 0; i < (uint32)qpi_speed.size(); ++i)
        std::cerr << "Max QPI link " << i << " speed: " << qpi_speed[i] / (1e9) << " GBytes/second (" << qpi_speed[i] / (1e9 * m->getBytesPerLinkTransfer()) << " GT/second)" << std::endl;
}

uint64 PCM::CX_MSR_PMON_CTRY(uint32 Cbo, uint32 Ctr) const
{
    if(JAKETOWN == cpu_model || IVYTOWN == cpu_model)
    {
        return JKT_C0_MSR_PMON_CTR0 + ((JKTIVT_CBO_MSR_STEP)*Cbo) + Ctr;

    } else if(HASWELLX == cpu_model || BDX_DE == cpu_model || BDX == cpu_model || SKX == cpu_model)
    {
        return HSX_C0_MSR_PMON_CTR0 + ((HSX_CBO_MSR_STEP)*Cbo) + Ctr;
    }
    return 0;
}

uint64 PCM::CX_MSR_PMON_BOX_FILTER(uint32 Cbo) const
{
    if(JAKETOWN == cpu_model || IVYTOWN == cpu_model)
    {
        return JKT_C0_MSR_PMON_BOX_FILTER + ((JKTIVT_CBO_MSR_STEP)*Cbo);

    } else if (HASWELLX == cpu_model || BDX_DE == cpu_model || BDX == cpu_model || SKX == cpu_model)
    {
        return HSX_C0_MSR_PMON_BOX_FILTER + ((HSX_CBO_MSR_STEP)*Cbo);
    } else if (KNL == cpu_model)
    {
        return KNL_CHA0_MSR_PMON_BOX_CTL + ((KNL_CHA_MSR_STEP)*Cbo);
    }

    return 0;
}

uint64 PCM::CX_MSR_PMON_BOX_FILTER1(uint32 Cbo) const
{
    if(IVYTOWN == cpu_model)
    {
        return IVT_C0_MSR_PMON_BOX_FILTER1 + ((JKTIVT_CBO_MSR_STEP)*Cbo);

    } else if (HASWELLX == cpu_model || BDX_DE == cpu_model || BDX == cpu_model || SKX == cpu_model)
    {
        return HSX_C0_MSR_PMON_BOX_FILTER1 + ((HSX_CBO_MSR_STEP)*Cbo);
    }
    return 0;
}

uint64 PCM::CX_MSR_PMON_CTLY(uint32 Cbo, uint32 Ctl) const
{
    if(JAKETOWN == cpu_model || IVYTOWN == cpu_model)
    {
        return JKT_C0_MSR_PMON_CTL0 + ((JKTIVT_CBO_MSR_STEP)*Cbo) + Ctl;

    } else if (HASWELLX == cpu_model || BDX_DE == cpu_model || BDX == cpu_model || SKX == cpu_model)
    {
        return HSX_C0_MSR_PMON_CTL0 + ((HSX_CBO_MSR_STEP)*Cbo) + Ctl;
    }
    return 0;
}

uint64 PCM::CX_MSR_PMON_BOX_CTL(uint32 Cbo) const
{
    if(JAKETOWN == cpu_model || IVYTOWN == cpu_model)
    {
        return JKT_C0_MSR_PMON_BOX_CTL + ((JKTIVT_CBO_MSR_STEP)*Cbo);

    } else if (HASWELLX == cpu_model || BDX_DE == cpu_model || BDX == cpu_model || SKX == cpu_model)
    {
        return HSX_C0_MSR_PMON_BOX_CTL + ((HSX_CBO_MSR_STEP)*Cbo);
    } else if (KNL == cpu_model)
    {
        return KNL_CHA0_MSR_PMON_BOX_CTRL + ((KNL_CHA_MSR_STEP)*Cbo);
    }
    return 0;
}

uint32 PCM::getMaxNumOfCBoxes() const
{
    if(cpu_model == KNL)
    {
        /*
         *  on KNL two physical cores share CHA.
         *  The number of CHAs in the processor is stored in bits 5:0
         *  of NCUPMONConfig [0x702] MSR.
         */
        uint64 val;
        uint32 refCore = socketRefCore[0];
        uint32 NCUPMONConfig = 0x702;
        MSR[refCore]->read(NCUPMONConfig, &val);
    } else {
        /*
         *  on other supported CPUs there is one CBox per physical core.  This calculation will get us
         *  the number of physical cores per socket which is the expected
         *  value to be returned.
         */
        return (uint32)num_phys_cores_per_socket;
    }
    return 0;
}

void PCM::programCboOpcodeFilter(const uint32 opc0, const uint32 cbo, std::shared_ptr<SafeMsrHandle> msr, const uint32 nc_, const uint32 opc1)
{
    if(JAKETOWN == cpu_model)
    {
        msr->write(CX_MSR_PMON_BOX_FILTER(cbo), JKT_CBO_MSR_PMON_BOX_FILTER_OPC(opc0));

    } else if(IVYTOWN == cpu_model || HASWELLX == cpu_model || BDX_DE == cpu_model || BDX == cpu_model)
    {
        msr->write(CX_MSR_PMON_BOX_FILTER1(cbo), IVTHSX_CBO_MSR_PMON_BOX_FILTER1_OPC(opc0));
    } else if(SKX == cpu_model)
    {
        msr->write(CX_MSR_PMON_BOX_FILTER1(cbo), SKX_CHA_MSR_PMON_BOX_FILTER1_OPC0(opc0) +
                SKX_CHA_MSR_PMON_BOX_FILTER1_OPC1(opc1) +
                SKX_CHA_MSR_PMON_BOX_FILTER1_REM(1) +
                SKX_CHA_MSR_PMON_BOX_FILTER1_LOC(1) +
                SKX_CHA_MSR_PMON_BOX_FILTER1_NM(1) +
                SKX_CHA_MSR_PMON_BOX_FILTER1_NOT_NM(1) +
                (nc_?SKX_CHA_MSR_PMON_BOX_FILTER1_NC(1):0ULL));
    }
}

void PCM::programIIOCounters(IIOPMUCNTCTLRegister rawEvents[4], int IIOStack)
{
    std::vector<int32> IIO_units;
    if (IIOStack == -1)
    {
        IIO_units.push_back((int32)IIO_CBDMA);
        IIO_units.push_back((int32)IIO_PCIe0);
        IIO_units.push_back((int32)IIO_PCIe1);
        IIO_units.push_back((int32)IIO_PCIe2);
        IIO_units.push_back((int32)IIO_MCP0);
        IIO_units.push_back((int32)IIO_MCP1);
    }
    else
        IIO_units.push_back(IIOStack);

    for (int32 i = 0; (i < num_sockets) && MSR.size(); ++i)
    {
        uint32 refCore = socketRefCore[i];
        TemporalThreadAffinity tempThreadAffinity(refCore); // speedup trick for Linux

        for (std::vector<int32>::const_iterator iunit = IIO_units.begin(); iunit != IIO_units.end(); ++iunit)
        {
            const int32 unit = *iunit;
            MSR[refCore]->write(IIO_UNIT_CTL_ADDR[unit], UNC_PMON_UNIT_CTL_RSV);
            // freeze
            MSR[refCore]->write(IIO_UNIT_CTL_ADDR[unit], UNC_PMON_UNIT_CTL_RSV + UNC_PMON_UNIT_CTL_FRZ);

            for (int c = 0; c < 4; ++c)
            {
                MSR[refCore]->write(IIO_CTL_ADDR[unit][c], IIO_MSR_PMON_CTL_EN);
                MSR[refCore]->write(IIO_CTL_ADDR[unit][c], IIO_MSR_PMON_CTL_EN | rawEvents[c].value);
            }

            // reset counter values
            MSR[refCore]->write(IIO_UNIT_CTL_ADDR[unit], UNC_PMON_UNIT_CTL_RSV + UNC_PMON_UNIT_CTL_FRZ + UNC_PMON_UNIT_CTL_RST_COUNTERS);

            // unfreeze counters
            MSR[refCore]->write(IIO_UNIT_CTL_ADDR[unit], UNC_PMON_UNIT_CTL_RSV);

        }
    }
}

void PCM::programPCIeMissCounters(const PCM::PCIeEventCode event_, const uint32 tid_, const uint32 q_, const uint32 nc_)
{
    programPCIeCounters(event_,tid_,1, q_, nc_);
}

void PCM::programPCIeCounters(const PCM::PCIeEventCode event_, const uint32 tid_, const uint32 miss_, const uint32 q_, const uint32 nc_)
{
    for (int32 i = 0; (i < num_sockets) && MSR.size(); ++i)
    {
        uint32 refCore = socketRefCore[i];
        TemporalThreadAffinity tempThreadAffinity(refCore); // speedup trick for Linux

        for(uint32 cbo = 0; cbo < getMaxNumOfCBoxes(); ++cbo)
        {
            // freeze enable
            MSR[refCore]->write(CX_MSR_PMON_BOX_CTL(cbo), UNC_PMON_UNIT_CTL_FRZ_EN);
            // freeze
            MSR[refCore]->write(CX_MSR_PMON_BOX_CTL(cbo), UNC_PMON_UNIT_CTL_FRZ_EN + UNC_PMON_UNIT_CTL_FRZ);

#ifdef PCM_UNCORE_PMON_BOX_CHECK_STATUS
            uint64 val = 0;
            MSR[refCore]->read(CX_MSR_PMON_BOX_CTL(cbo), &val);
            if ((val & UNC_PMON_UNIT_CTL_VALID_BITS_MASK) != (UNC_PMON_UNIT_CTL_FRZ_EN + UNC_PMON_UNIT_CTL_FRZ))
            {
                std::cerr << "ERROR: CBO counter programming seems not to work. ";
                std::cerr << "C" << std::dec << cbo << "_MSR_PMON_BOX_CTL=0x" << std::hex << val << std::endl;
            }
#endif

            programCboOpcodeFilter((uint32)event_, cbo, MSR[refCore], nc_);

            if((HASWELLX == cpu_model || BDX_DE == cpu_model || BDX == cpu_model) && tid_ != 0)
                MSR[refCore]->write(CX_MSR_PMON_BOX_FILTER(cbo), tid_);

            MSR[refCore]->write(CX_MSR_PMON_CTLY(cbo, 0), CBO_MSR_PMON_CTL_EN);
            // TOR_INSERTS.OPCODE event
            if(SKX == cpu_model) {
                uint64 umask = 0;
                switch(q_)
                {
                    case PRQ:
                        umask |= (uint64)(SKX_CHA_TOR_INSERTS_UMASK_PRQ(1));
                        break;
                    case IRQ:
                        umask |= (uint64)(SKX_CHA_TOR_INSERTS_UMASK_IRQ(1));
                        break;
                }
                switch(miss_)
                {
                    case 0:
                        umask |= (uint64)(SKX_CHA_TOR_INSERTS_UMASK_HIT(1));
                        break;
                    case 1:
                        umask |= (uint64)(SKX_CHA_TOR_INSERTS_UMASK_MISS(1));
                        break;
                }

                MSR[refCore]->write(CX_MSR_PMON_CTLY(cbo, 0), CBO_MSR_PMON_CTL_EN + CBO_MSR_PMON_CTL_EVENT(0x35) + CBO_MSR_PMON_CTL_UMASK(umask));
        }
            else
                MSR[refCore]->write(CX_MSR_PMON_CTLY(cbo, 0), CBO_MSR_PMON_CTL_EN + CBO_MSR_PMON_CTL_EVENT(0x35) + (CBO_MSR_PMON_CTL_UMASK(1) | (miss_?CBO_MSR_PMON_CTL_UMASK(0x3):0ULL)) + (tid_?CBO_MSR_PMON_CTL_TID_EN:0ULL));

            // reset counter values
            MSR[refCore]->write(CX_MSR_PMON_BOX_CTL(cbo), UNC_PMON_UNIT_CTL_FRZ_EN + UNC_PMON_UNIT_CTL_FRZ + UNC_PMON_UNIT_CTL_RST_COUNTERS);

            // unfreeze counters
            MSR[refCore]->write(CX_MSR_PMON_BOX_CTL(cbo), UNC_PMON_UNIT_CTL_FRZ_EN);
            CBoCounters[i][cbo][0]->reset();
        }
    }
}

uint64 PCM::getCBOCounterState(const uint32 socket_, const uint32 ctr_)
{
    uint64 result = 0;

    const uint32 refCore = socketRefCore[socket_];
    TemporalThreadAffinity tempThreadAffinity(refCore); // speedup trick for Linux

    for(uint32 cbo=0; cbo < getMaxNumOfCBoxes(); ++cbo)
    {
        result += CBoCounters[socket_][cbo][ctr_]->read();
    }
    return result;
}

uint64 PCM::getUncoreClocks(const uint32 socket_)
{
    uint64 result = 0;
    const uint32 refCore = socketRefCore[socket_];
    TemporalThreadAffinity tempThreadAffinity(refCore); // speedup trick for Linux
    MSR[refCore]->read(UCLK_FIXED_CTR_ADDR, &result);
    return result;
}

PCIeCounterState PCM::getPCIeCounterState(const uint32 socket_)
{
    PCIeCounterState result;
    result.data = getCBOCounterState(socket_, 0);
    return result;
}

void PCM::programLLCReadMissLatencyEvents()
{
    const bool supported = LLCReadMissLatencyMetricsAvailable();
    for (int32 i = 0; supported && (i < num_sockets) && MSR.size(); ++i)
    {
        uint32 refCore = socketRefCore[i];
        TemporalThreadAffinity tempThreadAffinity(refCore); // speedup trick for Linux

        for(uint32 cbo = 0; cbo < getMaxNumOfCBoxes(); ++cbo)
        {
            // freeze enable
            MSR[refCore]->write(CX_MSR_PMON_BOX_CTL(cbo), UNC_PMON_UNIT_CTL_FRZ_EN);
            // freeze
            MSR[refCore]->write(CX_MSR_PMON_BOX_CTL(cbo), UNC_PMON_UNIT_CTL_FRZ_EN + UNC_PMON_UNIT_CTL_FRZ);

#ifdef PCM_UNCORE_PMON_BOX_CHECK_STATUS
            uint64 val = 0;
            MSR[refCore]->read(CX_MSR_PMON_BOX_CTL(cbo), &val);
            if ((val & UNC_PMON_UNIT_CTL_VALID_BITS_MASK) != (UNC_PMON_UNIT_CTL_FRZ_EN + UNC_PMON_UNIT_CTL_FRZ))
            {
                std::cerr << "ERROR: CBO counter programming seems not to work. ";
                std::cerr << "C" << std::dec << cbo << "_MSR_PMON_BOX_CTL=0x" << std::hex << val << std::endl;
            }
#endif

            if (SKX == cpu_model)
            {
                programCboOpcodeFilter(0x202, cbo, MSR[refCore] /* ,0 ,0x25A */);
            }
            else
            {
                programCboOpcodeFilter(0x182, cbo, MSR[refCore]);
            }

            uint64 umask = 0;
            if (SKX == cpu_model)
            {
                 umask |= (uint64)(SKX_CHA_TOR_INSERTS_UMASK_IRQ(1));
                 umask |= (uint64)(SKX_CHA_TOR_INSERTS_UMASK_MISS(1));
            }
            else
            {
                 umask |= 3ULL; // MISS_OPCODE
            }
            uint64 events[2] = {
                    0x36, // TOR_OCCUPANCY (must be on counter 0)
                    0x35  // TOR_INSERTS
                };

            for (int i=0; i < 2; ++i)
            {
                MSR[refCore]->write(CX_MSR_PMON_CTLY(cbo, i), CBO_MSR_PMON_CTL_EN);

                MSR[refCore]->write(CX_MSR_PMON_CTLY(cbo, i), CBO_MSR_PMON_CTL_EN + CBO_MSR_PMON_CTL_EVENT(events[i]) + CBO_MSR_PMON_CTL_UMASK(umask));
            }

            // reset counter values
            MSR[refCore]->write(CX_MSR_PMON_BOX_CTL(cbo), UNC_PMON_UNIT_CTL_FRZ_EN + UNC_PMON_UNIT_CTL_FRZ + UNC_PMON_UNIT_CTL_RST_COUNTERS);

            // unfreeze counters
            MSR[refCore]->write(CX_MSR_PMON_BOX_CTL(cbo), UNC_PMON_UNIT_CTL_FRZ_EN);
            CBoCounters[i][cbo][0]->reset();
            CBoCounters[i][cbo][1]->reset();
        }
        MSR[refCore]->write(UCLK_FIXED_CTL_ADDR, UCLK_FIXED_CTL_EN);
    }
}

CounterWidthExtender::CounterWidthExtender(AbstractRawCounter * raw_counter_, uint64 counter_width_, uint32 watchdog_delay_ms_) : raw_counter(raw_counter_), counter_width(counter_width_), watchdog_delay_ms(watchdog_delay_ms_)
{
    last_raw_value = (*raw_counter)();
    extended_value = last_raw_value;
    //std::cout << "Initial Value " << extended_value << "\n";
    UpdateThread = new std::thread(
        [&]() {
        while (1)
        {
            MySleepMs(static_cast<int>(this->watchdog_delay_ms));
            /* uint64 dummy = */ this->read();
        }
    }
    );
}
CounterWidthExtender::~CounterWidthExtender()
{
    delete UpdateThread;
    if (raw_counter) delete raw_counter;
}

IIOCounterState PCM::getIIOCounterState(int socket, int IIOStack, int counter)
{
    IIOCounterState result;
    uint32 refCore = socketRefCore[socket];

    MSR[refCore]->read(IIO_CTR_ADDR[IIOStack][counter], &result.data);

    return result;
}

void PCM::getIIOCounterStates(int socket, int IIOStack, IIOCounterState * result)
{
    uint32 refCore = socketRefCore[socket];
    TemporalThreadAffinity tempThreadAffinity(refCore); // speedup trick for Linux

    for (int c = 0; c < 4; ++c) {
        MSR[refCore]->read(IIO_CTR_ADDR[IIOStack][c], &(result[c].data));
    }
}

void PCM::setupCustomCoreEventsForNuma(PCM::ExtendedCustomCoreEventDescription& conf) const
{
    switch (this->getCPUModel())
    {
    case PCM::WESTMERE_EX:
        // OFFCORE_RESPONSE.ANY_REQUEST.LOCAL_DRAM:  Offcore requests satisfied by the local DRAM
        conf.OffcoreResponseMsrValue[0] = 0x40FF;
        // OFFCORE_RESPONSE.ANY_REQUEST.REMOTE_DRAM: Offcore requests satisfied by a remote DRAM
        conf.OffcoreResponseMsrValue[1] = 0x20FF;
        break;
    case PCM::JAKETOWN:
    case PCM::IVYTOWN:
        // OFFCORE_RESPONSE.*.LOCAL_DRAM
        conf.OffcoreResponseMsrValue[0] = 0x780400000 | 0x08FFF;
        // OFFCORE_RESPONSE.*.REMOTE_DRAM
        conf.OffcoreResponseMsrValue[1] = 0x7ff800000 | 0x08FFF;
        break;
    case PCM::HASWELLX:
        // OFFCORE_RESPONSE.*.LOCAL_DRAM
        conf.OffcoreResponseMsrValue[0] = 0x600400000 | 0x08FFF;
        // OFFCORE_RESPONSE.*.REMOTE_DRAM
        conf.OffcoreResponseMsrValue[1] = 0x63f800000 | 0x08FFF;
        break;
    case PCM::BDX:
        // OFFCORE_RESPONSE.ALL_REQUESTS.L3_MISS.LOCAL_DRAM
        conf.OffcoreResponseMsrValue[0] = 0x0604008FFF;
        // OFFCORE_RESPONSE.ALL_REQUESTS.L3_MISS.REMOTE_DRAM
        conf.OffcoreResponseMsrValue[1] = 0x067BC08FFF;
        break;
    case PCM::SKX:
        // OFFCORE_RESPONSE.ALL_REQUESTS.L3_MISS_LOCAL_DRAM.ANY_SNOOP
        conf.OffcoreResponseMsrValue[0] = 0x3FC0009FFF | (1 << 26);
        // OFFCORE_RESPONSE.ALL_REQUESTS.L3_MISS_REMOTE_(HOP0,HOP1,HOP2P)_DRAM.ANY_SNOOP
        conf.OffcoreResponseMsrValue[1] = 0x3FC0009FFF | (1 << 27) | (1 << 28) | (1 << 29);
        break;
    default:
        throw UnsupportedProcessorException();
    }
}<|MERGE_RESOLUTION|>--- conflicted
+++ resolved
@@ -689,12 +689,8 @@
         case SKL_UY:
         case SKL:
         case KBL:
-<<<<<<< HEAD
+        case KBL_1:
             PCM_CSTATE_ARRAY(coreCStateMsr, PCM_PARAM_PROTECT({0, 0, 0, 0x3FC, 0, 0, 0x3FD, 0x3FE, 0, 0, 0}) );
-=======
-        case KBL_1:
-            PCM_CSTATE_ARRAY(coreCStateMsr, PCM_PARAM_PROTECT({0,    0,    0,    0x3FC,    0,    0,    0x3FD,    0x3FE,    0,    0,    0}) );
->>>>>>> ac39055a
         case KNL:
             PCM_CSTATE_ARRAY(coreCStateMsr, PCM_PARAM_PROTECT({0, 0, 0, 0, 0, 0, 0x3FF, 0, 0, 0, 0}) );
         case SKX:
