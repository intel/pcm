/*
Copyright (c) 2009-2017, Intel Corporation
All rights reserved.

Redistribution and use in source and binary forms, with or without modification, are permitted provided that the following conditions are met:

    * Redistributions of source code must retain the above copyright notice, this list of conditions and the following disclaimer.
    * Redistributions in binary form must reproduce the above copyright notice, this list of conditions and the following disclaimer in the documentation and/or other materials provided with the distribution.
    * Neither the name of Intel Corporation nor the names of its contributors may be used to endorse or promote products derived from this software without specific prior written permission.

THIS SOFTWARE IS PROVIDED BY THE COPYRIGHT HOLDERS AND CONTRIBUTORS "AS IS" AND ANY EXPRESS OR IMPLIED WARRANTIES, INCLUDING, BUT NOT LIMITED TO, THE IMPLIED WARRANTIES OF MERCHANTABILITY AND FITNESS FOR A PARTICULAR PURPOSE ARE DISCLAIMED. IN NO EVENT SHALL THE COPYRIGHT OWNER OR CONTRIBUTORS BE LIABLE FOR ANY DIRECT, INDIRECT, INCIDENTAL, SPECIAL, EXEMPLARY, OR CONSEQUENTIAL DAMAGES (INCLUDING, BUT NOT LIMITED TO, PROCUREMENT OF SUBSTITUTE GOODS OR SERVICES; LOSS OF USE, DATA, OR PROFITS; OR BUSINESS INTERRUPTION) HOWEVER CAUSED AND ON ANY THEORY OF LIABILITY, WHETHER IN CONTRACT, STRICT LIABILITY, OR TORT (INCLUDING NEGLIGENCE OR OTHERWISE) ARISING IN ANY WAY OUT OF THE USE OF THIS SOFTWARE, EVEN IF ADVISED OF THE POSSIBILITY OF SUCH DAMAGE.
*/
// written by Roman Dementiev
//            Otto Bruggeman
//            Thomas Willhalm
//            Pat Fay
//            Austen Ott
//            Jim Harris (FreeBSD)

/*!     \file cpucounters.cpp
        \brief The bulk of PCM implementation
  */

//#define PCM_TEST_FALLBACK_TO_ATOM

#include <stdio.h>
#ifdef PCM_EXPORTS
// pcm-lib.h includes cpucounters.h
#include "PCM-Lib_Win\pcm-lib.h"
#else
#include "cpucounters.h"
#endif
#include "msr.h"
#include "pci.h"
#include "types.h"
#include "utils.h"

#if defined (__FreeBSD__) || defined(__DragonFly__)
#include <sys/param.h>
#include <sys/module.h>
#include <sys/types.h>
#include <sys/sysctl.h>
#include <sys/sem.h>
#include <sys/ioccom.h>
#include <sys/cpuctl.h>
#include <machine/cpufunc.h>
#endif

#ifdef _MSC_VER
#include <intrin.h>
#include <windows.h>
#include <comdef.h>
#include <tchar.h>
#include "winring0/OlsApiInit.h"
#include "PCM_Win/windriver.h"
#else
#include <pthread.h>
#if defined(__FreeBSD__) || (defined(__DragonFly__) && __DragonFly_version >= 400707)
#include <pthread_np.h>
#endif
#include <errno.h>
#include <sys/time.h>
#ifdef __linux__
#include <sys/mman.h>
#endif
#endif

#include <string.h>
#include <limits>
#include <map>
#include <algorithm>

#ifdef __APPLE__
#include <sys/types.h>
#include <sys/sysctl.h>
#include <sys/sem.h>

// convertUnknownToInt is used in the safe sysctl call to convert an unkown size to an int
int convertUnknownToInt(size_t size, char* value);

#endif

#undef PCM_UNCORE_PMON_BOX_CHECK_STATUS // debug only
#undef PCM_DEBUG_TOPOLOGY // debug of topoogy enumeration routine

// FreeBSD is much more restrictive about names for semaphores
#if defined (__FreeBSD__)
#define PCM_INSTANCE_LOCK_SEMAPHORE_NAME "/PCM_inst_lock"
#define PCM_NUM_INSTANCES_SEMAPHORE_NAME "/num_PCM_inst"
#else
#define PCM_INSTANCE_LOCK_SEMAPHORE_NAME "PCM inst lock"
#define PCM_NUM_INSTANCES_SEMAPHORE_NAME "Num PCM insts"
#endif

#ifdef _MSC_VER

HMODULE hOpenLibSys = NULL;

bool PCM::initWinRing0Lib()
{
	const BOOL result = InitOpenLibSys(&hOpenLibSys);

    if (result == FALSE)
    {
        hOpenLibSys = NULL;
        return false;
    }

    BYTE major, minor, revision, release;
    GetDriverVersion(&major, &minor, &revision, &release);
    wchar_t buffer[128];
    swprintf_s(buffer, 128, _T("\\\\.\\WinRing0_%d_%d_%d"),(int)major,(int)minor, (int)revision);
    restrictDriverAccess(buffer);

	return true;
}

class InstanceLock
{
    HANDLE Mutex;

    InstanceLock();
public:
    InstanceLock(const bool global)
    {
        Mutex = CreateMutex(NULL, FALSE,
            global?(L"Global\\Processor Counter Monitor instance create/destroy lock"):(L"Local\\Processor Counter Monitor instance create/destroy lock"));
        // lock
        WaitForSingleObject(Mutex, INFINITE);
    }
    ~InstanceLock()
    {
        // unlock
        ReleaseMutex(Mutex);
        CloseHandle(Mutex);
    }
};
#else // Linux or Apple

pthread_mutex_t processIntanceMutex = PTHREAD_MUTEX_INITIALIZER;

class InstanceLock
{
    const char * globalSemaphoreName;
    sem_t * globalSemaphore;
    bool global;

    InstanceLock();
public:
    InstanceLock(const bool global_) : globalSemaphoreName(PCM_INSTANCE_LOCK_SEMAPHORE_NAME), globalSemaphore(NULL), global(global_)
    {
        if(!global)
        {
            pthread_mutex_lock(&processIntanceMutex);
            return;
        }
        umask(0);
        while (1)
        {
            //sem_unlink(globalSemaphoreName); // temporary
            globalSemaphore = sem_open(globalSemaphoreName, O_CREAT, S_IRWXU | S_IRWXG | S_IRWXO, 1);
            if (SEM_FAILED == globalSemaphore)
            {
              if (EACCES == errno)
                {
                    std::cerr << "PCM Error, do not have permissions to open semaphores in /dev/shm/. Waiting one second and retrying..." << std::endl;
                    sleep(1);
                }
            }
            else
            {
				/*
				if (sem_post(globalSemaphore)) {
					perror("sem_post error");
				}
				*/
                break;         // success
            }
        }
        if (sem_wait(globalSemaphore)) {
			perror("sem_wait error");
		}
    }
    ~InstanceLock()
    {
        if(!global)
        {
            pthread_mutex_unlock(&processIntanceMutex);
            return;
        }
        if (sem_post(globalSemaphore)) {
			perror("sem_post error");
		}
    }
}; 
#endif // end of _MSC_VER else


class TemporalThreadAffinity  // speedup trick for Linux, FreeBSD, DragonFlyBSD
{
#if defined(__linux__) || defined(__FreeBSD__) || (defined(__DragonFly__) && __DragonFly_version >= 400707)
    cpu_set_t old_affinity;
    TemporalThreadAffinity(); // forbiden

public:
    TemporalThreadAffinity(uint32 core_id)
    {
        pthread_getaffinity_np(pthread_self(), sizeof(cpu_set_t), &old_affinity);

        cpu_set_t new_affinity;
        CPU_ZERO(&new_affinity);
        CPU_SET(core_id, &new_affinity);
        pthread_setaffinity_np(pthread_self(), sizeof(cpu_set_t), &new_affinity);
    }
    ~TemporalThreadAffinity()
    {
        pthread_setaffinity_np(pthread_self(), sizeof(cpu_set_t), &old_affinity);
    }
#else // not implemented for windows or os x
    TemporalThreadAffinity(); // forbiden

public:
    TemporalThreadAffinity(uint32) { }
#endif
};


PCM * PCM::instance = NULL;

/*
static int bitCount(uint64 n)
{
    int count = 0;
    while (n)
    {
        count += static_cast<int>(n & 0x00000001);
        n >>= static_cast<uint64>(1);
    }
    return count;
}
*/

PCM * PCM::getInstance()
{
    // no lock here
    if (instance) return instance;

    InstanceLock lock(false);
    if (instance) return instance;

    return instance = new PCM();
}

uint32 build_bit_ui(uint32 beg, uint32 end)
{
    uint32 myll = 0;
    if (end == 31)
    {
        myll = (uint32)(-1);
    }
    else
    {
        myll = (1 << (end + 1)) - 1;
    }
    myll = myll >> beg;
    return myll;
}

uint32 extract_bits_ui(uint32 myin, uint32 beg, uint32 end)
{
    uint32 myll = 0;
    uint32 beg1, end1;

    // Let the user reverse the order of beg & end.
    if (beg <= end)
    {
        beg1 = beg;
        end1 = end;
    }
    else
    {
        beg1 = end;
        end1 = beg;
    }
    myll = myin >> beg1;
    myll = myll & build_bit_ui(beg1, end1);
    return myll;
}

uint64 build_bit(uint32 beg, uint32 end)
{
    uint64 myll = 0;
    if (end == 63)
    {
        myll = static_cast<uint64>(-1);
    }
    else
    {
        myll = (1LL << (end + 1)) - 1;
    }
    myll = myll >> beg;
    return myll;
}

uint64 extract_bits(uint64 myin, uint32 beg, uint32 end)
{
    uint64 myll = 0;
    uint32 beg1, end1;

    // Let the user reverse the order of beg & end.
    if (beg <= end)
    {
        beg1 = beg;
        end1 = end;
    }
    else
    {
        beg1 = end;
        end1 = beg;
    }
    myll = myin >> beg1;
    myll = myll & build_bit(beg1, end1);
    return myll;
}

uint64 PCM::extractCoreGenCounterValue(uint64 val)
{
    if(core_gen_counter_width) 
        return extract_bits(val, 0, core_gen_counter_width-1);
    
    return val;
}

uint64 PCM::extractCoreFixedCounterValue(uint64 val)
{
    if(core_fixed_counter_width) 
        return extract_bits(val, 0, core_fixed_counter_width-1);
    
    return val;
}

uint64 PCM::extractUncoreGenCounterValue(uint64 val)
{
    if(uncore_gen_counter_width) 
        return extract_bits(val, 0, uncore_gen_counter_width-1);
    
    return val;
}

uint64 PCM::extractUncoreFixedCounterValue(uint64 val)
{
    if(uncore_fixed_counter_width) 
        return extract_bits(val, 0, uncore_fixed_counter_width-1);
    
    return val;
}

uint64 PCM::extractQOSMonitoring(uint64 val)
{
	//Check if any of the error bit(63) or Unavailable bit(62) of the IA32_QM_CTR MSR are 1
	if(val & (3ULL<<62))
	{
		// invalid reading
        return static_cast<uint64>(PCM_INVALID_QOS_MONITORING_DATA);
	}

	// valid reading
	return extract_bits(val,0,61);
}
int32 extractThermalHeadroom(uint64 val)
{
    if(val & (1ULL<<31ULL))
    {  // valid reading
       return static_cast<int32>(extract_bits(val, 16, 22));
    }

    // invalid reading
    return static_cast<int32>(PCM_INVALID_THERMAL_HEADROOM);
}


uint64 get_frequency_from_cpuid();

union PCM_CPUID_INFO
{
    int array[4];
    struct { unsigned int eax, ebx, ecx, edx; } reg;
};

void pcm_cpuid(int leaf, PCM_CPUID_INFO & info)
{
    #ifdef _MSC_VER
    // version for Windows
    __cpuid(info.array, leaf);
    #else
    __asm__ __volatile__ ("cpuid" : \
                          "=a" (info.reg.eax), "=b" (info.reg.ebx), "=c" (info.reg.ecx), "=d" (info.reg.edx) : "a" (leaf));
    #endif	
}

/* Adding the new version of cpuid with leaf and subleaf as an input */
void pcm_cpuid(const unsigned leaf, const unsigned subleaf, PCM_CPUID_INFO & info)
{
    #ifdef _MSC_VER
    __cpuidex(info.array, leaf, subleaf);
    #else
    __asm__ __volatile__ ("cpuid" : \
                          "=a" (info.reg.eax), "=b" (info.reg.ebx), "=c" (info.reg.ecx), "=d" (info.reg.edx) : "a" (leaf), "c" (subleaf));
    #endif	
}

bool PCM::detectModel()
{
    
	char buffer[1024];
    union {
        char cbuf[16];
        int  ibuf[16/sizeof(int)];
    } buf;
    PCM_CPUID_INFO cpuinfo;
    int max_cpuid;
    pcm_cpuid(0, cpuinfo);
    memset(buffer, 0, 1024);
    memset(buf.cbuf, 0, 16);
    buf.ibuf[0] = cpuinfo.array[1];
    buf.ibuf[1] = cpuinfo.array[3];
    buf.ibuf[2] = cpuinfo.array[2];
    if (strncmp(buf.cbuf, "GenuineIntel", 4 * 3) != 0)
    {
        std::cerr << getUnsupportedMessage() << std::endl;
        return false;
    }
    max_cpuid = cpuinfo.array[0];

    pcm_cpuid(1, cpuinfo);
    cpu_family = (((cpuinfo.array[0]) >> 8) & 0xf) | ((cpuinfo.array[0] & 0xf00000) >> 16);
    cpu_model = original_cpu_model = (((cpuinfo.array[0]) & 0xf0) >> 4) | ((cpuinfo.array[0] & 0xf0000) >> 12);
    cpu_stepping = cpuinfo.array[0] & 0x0f;

    if (cpuinfo.reg.ecx & (1UL<<31UL)) {
        std::cerr << "Detected a hypervisor/virtualization technology. Some metrics might not be available due to configuration or availability of virtual hardware features." << std::endl;
    }

    if (max_cpuid >= 0xa)
    {
        // get counter related info
        pcm_cpuid(0xa, cpuinfo);
        perfmon_version = extract_bits_ui(cpuinfo.array[0], 0, 7);
        core_gen_counter_num_max = extract_bits_ui(cpuinfo.array[0], 8, 15);
        core_gen_counter_width = extract_bits_ui(cpuinfo.array[0], 16, 23);
        if (perfmon_version > 1)
        {
            core_fixed_counter_num_max = extract_bits_ui(cpuinfo.array[3], 0, 4);
            core_fixed_counter_width = extract_bits_ui(cpuinfo.array[3], 5, 12);
        }
    }

    if (cpu_family != 6)
    {
        std::cerr << getUnsupportedMessage() << " CPU Family: " << cpu_family << std::endl;
        return false;
    }

    return true;
}

bool PCM::QOSMetricAvailable()
{
	PCM_CPUID_INFO cpuinfo;
	pcm_cpuid(0x7,0,cpuinfo);
	return (cpuinfo.reg.ebx & (1<<12))?true:false;
}

bool PCM::L3QOSMetricAvailable()
{
	PCM_CPUID_INFO cpuinfo;
	pcm_cpuid(0xf,0,cpuinfo);
	return (cpuinfo.reg.edx & (1<<1))?true:false;
}

bool PCM::L3CacheOccupancyMetricAvailable()
{
	PCM_CPUID_INFO cpuinfo;
	if (!(QOSMetricAvailable() && L3QOSMetricAvailable()))
		return false;
	pcm_cpuid(0xf,0x1,cpuinfo);
	return (cpuinfo.reg.edx & 1)?true:false;
}

bool PCM::CoreLocalMemoryBWMetricAvailable()
{
    if (cpu_model == SKX) return false;
	PCM_CPUID_INFO cpuinfo;
	if (!(QOSMetricAvailable() && L3QOSMetricAvailable()))
			return false;
	pcm_cpuid(0xf,0x1,cpuinfo);
	return (cpuinfo.reg.edx & 2)?true:false;
}

bool PCM::CoreRemoteMemoryBWMetricAvailable()
{
    if (cpu_model == SKX) return false;
	PCM_CPUID_INFO cpuinfo;
	if (!(QOSMetricAvailable() && L3QOSMetricAvailable()))
		return false;
	pcm_cpuid(0xf, 0x1, cpuinfo);
	return (cpuinfo.reg.edx & 4) ? true : false;
}

unsigned PCM::getMaxRMID() const
{
	unsigned maxRMID = 0;
	PCM_CPUID_INFO cpuinfo;
	pcm_cpuid(0xf,0,cpuinfo);
	maxRMID = (unsigned)cpuinfo.reg.ebx + 1;
	return maxRMID;
}

void PCM::initRMID()
{
	if (!(QOSMetricAvailable() && L3QOSMetricAvailable()))
        return;
	unsigned maxRMID;
	/* Calculate maximum number of RMID supported by socket */
	maxRMID = getMaxRMID();
	// std::cout << "Maximum RMIDs per socket in the system : " << maxRMID << "\n";
	std::vector<uint32> rmid(num_sockets);
	for(int32 i = 0; i < num_sockets; i ++)
			rmid[i] = maxRMID - 1;

	/* Associate each core with 1 RMID */
	for(int32 core = 0; core < num_cores; core ++ )
	{
		if(!isCoreOnline(core)) continue;

		uint64 msr_pqr_assoc = 0 ;
		uint64 msr_qm_evtsel = 0 ;
                MSR[core]->lock();
		//Read 0xC8F MSR for each core
		MSR[core]->read(IA32_PQR_ASSOC, &msr_pqr_assoc);
                //std::cout << "initRMID reading IA32_PQR_ASSOC 0x"<< std::hex << msr_pqr_assoc << std::dec << std::endl;

		//std::cout << "Socket Id : " << topology[core].socket;
		msr_pqr_assoc &= 0xffffffff00000000ULL;
		msr_pqr_assoc |= (uint64)(rmid[topology[core].socket] & ((1ULL<<10)-1ULL));
                //std::cout << "initRMID writing IA32_PQR_ASSOC 0x"<< std::hex << msr_pqr_assoc << std::dec << std::endl;
		//Write 0xC8F MSR with new RMID for each core
		MSR[core]->write(IA32_PQR_ASSOC,msr_pqr_assoc);

		msr_qm_evtsel = static_cast<uint64>(rmid[topology[core].socket] & ((1ULL<<10)-1ULL));
		msr_qm_evtsel <<= 32 ;
		//Write 0xC8D MSR with new RMID for each core
                //std::cout << "initRMID writing IA32_QM_EVTSEL 0x"<< std::hex << msr_qm_evtsel << std::dec << std::endl;
		MSR[core]->write(IA32_QM_EVTSEL,msr_qm_evtsel);
                MSR[core]->unlock();

		/* Initializing the memory bandwidth counters */
        memory_bw_local.push_back(std::shared_ptr<CounterWidthExtender>(new CounterWidthExtender(new CounterWidthExtender::MBLCounter(MSR[core]), 24, 500)));
        memory_bw_total.push_back(std::shared_ptr<CounterWidthExtender>(new CounterWidthExtender(new CounterWidthExtender::MBTCounter(MSR[core]), 24, 500)));
		rmid[topology[core].socket] --;
	}
	/* Get The scaling factor by running CPUID.0xF.0x1 instruction */
	L3ScalingFactor = getL3ScalingFactor();
}

void PCM::initQOSevent(const uint64 event, const int32 core)
{
   if(!isCoreOnline(core)) return;
   uint64 msr_qm_evtsel = 0 ;
   //Write 0xC8D MSR with the event id
   MSR[core]->read(IA32_QM_EVTSEL, &msr_qm_evtsel);
   //std::cout << "initQOSevent reading IA32_QM_EVTSEL 0x"<< std::hex << msr_qm_evtsel << std::dec << std::endl;
   msr_qm_evtsel &= 0xfffffffffffffff0ULL;
   msr_qm_evtsel |= event & ((1ULL<<8)-1ULL);
   //std::cout << "initQOSevent writing IA32_QM_EVTSEL 0x"<< std::hex << msr_qm_evtsel << std::dec << std::endl;
   MSR[core]->write(IA32_QM_EVTSEL,msr_qm_evtsel);
}


void PCM::initCStateSupportTables()
{
#define PCM_PARAM_PROTECT(...) __VA_ARGS__
#define PCM_CSTATE_ARRAY(array_ , val ) \
    { \
        static uint64 tmp[] = val; \
        PCM_COMPILE_ASSERT(sizeof(tmp) / sizeof(uint64) == (static_cast<int>(MAX_C_STATE)+1)); \
        array_ = tmp; \
        break; \
    }

    // fill package C state array
    switch(original_cpu_model)
    {
        case ATOM:
        case ATOM_2:
        case ATOM_CENTERTON:
        case ATOM_AVOTON:
        case ATOM_BAYTRAIL:
        case ATOM_CHERRYTRAIL:
	    case ATOM_APOLLO_LAKE:
        case ATOM_DENVERTON:
            PCM_CSTATE_ARRAY(pkgCStateMsr, PCM_PARAM_PROTECT({0,    0,  0x3F8,      0,  0x3F9,  0,  0x3FA,  0,      0,  0,  0 }) );
        case NEHALEM_EP:
        case NEHALEM:
        case CLARKDALE:
        case WESTMERE_EP:
        case NEHALEM_EX:
        case WESTMERE_EX:
            PCM_CSTATE_ARRAY(pkgCStateMsr, PCM_PARAM_PROTECT({0,    0,      0,  0x3F8,      0,  0,  0x3F9,  0x3FA,  0,  0,  0}) );
        case SANDY_BRIDGE:
        case JAKETOWN:
        case IVY_BRIDGE:
        case IVYTOWN:
            PCM_CSTATE_ARRAY(pkgCStateMsr, PCM_PARAM_PROTECT({0,    0,  0x60D,  0x3F8,      0,  0,  0x3F9,  0x3FA,  0,  0,  0}) );
        case HASWELL:
        case HASWELL_2:
        case HASWELLX:
        case BDX_DE:
        case BDX:
        case KNL:
            PCM_CSTATE_ARRAY(pkgCStateMsr, PCM_PARAM_PROTECT({0,    0,  0x60D,  0x3F8,      0,  0,  0x3F9,  0x3FA,  0,  0,  0}) );
        case SKX:
            PCM_CSTATE_ARRAY(pkgCStateMsr, PCM_PARAM_PROTECT({0,    0,  0x60D,  0,      0,  0,  0x3F9,  0,  0,  0,  0}) );
        case HASWELL_ULT:
        case BROADWELL:
        case SKL:
        case SKL_UY:
        case KBL:
        case BROADWELL_XEON_E3:
            PCM_CSTATE_ARRAY(pkgCStateMsr, PCM_PARAM_PROTECT({0,    0,  0x60D,  0x3F8,      0,  0,  0x3F9,  0x3FA,  0x630,  0x631,  0x632}) );

        default:
            std::cerr << "PCM error: package C-states support array is not initialized. Package C-states metrics will not be shown." << std::endl;
            PCM_CSTATE_ARRAY(pkgCStateMsr, PCM_PARAM_PROTECT({ 0, 0, 0, 0, 0, 0, 0, 0, 0, 0, 0 }) );
    };

    // fill core C state array
    switch(original_cpu_model)
    {
        case ATOM:
        case ATOM_2:
        case ATOM_CENTERTON:
            PCM_CSTATE_ARRAY(coreCStateMsr, PCM_PARAM_PROTECT({ 0, 0, 0, 0, 0, 0, 0, 0, 0, 0, 0 }) );
        case NEHALEM_EP:
        case NEHALEM:
        case CLARKDALE:
        case WESTMERE_EP:
        case NEHALEM_EX:
        case WESTMERE_EX:
            PCM_CSTATE_ARRAY(coreCStateMsr, PCM_PARAM_PROTECT({0,	0,	0,	0x3FC,	0,	0,	0x3FD,      0,  0,	0,	0}) );
        case SANDY_BRIDGE:
        case JAKETOWN:
        case IVY_BRIDGE:
        case IVYTOWN:
        case HASWELL:
        case HASWELL_2:
        case HASWELL_ULT:
        case HASWELLX:
        case BDX_DE:
        case BDX:
        case BROADWELL:
        case BROADWELL_XEON_E3:
        case ATOM_BAYTRAIL:
        case ATOM_AVOTON:
        case ATOM_CHERRYTRAIL:
	    case ATOM_APOLLO_LAKE:
        case ATOM_DENVERTON:
        case SKL_UY:
        case SKL:
        case KBL:
            PCM_CSTATE_ARRAY(coreCStateMsr, PCM_PARAM_PROTECT({0,	0,	0,	0x3FC,	0,	0,	0x3FD,	0x3FE,	0,	0,	0}) );
        case KNL:
            PCM_CSTATE_ARRAY(coreCStateMsr, PCM_PARAM_PROTECT({0,	0,	0,	0,	0,	0,	0x3FF,	0,	0,	0,	0}) );
        case SKX:
            PCM_CSTATE_ARRAY(coreCStateMsr, PCM_PARAM_PROTECT({0,	0,	0,	0,	0,	0,	0x3FD,	0,	0,	0,	0}) );
        default:
            std::cerr << "PCM error: core C-states support array is not initialized. Core C-states metrics will not be shown." << std::endl;
            PCM_CSTATE_ARRAY(coreCStateMsr, PCM_PARAM_PROTECT({ 0, 0, 0, 0, 0, 0, 0, 0, 0, 0, 0 }) );
    };
}


#ifdef __linux__
int readMaxFromSysFS(const char * path)
{
    FILE * f = fopen(path, "r");
    if (!f)
    {
        std::cerr << "Can not open "<< path <<" file." << std::endl;
        return false;
    }
    char buffer[1024];
    if(NULL == fgets(buffer, 1024, f))
    {
        std::cerr << "Can not read "<< path << "." << std::endl;
        return false;
    }
    fclose(f);
    int result = -1;
    pcm_sscanf(buffer) >> s_expect("0-") >> result;
    if(result == -1)
    {
       pcm_sscanf(buffer) >> result;
    }
    return result;
}
#endif

bool PCM::discoverSystemTopology()
{
    typedef std::map<uint32, uint32> socketIdMap_type;
    socketIdMap_type socketIdMap;

    PCM_CPUID_INFO cpuid_args;
    pcm_cpuid(1, cpuid_args);

    int apic_ids_per_package = (cpuid_args.array[1] & 0x00FF0000) >> 16, apic_ids_per_core;

    if (apic_ids_per_package == 0)
    {
        std::cout << "apic_ids_per_package == 0" << std::endl;
        return false;
    }

    pcm_cpuid(0xb, 0x0, cpuid_args);

    if ((cpuid_args.array[2] & 0xFF00) == 0x100)
        apic_ids_per_core = cpuid_args.array[1] & 0xFFFF;
    else
        apic_ids_per_core = 1;

    if (apic_ids_per_core == 0)
    {
        std::cout << "apic_ids_per_core == 0" << std::endl;
        return false;
    }

    // init constants for CPU topology leaf 0xB
    // adapted from Topology Enumeration Reference code for Intel 64 Architecture
    // https://software.intel.com/en-us/articles/intel-64-architecture-processor-topology-enumeration
    int wasCoreReported = 0, wasThreadReported = 0;
    int subleaf = 0, levelType, levelShift;
    unsigned long coreplusSMT_Mask = 0L;
    uint32 coreSelectMask = 0, smtSelectMask = 0, smtMaskWidth = 0;
    uint32 l2CacheMaskShift = 0, l2CacheMaskWidth;
    uint32 pkgSelectMask = (-1), pkgSelectMaskShift = 0;
    unsigned long mask;

    do
    {
        pcm_cpuid(0xb, subleaf, cpuid_args);
        if (cpuid_args.array[1] == 0)
        { // if EBX ==0 then this subleaf is not valid, we can exit the loop
            break;
        }
        mask = (1<<(16)) - 1;
        levelType = (cpuid_args.array[2] & mask) >> 8;
        mask = (1<<(5)) - 1;
        levelShift = (cpuid_args.array[0] & mask);
        switch (levelType)
        {
            case 1:         //level type is SMT, so levelShift is the SMT_Mask_Width
                smtSelectMask = ~((-1) << levelShift);
                smtMaskWidth = levelShift;
                wasThreadReported = 1;
                break;
            case 2: //level type is Core, so levelShift is the CorePlsuSMT_Mask_Width
                coreplusSMT_Mask = ~((-1) << levelShift);
                pkgSelectMaskShift =  levelShift;
                pkgSelectMask = (-1) ^ coreplusSMT_Mask;
                wasCoreReported = 1;
                break;
            default:
                break;
        }
        subleaf++;
    } while (1);

    if(wasThreadReported && wasCoreReported)
    {
        coreSelectMask = coreplusSMT_Mask ^ smtSelectMask;
    }
    else if (!wasCoreReported && wasThreadReported)
    {
        pkgSelectMaskShift =  smtMaskWidth;
        pkgSelectMask = (-1) ^ smtSelectMask;
    }
    else
    {
        std::cerr << "ERROR: this should not happen if hardware function normally" << std::endl;
        return false;
    }

    pcm_cpuid(0x4, 2, cpuid_args); // get ID for L2 cache
    mask = ((1<<(12)) - 1) << (14); // mask with bits 25:14 set to 1
    l2CacheMaskWidth = 1 + ((cpuid_args.array[0] & mask) >> 14); // number of APIC IDs sharing L2 cache
    for( ; l2CacheMaskWidth > 1; l2CacheMaskWidth >>= 1)
    {
        l2CacheMaskShift++;
    }
#ifdef PCM_DEBUG_TOPOLOGY
    std::cerr << "DEBUG: Number of threads sharing L2 cache = " << l2CacheMaskWidth
              << " [the most significant bit = " << l2CacheMaskShift << "]" << std::endl;
#endif

#ifdef _MSC_VER
// version for Windows 7 and later version

    char * slpi = new char[sizeof(SYSTEM_LOGICAL_PROCESSOR_INFORMATION_EX)];
    DWORD len = (DWORD)sizeof(SYSTEM_LOGICAL_PROCESSOR_INFORMATION_EX);
    BOOL res = GetLogicalProcessorInformationEx(RelationAll, (PSYSTEM_LOGICAL_PROCESSOR_INFORMATION_EX)slpi, &len);

    while (res == FALSE)
    {
        delete[] slpi;

        if (GetLastError() == ERROR_INSUFFICIENT_BUFFER)
        {
            slpi = new char[len];
            res = GetLogicalProcessorInformationEx(RelationAll, (PSYSTEM_LOGICAL_PROCESSOR_INFORMATION_EX)slpi, &len);
        }
        else
        {
            std::wcerr << "Error in Windows function 'GetLogicalProcessorInformationEx': " <<
                GetLastError() << " ";
            const TCHAR * strError = _com_error(GetLastError()).ErrorMessage(); 
            if (strError) std::wcerr << strError;
            std::wcerr << std::endl;
            return false;
        }
    }

    char * base_slpi = slpi;
    PSYSTEM_LOGICAL_PROCESSOR_INFORMATION_EX pi = NULL;

    for ( ; slpi < base_slpi + len; slpi += (DWORD)pi->Size)
    {
        pi = (PSYSTEM_LOGICAL_PROCESSOR_INFORMATION_EX)slpi;
        if (pi->Relationship == RelationProcessorCore)
        {
            threads_per_core = (pi->Processor.Flags == LTP_PC_SMT) ? 2 : 1;
            // std::cout << "thr per core: "<< threads_per_core << std::endl;
            num_cores += threads_per_core;
        }
    }


    if (num_cores != GetActiveProcessorCount(ALL_PROCESSOR_GROUPS))
    {
        std::cerr << "Error in processor group size counting: " << num_cores << "!=" << GetActiveProcessorCount(ALL_PROCESSOR_GROUPS) << std::endl;
        std::cerr << "Make sure your binary is compiled for 64-bit: using 'x64' platform configuration." << std::endl;
        return false;
    }

    for (int i = 0; i < (int)num_cores; i++)
    {
        ThreadGroupTempAffinity affinity(i);

        pcm_cpuid(0xb, 0x0, cpuid_args);

        int apic_id = cpuid_args.array[3];

        TopologyEntry entry;
        entry.os_id = i;
        entry.socket = apic_id / apic_ids_per_package;
        entry.core_id = (apic_id % apic_ids_per_package) / apic_ids_per_core;

        topology.push_back(entry);
        socketIdMap[entry.socket] = 0;
    }

    delete[] base_slpi;

#else
    // for Linux, Mac OS, FreeBSD and DragonFlyBSD

    TopologyEntry entry;

#ifdef __linux__

    num_cores = readMaxFromSysFS("/sys/devices/system/cpu/present");
    if(num_cores == -1)
    {
      std::cerr << "Can not read number of present cores" << std::endl;
      return false;
    }
    ++num_cores;

    // open /proc/cpuinfo
    FILE * f_cpuinfo = fopen("/proc/cpuinfo", "r");
    if (!f_cpuinfo)
    {
        std::cerr << "Can not open /proc/cpuinfo file." << std::endl;
        return false;
    }

    // map with key=pkg_apic_id (not necessarily zero based or sequential) and
    // associated value=socket_id that should be 0 based and sequential
    std::map<int, int> found_pkg_ids;
    topology.resize(num_cores);
    char buffer[1024];
    while (0 != fgets(buffer, 1024, f_cpuinfo))
    {
        if (strncmp(buffer, "processor", sizeof("processor") - 1) == 0)
        {
            pcm_sscanf(buffer) >> s_expect("processor\t: ") >> entry.os_id;
            //std::cout << "os_core_id: "<<entry.os_id<< std::endl;
            TemporalThreadAffinity _(entry.os_id);
            pcm_cpuid(0xb, 0x0, cpuid_args);
            int apic_id = cpuid_args.array[3];

            entry.thread_id = (apic_id & smtSelectMask);
            entry.core_id = (apic_id & coreSelectMask) >> smtMaskWidth;
            entry.socket = (apic_id & pkgSelectMask) >> pkgSelectMaskShift;
            entry.tile_id = (apic_id >> l2CacheMaskShift);

            topology[entry.os_id] = entry;
            socketIdMap[entry.socket] = 0;
            ++num_online_cores;
        }
    }
    fclose(f_cpuinfo);

    // produce debug output similar to Intel MPI cpuinfo
#ifdef PCM_DEBUG_TOPOLOGY
    std::cerr << "=====  Processor identification  =====" << std::endl;
    std::cerr << "Processor       Thread Id.      Core Id.        Tile Id.        Package Id." << std::endl;
    std::map<uint32, std::vector<uint32> > os_id_by_core, os_id_by_tile, core_id_by_socket;
    for(auto it = topology.begin(); it != topology.end(); ++it)
    {
        std::cerr << std::left << std::setfill(' ') << std::setw(16) << it->os_id
                  << std::setw(16) << it->thread_id
                  << std::setw(16) << it->core_id
                  << std::setw(16) << it->tile_id
                  << std::setw(16) << it->socket
                  << std::endl << std::flush;
        if(std::find(core_id_by_socket[it->socket].begin(), core_id_by_socket[it->socket].end(), it->core_id)
                == core_id_by_socket[it->socket].end())
            core_id_by_socket[it->socket].push_back(it->core_id);
        // add socket offset to distinguish cores and tiles from different sockets
        os_id_by_core[(it->socket << 15) + it->core_id].push_back(it->os_id);
        os_id_by_tile[(it->socket << 15) + it->tile_id].push_back(it->os_id);
    }
    std::cerr << "=====  Placement on packages  =====" << std::endl;
    std::cerr << "Package Id.    Core Id.     Processors" << std::endl;
    for(auto pkg = core_id_by_socket.begin(); pkg != core_id_by_socket.end(); ++pkg)
    {
        auto core_id = pkg->second.begin();
        std::cerr << std::left << std::setfill(' ') << std::setw(15) << pkg->first << *core_id;
        for(++core_id; core_id != pkg->second.end(); ++core_id)
        {
            std::cerr << "," << *core_id;
        }
        std::cerr << std::endl;
    }
    std::cerr << std::endl << "=====  Core/Tile sharing  =====" << std::endl;
    std::cerr << "Level      Processors" << std::endl << "Core       ";
    for(auto core = os_id_by_core.begin(); core != os_id_by_core.end(); ++core)
    {
        auto os_id = core->second.begin();
        std::cerr << "(" << *os_id;
        for(++os_id; os_id != core->second.end(); ++os_id) {
            std::cerr << "," << *os_id;
        }
        std::cerr << ")";
    }
    std::cerr << std::endl << "Tile / L2$ ";
    for(auto core = os_id_by_tile.begin(); core != os_id_by_tile.end(); ++core)
    {
        auto os_id = core->second.begin();
        std::cerr << "(" << *os_id;
        for(++os_id; os_id != core->second.end(); ++os_id) {
            std::cerr << "," << *os_id;
        }
        std::cerr << ")";
    }
    std::cerr << std::endl;
#endif // PCM_DEBUG_TOPOLOGY
#elif defined(__FreeBSD__) || defined(__DragonFly__)

    size_t size = sizeof(num_cores);
    cpuctl_cpuid_args_t cpuid_args_freebsd;
    int fd;

    if(0 != sysctlbyname("hw.ncpu", &num_cores, &size, NULL, 0))
    {
        std::cerr << "Unable to get hw.ncpu from sysctl." << std::endl;
        return false;
    }

    if (modfind("cpuctl") == -1)
    {
        std::cout << "cpuctl(4) not loaded." << std::endl;
        return false;
    }

    for (int i = 0; i < num_cores; i++)
    {
        char cpuctl_name[64];
        int apic_id;

        snprintf(cpuctl_name, 64, "/dev/cpuctl%d", i);
        fd = ::open(cpuctl_name, O_RDWR);

        cpuid_args_freebsd.level = 0xb;

        ::ioctl(fd, CPUCTL_CPUID, &cpuid_args_freebsd);

        apic_id = cpuid_args_freebsd.data[3];

        entry.os_id = i;
        entry.socket = apic_id / apic_ids_per_package;
        entry.core_id = (apic_id % apic_ids_per_package) / apic_ids_per_core;

        if (entry.socket == 0 && entry.core_id == 0) ++threads_per_core;

        topology.push_back(entry);
        socketIdMap[entry.socket] = 0;
    }

#else // Getting processor info for Mac OS
#define SAFE_SYSCTLBYNAME(message, ret_value)                                                              \
    {                                                                                                      \
        size_t size;                                                                                       \
        char *pParam;                                                                                      \
        if(0 != sysctlbyname(message, NULL, &size, NULL, 0))                                               \
        {                                                                                                  \
            std::cerr << "Unable to determine size of " << message << " sysctl return type." << std::endl; \
            return false;                                                                                  \
        }                                                                                                  \
        if(NULL == (pParam = (char *)malloc(size)))                                                        \
        {                                                                                                  \
            std::cerr << "Unable to allocate memory for " << message << std::endl;                         \
            return false;                                                                                  \
        }                                                                                                  \
        if(0 != sysctlbyname(message, (void*)pParam, &size, NULL, 0))                                      \
        {                                                                                                  \
            std::cerr << "Unable to get " << message << " from sysctl." << std::endl;                      \
            return false;                                                                                  \
        }                                                                                                  \
        ret_value = convertUnknownToInt(size, pParam);                                                     \
        free(pParam);                                                                                      \
    }
// End SAFE_SYSCTLBYNAME

    // Using OSXs sysctl to get the number of CPUs right away
    SAFE_SYSCTLBYNAME("hw.logicalcpu", num_cores) 
    
#undef SAFE_SYSCTLBYNAME
    
    // The OSX version needs the MSR handle earlier so that it can build the CPU topology.
    // This topology functionality should potentially go into a different KEXT
    for(int i = 0; i < num_cores; i++)
    {
        MSR.push_back(std::shared_ptr<SafeMsrHandle>(new SafeMsrHandle(i)) );
    } 

    TopologyEntry *entries = new TopologyEntry[num_cores];
    MSR[0]->buildTopology(num_cores, entries);
    for(int i = 0; i < num_cores; i++){
        socketIdMap[entries[i].socket] = 0;
        if(entries[i].os_id >= 0)
        {
            if(entries[i].core_id == 0 && entries[i].socket == 0) ++threads_per_core;
            topology.push_back(entries[i]);
        }
    }
	delete[] entries;
// End of OSX specific code
#endif // end of ifndef __APPLE__

#endif //end of ifdef _MSC_VER

    if(num_cores == 0) {
        num_cores = (int32)topology.size();
    }
    if(num_sockets == 0) {
        num_sockets = (int32)(std::max)(socketIdMap.size(), (size_t)1);
    }

    socketIdMap_type::iterator s = socketIdMap.begin();
    for (uint32 sid = 0; s != socketIdMap.end(); ++s)
    {
        s->second = sid++;
    }

    for (int i = 0; (i < (int)num_cores) && (!socketIdMap.empty()); ++i)
    {
        if(isCoreOnline((int32)i))
          topology[i].socket = socketIdMap[topology[i].socket];
    }

#if 0
    std::cerr << "Number of socket ids: " << socketIdMap.size() << "\n";
    std::cerr << "Topology:\nsocket os_id core_id\n";
    for (int i = 0; i < num_cores; ++i)
    {
        std::cerr << topology[i].socket << " " << topology[i].os_id << " " << topology[i].core_id << std::endl;
    }
#endif
    if(threads_per_core == 0)
    {
        for (int i = 0; i < (int)num_cores; ++i)
        {
            if(topology[i].socket == topology[0].socket && topology[i].core_id == topology[0].core_id)
                ++threads_per_core;
        }
    }
    if(num_phys_cores_per_socket == 0) num_phys_cores_per_socket = num_cores / num_sockets / threads_per_core;
    if(num_online_cores == 0) num_online_cores = num_cores;

    int32 i = 0;

    socketRefCore.resize(num_sockets, -1);
    for(i = 0; i < num_cores; ++i)
    {
        if(isCoreOnline(i))
        {
            socketRefCore[topology[i].socket] = i;
        }
    }

    num_online_sockets = 0;
    for(i = 0; i < num_sockets; ++i)
    {
        if(isSocketOnline(i))
        {
            ++num_online_sockets;
        }
    }

#if 0
    for(int32 i=0; i< num_sockets;++i)
    {
      std::cout << "socketRefCore["<< i << "]=" << socketRefCore[i] << std::endl;
    }
#endif    

    return true;
}

void PCM::printSystemTopology() const
{
    if(num_cores == num_online_cores)
    {
      std::cerr << "Number of physical cores: " << (num_cores/threads_per_core) << std::endl;
    }

    std::cerr << "Number of logical cores: " << num_cores << std::endl;
    std::cerr << "Number of online logical cores: " << num_online_cores << std::endl;

    if(num_cores == num_online_cores)
    {
      std::cerr << "Threads (logical cores) per physical core: " << threads_per_core << std::endl;
    }
    else
    {
        std::cerr << "Offlined cores: ";
        for (int i = 0; i < (int)num_cores; ++i)
            if(isCoreOnline((int32)i) == false)
                std::cerr << i << " ";
        std::cerr << std::endl;
    }
    std::cerr << "Num sockets: " << num_sockets << std::endl;
    std::cerr << "Physical cores per socket: " << num_phys_cores_per_socket << std::endl;
    std::cerr << "Core PMU (perfmon) version: " << perfmon_version << std::endl;
    std::cerr << "Number of core PMU generic (programmable) counters: " << core_gen_counter_num_max << std::endl;
    std::cerr << "Width of generic (programmable) counters: " << core_gen_counter_width << " bits" << std::endl;
    if (perfmon_version > 1)
    {
        std::cerr << "Number of core PMU fixed counters: " << core_fixed_counter_num_max << std::endl;
        std::cerr << "Width of fixed counters: " << core_fixed_counter_width << " bits" << std::endl;
    }
}

bool PCM::initMSR()
{
#ifndef __APPLE__
    try
    {
        for (int i = 0; i < (int)num_cores; ++i)
        {
            if (isCoreOnline((int32)i))
                MSR.push_back(std::shared_ptr<SafeMsrHandle>(new SafeMsrHandle(i)));
            else // the core is offlined, assign an invalid MSR handle
                MSR.push_back(std::shared_ptr<SafeMsrHandle>(new SafeMsrHandle()));
        }
    }
    catch (...)
    {
        // failed
        MSR.clear();

        std::cerr << "Can not access CPUs Model Specific Registers (MSRs)." << std::endl;
#ifdef _MSC_VER
        std::cerr << "You must have signed msr.sys driver in your current directory and have administrator rights to run this program." << std::endl;
#elif defined(__linux__)
        std::cerr << "Try to execute 'modprobe msr' as root user and then" << std::endl;
        std::cerr << "you also must have read and write permissions for /dev/cpu/*/msr devices (/dev/msr* for Android). The 'chown' command can help." << std::endl;
#elif defined(__FreeBSD__) || defined(__DragonFly__)
        std::cerr << "Ensure cpuctl module is loaded and that you have read and write" << std::endl;
        std::cerr << "permissions for /dev/cpuctl* devices (the 'chown' command can help)." << std::endl;
#endif
	    return false;
    }
#endif
    return true;
}

bool PCM::detectNominalFrequency()
{
    if (MSR.size())
    {
        uint64 freq = 0;
        MSR[socketRefCore[0]]->read(PLATFORM_INFO_ADDR, &freq);
        const uint64 bus_freq = (
                  cpu_model == SANDY_BRIDGE 
               || cpu_model == JAKETOWN 
               || cpu_model == IVYTOWN
               || cpu_model == HASWELLX
               || cpu_model == BDX_DE
               || cpu_model == BDX
               || cpu_model == IVY_BRIDGE
               || cpu_model == HASWELL
               || cpu_model == BROADWELL
               || original_cpu_model == ATOM_AVOTON
	           || original_cpu_model == ATOM_APOLLO_LAKE
               || original_cpu_model == ATOM_DENVERTON
               || cpu_model == SKL
               || cpu_model == KBL
               || cpu_model == KNL
               || cpu_model == SKX
               ) ? (100000000ULL) : (133333333ULL);

        nominal_frequency = ((freq >> 8) & 255) * bus_freq;

        if(!nominal_frequency) 
        	nominal_frequency = get_frequency_from_cpuid();

        if(!nominal_frequency)
        {
            std::cerr << "Error: Can not detect core frequency." << std::endl;
            destroyMSR();
		    return false;
        }

#ifndef PCM_SILENT
        std::cerr << "Nominal core frequency: " << nominal_frequency << " Hz" << std::endl;
#endif
    }

    return true;
}

void PCM::initEnergyMonitoring()
{
    if(packageEnergyMetricsAvailable() && MSR.size())
    {
        uint64 rapl_power_unit = 0;
        MSR[socketRefCore[0]]->read(MSR_RAPL_POWER_UNIT,&rapl_power_unit);
        uint64 energy_status_unit = extract_bits(rapl_power_unit,8,12);
        if (original_cpu_model == PCM::ATOM_CHERRYTRAIL || original_cpu_model == PCM::ATOM_BAYTRAIL)
            joulesPerEnergyUnit = double(1ULL << energy_status_unit)/1000000.; // (2)^energy_status_unit microJoules
        else
            joulesPerEnergyUnit = 1./double(1ULL<<energy_status_unit); // (1/2)^energy_status_unit
	//std::cout << "MSR_RAPL_POWER_UNIT: "<<energy_status_unit<<"; Joules/unit "<< joulesPerEnergyUnit << std::endl;
        uint64 power_unit = extract_bits(rapl_power_unit,0,3);
        double wattsPerPowerUnit = 1./double(1ULL<<power_unit);

        uint64 package_power_info = 0;
        MSR[socketRefCore[0]]->read(MSR_PKG_POWER_INFO,&package_power_info);
        pkgThermalSpecPower = (int32) (double(extract_bits(package_power_info, 0, 14))*wattsPerPowerUnit);
        pkgMinimumPower = (int32) (double(extract_bits(package_power_info, 16, 30))*wattsPerPowerUnit);
        pkgMaximumPower = (int32) (double(extract_bits(package_power_info, 32, 46))*wattsPerPowerUnit);

#ifndef PCM_SILENT
        std::cerr << "Package thermal spec power: "<< pkgThermalSpecPower << " Watt; ";
        std::cerr << "Package minimum power: "<< pkgMinimumPower << " Watt; ";
        std::cerr << "Package maximum power: "<< pkgMaximumPower << " Watt; " << std::endl;
#endif

        int i = 0;

        if(energy_status.empty())
	        for (i = 0; i < (int)num_sockets; ++i)
                energy_status.push_back(
                    std::shared_ptr<CounterWidthExtender>(
                        new CounterWidthExtender(new CounterWidthExtender::MsrHandleCounter(MSR[socketRefCore[i]], MSR_PKG_ENERGY_STATUS), 32, 10000)));

        if(dramEnergyMetricsAvailable() && dram_energy_status.empty())
            for (i = 0; i < (int)num_sockets; ++i)
                dram_energy_status.push_back(
                    std::shared_ptr<CounterWidthExtender>(
                    new CounterWidthExtender(new CounterWidthExtender::MsrHandleCounter(MSR[socketRefCore[i]], MSR_DRAM_ENERGY_STATUS), 32, 10000)));
    }
}

void PCM::initUncoreObjects()
{
    if (hasPCICFGUncore() && MSR.size())
    {
        int i = 0;
        try
        {
            for (i = 0; i < (int)num_sockets; ++i)
            {
                server_pcicfg_uncore.push_back(std::shared_ptr<ServerPCICFGUncore>(new ServerPCICFGUncore(i, this)));
            }
        }
        catch (...)
        {
            server_pcicfg_uncore.clear();
            std::cerr << "Can not access Jaketown/Ivytown PCI configuration space. Access to uncore counters (memory and QPI bandwidth) is disabled." << std::endl;
                #ifdef _MSC_VER
            std::cerr << "You must have signed msr.sys driver in your current directory and have administrator rights to run this program." << std::endl;
                #else
            //std::cerr << "you must have read and write permissions for /proc/bus/pci/7f/10.* and /proc/bus/pci/ff/10.* devices (the 'chown' command can help)." << std::endl;
            //std::cerr << "you must have read and write permissions for /dev/mem device (the 'chown' command can help)."<< std::endl;
            //std::cerr << "you must have read permission for /sys/firmware/acpi/tables/MCFG device (the 'chmod' command can help)."<< std::endl;
            std::cerr << "You must be root to access these Jaketown/Ivytown counters in PCM. " << std::endl;
                #endif
        }
    } else if((cpu_model == SANDY_BRIDGE || cpu_model == IVY_BRIDGE || cpu_model == HASWELL || cpu_model == BROADWELL || cpu_model == SKL || cpu_model == KBL) && MSR.size())
    {
       // initialize memory bandwidth counting
       try
       {
           clientBW = std::shared_ptr<ClientBW>(new ClientBW());
           clientImcReads = std::shared_ptr<CounterWidthExtender>(
               new CounterWidthExtender(new CounterWidthExtender::ClientImcReadsCounter(clientBW), 32, 10000));
           clientImcWrites = std::shared_ptr<CounterWidthExtender>(
               new CounterWidthExtender(new CounterWidthExtender::ClientImcWritesCounter(clientBW), 32, 10000));
           clientIoRequests = std::shared_ptr<CounterWidthExtender>(
               new CounterWidthExtender(new CounterWidthExtender::ClientIoRequestsCounter(clientBW), 32, 10000));

       } catch(...)
       {
           std::cerr << "Can not read memory controller counter information from PCI configuration space. Access to memory bandwidth counters is not possible." << std::endl;
           #ifdef _MSC_VER
           // TODO: add message here
           #endif
           #ifdef __linux__
           std::cerr << "You must be root to access these SandyBridge/IvyBridge/Haswell counters in PCM. " << std::endl;
           #endif 
       }
    }

    switch(cpu_model)
    {
        case IVYTOWN:
        case JAKETOWN:
            PCU_MSR_PMON_BOX_CTL_ADDR = JKTIVT_PCU_MSR_PMON_BOX_CTL_ADDR;
            PCU_MSR_PMON_CTRX_ADDR[0] = JKTIVT_PCU_MSR_PMON_CTR0_ADDR;
            PCU_MSR_PMON_CTRX_ADDR[1] = JKTIVT_PCU_MSR_PMON_CTR1_ADDR;
            PCU_MSR_PMON_CTRX_ADDR[2] = JKTIVT_PCU_MSR_PMON_CTR2_ADDR;
            PCU_MSR_PMON_CTRX_ADDR[3] = JKTIVT_PCU_MSR_PMON_CTR3_ADDR;
            break;
        case BDX_DE:
        case BDX:
        case KNL:
        case HASWELLX:
        case SKX:
            PCU_MSR_PMON_BOX_CTL_ADDR = HSX_PCU_MSR_PMON_BOX_CTL_ADDR;
            PCU_MSR_PMON_CTRX_ADDR[0] = HSX_PCU_MSR_PMON_CTR0_ADDR;
            PCU_MSR_PMON_CTRX_ADDR[1] = HSX_PCU_MSR_PMON_CTR1_ADDR;
            PCU_MSR_PMON_CTRX_ADDR[2] = HSX_PCU_MSR_PMON_CTR2_ADDR;
            PCU_MSR_PMON_CTRX_ADDR[3] = HSX_PCU_MSR_PMON_CTR3_ADDR;
            break;
        default:
            PCU_MSR_PMON_BOX_CTL_ADDR = (uint64)0;
            PCU_MSR_PMON_CTRX_ADDR[0] = (uint64)0;
            PCU_MSR_PMON_CTRX_ADDR[1] = (uint64)0;
            PCU_MSR_PMON_CTRX_ADDR[2] = (uint64)0;
            PCU_MSR_PMON_CTRX_ADDR[3] = (uint64)0;
    }
    // init IIO addresses
    std::vector<int32> IIO_units;
    IIO_units.push_back((int32)IIO_CBDMA);
    IIO_units.push_back((int32)IIO_PCIe0);
    IIO_units.push_back((int32)IIO_PCIe1);
    IIO_units.push_back((int32)IIO_PCIe2);
    IIO_units.push_back((int32)IIO_MCP0);
    IIO_units.push_back((int32)IIO_MCP1);
    if (cpu_model == SKX)
    {
        for (std::vector<int32>::const_iterator iunit = IIO_units.begin(); iunit != IIO_units.end(); ++iunit)
        {
            const int32 unit = *iunit;
            IIO_UNIT_STATUS_ADDR[unit]  = SKX_IIO_CBDMA_UNIT_STATUS + SKX_IIO_PM_REG_STEP*unit;
            IIO_UNIT_CTL_ADDR[unit]     = SKX_IIO_CBDMA_UNIT_CTL + SKX_IIO_PM_REG_STEP*unit;
            for(int32 c = 0; c < 4; ++c)
                IIO_CTR_ADDR[unit].push_back(SKX_IIO_CBDMA_CTR0 + SKX_IIO_PM_REG_STEP*unit + c);
            IIO_CLK_ADDR[unit]          = SKX_IIO_CBDMA_CLK + SKX_IIO_PM_REG_STEP*unit;
            for (int32 c = 0; c < 4; ++c)
                IIO_CTL_ADDR[unit].push_back(SKX_IIO_CBDMA_CTL0 + SKX_IIO_PM_REG_STEP*unit + c);
        }
    }
}

#ifdef __linux__

bool isNMIWatchdogEnabled()
{
    FILE * f = fopen("/proc/sys/kernel/nmi_watchdog", "r");
    if (!f)
    {
        return false;
    }

    char buffer[1024];
    if(NULL == fgets(buffer, 1024, f))
    {
        std::cerr << "Can not read /proc/sys/kernel/nmi_watchdog ." << std::endl;
        fclose(f);
        return true;
    }
    int enabled = 1;
    pcm_sscanf(buffer) >> enabled;
    fclose(f);

    if(enabled == 1)
    {
       std::cerr << "Error: NMI watchdog is enabled. This consumes one hw-PMU counter" << std::endl;
       std::cerr << " to disable NMI watchdog please run under root: echo 0 > /proc/sys/kernel/nmi_watchdog"<< std::endl;
       std::cerr << " or to disable it permanently: echo 'kernel.nmi_watchdog=0' >> /etc/sysctl.conf "<< std::endl;
    }

    return (enabled == 1);
}

#endif

PCM::PCM() :
    cpu_family(-1),
    cpu_model(-1),
    original_cpu_model(-1),
    cpu_stepping(-1),
    threads_per_core(0),
    num_cores(0),
    num_sockets(0),
    num_phys_cores_per_socket(0),
    num_online_cores(0),
    num_online_sockets(0),
    core_gen_counter_num_max(0),
    core_gen_counter_num_used(0), // 0 means no core gen counters used
    core_gen_counter_width(0),
    core_fixed_counter_num_max(0),
    core_fixed_counter_num_used(0),
    core_fixed_counter_width(0),
    uncore_gen_counter_num_max(8),
    uncore_gen_counter_num_used(0),
    uncore_gen_counter_width(48),
    uncore_fixed_counter_num_max(1),
    uncore_fixed_counter_num_used(0),
    uncore_fixed_counter_width(48),
    perfmon_version(0),
    perfmon_config_anythread(1),
    nominal_frequency(0),
    max_qpi_speed(0),
    L3ScalingFactor(0),
    pkgThermalSpecPower(-1),
    pkgMinimumPower(-1), 
    pkgMaximumPower(-1),
    allow_multiple_instances(false),
    programmed_pmu(false),
    PCU_MSR_PMON_BOX_CTL_ADDR(0),
    joulesPerEnergyUnit(0),
    disable_JKT_workaround(false),
    blocked(false),
    coreCStateMsr(NULL),
    pkgCStateMsr(NULL),
    mode(INVALID_MODE),
    numInstancesSemaphore(NULL),
    canUsePerf(false),
    outfile(NULL),
    backup_ofile(NULL),
    run_state(1)
{
#ifdef _MSC_VER
    TCHAR driverPath[1040]; // length for current directory + "\\msr.sys"
    GetCurrentDirectory(1024, driverPath);
    wcscat_s(driverPath, 1040, L"\\msr.sys");
    // WARNING: This driver code (msr.sys) is only for testing purposes, not for production use
    Driver drv;
    // drv.stop();     // restart driver (usually not needed)
    if (!drv.start(driverPath))
    {
        std::cerr << "Cannot access CPU counters" << std::endl;
        std::cerr << "You must have signed msr.sys driver in your current directory and have administrator rights to run this program" << std::endl;
		return;
    }
#endif

    if(!detectModel()) return;

    if(!checkModel()) return;

#ifdef __linux__
    if (isNMIWatchdogEnabled()) return;
#endif

    initCStateSupportTables();

    if(!discoverSystemTopology()) return;

#ifndef PCM_SILENT
    printSystemTopology();
#endif

    if(!initMSR()) return;

    if(!detectNominalFrequency()) return;

    initEnergyMonitoring();

    initUncoreObjects();

    // Initialize RMID to the cores for QOS monitoring
    initRMID();

#ifdef PCM_USE_PERF
    canUsePerf = true;
    std::vector<int> dummy(PERF_MAX_COUNTERS, -1);
    perfEventHandle.resize(num_cores, dummy);
#endif
}

void PCM::enableJKTWorkaround(bool enable)
{
    if(disable_JKT_workaround) return;
    std::cerr << "Using PCM on your system might have a performance impact as per http://software.intel.com/en-us/articles/performance-impact-when-sampling-certain-llc-events-on-snb-ep-with-vtune" << std::endl;
    std::cerr << "You can avoid the performance impact by using the option --noJKTWA, however the cache metrics might be wrong then." << std::endl;
    if(MSR.size())
    {
        for(int32 i = 0; i < num_cores; ++i)
        {
            uint64 val64 = 0;
            MSR[i]->read(0x39C, &val64);
            if(enable)
                val64 |= 1ULL;
            else
                val64 &= (~1ULL);
            MSR[i]->write(0x39C, val64);
        }
    }
    for (size_t i = 0; i < (size_t)server_pcicfg_uncore.size(); ++i)
    {
            if(server_pcicfg_uncore[i].get()) server_pcicfg_uncore[i]->enableJKTWorkaround(enable);
    }
}

bool PCM::isCoreOnline(int32 os_core_id) const
{
    return (topology[os_core_id].os_id != -1) && (topology[os_core_id].core_id != -1) && (topology[os_core_id].socket != -1);
}

bool PCM::isSocketOnline(int32 socket_id) const
{
    return socketRefCore[socket_id] != -1;
}

bool PCM::isCPUModelSupported(int model_)
{
    return (   model_ == NEHALEM_EP
            || model_ == NEHALEM_EX
            || model_ == WESTMERE_EP
            || model_ == WESTMERE_EX
            || model_ == ATOM
            || model_ == CLARKDALE
            || model_ == SANDY_BRIDGE
            || model_ == JAKETOWN
            || model_ == IVY_BRIDGE
            || model_ == HASWELL
            || model_ == IVYTOWN
            || model_ == HASWELLX
            || model_ == BDX_DE
            || model_ == BDX
            || model_ == BROADWELL
            || model_ == KNL
            || model_ == SKL
            || model_ == KBL
            || model_ == SKX
           );
}

bool PCM::checkModel()
{
    if (cpu_model == NEHALEM) cpu_model = NEHALEM_EP;
    if (   cpu_model == ATOM_2
        || cpu_model == ATOM_CENTERTON
        || cpu_model == ATOM_BAYTRAIL
        || cpu_model == ATOM_AVOTON
        || cpu_model == ATOM_CHERRYTRAIL
	    || cpu_model == ATOM_APOLLO_LAKE
        || cpu_model == ATOM_DENVERTON
        ) {
        cpu_model = ATOM;
    }
    if (cpu_model == HASWELL_ULT || cpu_model == HASWELL_2) cpu_model = HASWELL;
    if (cpu_model == BROADWELL_XEON_E3) cpu_model = BROADWELL;
    if (cpu_model == SKL_UY) cpu_model = SKL;
    if (cpu_model == KBL_1) cpu_model = KBL;

    if(!isCPUModelSupported((int)cpu_model))
    {
        std::cerr << getUnsupportedMessage() << " CPU model number: " << cpu_model << " Brand: \"" << getCPUBrandString().c_str() <<"\""<< std::endl;
/* FOR TESTING PURPOSES ONLY */
#ifdef PCM_TEST_FALLBACK_TO_ATOM
        std::cerr << "Fall back to ATOM functionality." << std::endl;
        cpu_model = ATOM;
        return true;
#endif
        return false;
    }
    return true;
}

void PCM::destroyMSR()
{
    MSR.clear();
}

PCM::~PCM()
{
    InstanceLock lock(allow_multiple_instances);
    if (instance)
    {
        destroyMSR();
        instance = NULL;
    }
}

bool PCM::good()
{
    return !MSR.empty();
}

#ifdef PCM_USE_PERF
perf_event_attr PCM_init_perf_event_attr()
{
    perf_event_attr e;
    bzero(&e,sizeof(perf_event_attr));
    e.type = -1; // must be set up later
    e.size = sizeof(e);
    e.config = -1; // must be set up later
    e.sample_period = 0;
    e.sample_type = 0;
    e.read_format = PERF_FORMAT_GROUP; /* PERF_FORMAT_TOTAL_TIME_ENABLED | PERF_FORMAT_TOTAL_TIME_RUNNING |
                          PERF_FORMAT_ID | PERF_FORMAT_GROUP ; */
    e.disabled = 0;
    e.inherit = 0;
    e.pinned = 1;
    e.exclusive = 0;
    e.exclude_user = 0;
    e.exclude_kernel = 0;
    e.exclude_hv = 0;
    e.exclude_idle = 0;
    e.mmap = 0;
    e.comm = 0;
    e.freq = 0;
    e.inherit_stat = 0;
    e.enable_on_exec = 0;
    e.task = 0;
    e.watermark = 0;
    e.wakeup_events = 0;
    return e;
}               
#endif

PCM::ErrorCode PCM::program(const PCM::ProgramMode mode_, const void * parameter_)
{
    if(allow_multiple_instances && (EXT_CUSTOM_CORE_EVENTS == mode_ || CUSTOM_CORE_EVENTS == mode_))
    {
        allow_multiple_instances = false;
        std::cerr << "Warning: multiple PCM instance mode is not allowed with custom events." << std::endl;
    }

    InstanceLock lock(allow_multiple_instances);
    if (MSR.empty()) return PCM::MSRAccessDenied;
    
    ExtendedCustomCoreEventDescription * pExtDesc = (ExtendedCustomCoreEventDescription *)parameter_;

#ifdef PCM_USE_PERF
    std::cerr << "Trying to use Linux perf events..." << std::endl;
    if(num_online_cores < num_cores)
    {
        canUsePerf = false;
        std::cerr << "PCM does not support using Linux perf APU systems with offlined cores. Falling-back to direct PMU programming."
              << std::endl;
    }
    else if(PERF_COUNT_HW_MAX <= PCM_PERF_COUNT_HW_REF_CPU_CYCLES)
    {
        canUsePerf = false;
        std::cerr << "Can not use Linux perf because your Linux kernel does not support PERF_COUNT_HW_REF_CPU_CYCLES event. Falling-back to direct PMU programming." << std::endl;
    }
    else if(EXT_CUSTOM_CORE_EVENTS == mode_ && pExtDesc && pExtDesc->fixedCfg)
    {
        canUsePerf = false;
        std::cerr << "Can not use Linux perf because non-standard fixed counter configuration requested. Falling-back to direct PMU programming." << std::endl;
    }
    else if(EXT_CUSTOM_CORE_EVENTS == mode_ && pExtDesc && (pExtDesc->OffcoreResponseMsrValue[0] || pExtDesc->OffcoreResponseMsrValue[1]))
    {
        canUsePerf = false;
        std::cerr << "Can not use Linux perf because OffcoreResponse counter usage requested. Falling-back to direct PMU programming." << std::endl;
    }
#endif

    if(allow_multiple_instances)
    {
        //std::cerr << "Checking for other instances of PCM..." << std::endl;
    #ifdef _MSC_VER

        numInstancesSemaphore = CreateSemaphore(NULL, 0, 1 << 20, L"Global\\Number of running Processor Counter Monitor instances");
        if (!numInstancesSemaphore)
        {
            _com_error error(GetLastError());
            std::wcerr << "Error in Windows function 'CreateSemaphore': " << GetLastError() << " ";
            const TCHAR * strError = _com_error(GetLastError()).ErrorMessage();
            if (strError) std::wcerr << strError;
            std::wcerr << std::endl;
            return PCM::UnknownError;
        }
        LONG prevValue = 0;
        if (!ReleaseSemaphore(numInstancesSemaphore, 1, &prevValue))
        {
            _com_error error(GetLastError());
            std::wcerr << "Error in Windows function 'ReleaseSemaphore': " << GetLastError() << " ";
            const TCHAR * strError = _com_error(GetLastError()).ErrorMessage();
            if (strError) std::wcerr << strError;
            std::wcerr << std::endl;
            return PCM::UnknownError;
        }
        if (prevValue > 0)  // already programmed since another instance exists
        {
            std::cerr << "Number of PCM instances: " << (prevValue + 1) << std::endl;
            if (hasPCICFGUncore() && max_qpi_speed==0)
            for (size_t i = 0; i < (size_t)server_pcicfg_uncore.size(); ++i)
                if (server_pcicfg_uncore[i].get()) 
                    max_qpi_speed = (std::max)(server_pcicfg_uncore[i]->computeQPISpeed(socketRefCore[i], cpu_model), max_qpi_speed); // parenthesis to avoid macro expansion on Windows

            reportQPISpeed();
            return PCM::Success;
        }

    #else // if linux, apple, freebsd or dragonflybsd
        numInstancesSemaphore = sem_open(PCM_NUM_INSTANCES_SEMAPHORE_NAME, O_CREAT, S_IRWXU | S_IRWXG | S_IRWXO, 0);
        if (SEM_FAILED == numInstancesSemaphore)
        {
            if (EACCES == errno)
                std::cerr << "PCM Error, do not have permissions to open semaphores in /dev/shm/. Clean up them." << std::endl;
            return PCM::UnknownError;
        }
    #ifndef __APPLE__
        sem_post(numInstancesSemaphore);
        int curValue = 0;
        sem_getvalue(numInstancesSemaphore, &curValue);
    #else //if it is apple
        uint32 curValue = PCM::incrementNumInstances();
        sem_post(numInstancesSemaphore);
    #endif // end ifndef __APPLE__

        if (curValue > 1)  // already programmed since another instance exists
        {
            std::cerr << "Number of PCM instances: " << curValue << std::endl;
            if (hasPCICFGUncore() && max_qpi_speed==0)
            for (int i = 0; i < (int)server_pcicfg_uncore.size(); ++i) {
                if(server_pcicfg_uncore[i].get())
                    max_qpi_speed = std::max(server_pcicfg_uncore[i]->computeQPISpeed(socketRefCore[i],cpu_model), max_qpi_speed);
		        reportQPISpeed();
            }
            if(!canUsePerf) return PCM::Success;
        }

    #endif // end ifdef _MSC_VER

    #ifdef PCM_USE_PERF
    /* 
    numInst>1 &&  canUsePerf==false -> not reachable, already PMU programmed in another PCM instance
    numInst>1 &&  canUsePerf==true  -> perf programmed in different PCM, is not allowed 
    numInst<=1 && canUsePerf==false -> we are first, perf cannot be used, *check* if PMU busy
    numInst<=1 && canUsePerf==true -> we are first, perf will be used, *dont check*, this is now perf business
    */
        if(curValue > 1 && (canUsePerf == true))
        {
            std::cerr << "Running several clients using the same counters is not posible with Linux perf. Recompile PCM without Linux Perf support to allow such usage. " << std::endl;
            decrementInstanceSemaphore();
            return PCM::UnknownError;
        }

        if((curValue <= 1) && (canUsePerf == false) && PMUinUse()) 
        {
            decrementInstanceSemaphore();
            return PCM::PMUBusy;
        }
    #else
        if (PMUinUse())
        {
            decrementInstanceSemaphore();
            return PCM::PMUBusy;
        }
    #endif
    }
    else
    {
        if((canUsePerf == false) && PMUinUse())
        {
            return PCM::PMUBusy;
        }
    }

    mode = mode_;
    
    // copy custom event descriptions
    if (mode == CUSTOM_CORE_EVENTS)
    {
        if (!parameter_)
		{
            std::cerr << "PCM Internal Error: data structure for custom event not initialized" << std::endl;
            return PCM::UnknownError;
		}
        CustomCoreEventDescription * pDesc = (CustomCoreEventDescription *)parameter_;
        coreEventDesc[0] = pDesc[0];
        coreEventDesc[1] = pDesc[1];
        if (cpu_model != ATOM && cpu_model != KNL)
        {
            coreEventDesc[2] = pDesc[2];
            coreEventDesc[3] = pDesc[3];
            core_gen_counter_num_used = 4;
        }
        else
            core_gen_counter_num_used = 2;
    }
    else
    {
        if (cpu_model == ATOM || cpu_model == KNL)
        {
            coreEventDesc[0].event_number = ARCH_LLC_MISS_EVTNR;
            coreEventDesc[0].umask_value = ARCH_LLC_MISS_UMASK;
            coreEventDesc[1].event_number = ARCH_LLC_REFERENCE_EVTNR;
            coreEventDesc[1].umask_value = ARCH_LLC_REFERENCE_UMASK;
            core_gen_counter_num_used = 2;

        } else if (useSkylakeEvents())
        {
            coreEventDesc[0].event_number = SKL_MEM_LOAD_RETIRED_L3_MISS_EVTNR;
            coreEventDesc[0].umask_value = SKL_MEM_LOAD_RETIRED_L3_MISS_UMASK;
            coreEventDesc[1].event_number = SKL_MEM_LOAD_RETIRED_L3_HIT_EVTNR;
            coreEventDesc[1].umask_value = SKL_MEM_LOAD_RETIRED_L3_HIT_UMASK;
            coreEventDesc[2].event_number = SKL_MEM_LOAD_RETIRED_L2_MISS_EVTNR;
            coreEventDesc[2].umask_value = SKL_MEM_LOAD_RETIRED_L2_MISS_UMASK;
            coreEventDesc[3].event_number = SKL_MEM_LOAD_RETIRED_L2_HIT_EVTNR;
            coreEventDesc[3].umask_value = SKL_MEM_LOAD_RETIRED_L2_HIT_UMASK;
            core_gen_counter_num_used = 4;

        } else if (
               SANDY_BRIDGE == cpu_model 
            || JAKETOWN == cpu_model 
            || IVYTOWN == cpu_model
            || IVY_BRIDGE == cpu_model
            || HASWELL == cpu_model
            || HASWELLX == cpu_model
            || BROADWELL == cpu_model
            || BDX_DE == cpu_model
            || BDX == cpu_model
                )
        {
            coreEventDesc[0].event_number = ARCH_LLC_MISS_EVTNR;
            coreEventDesc[0].umask_value = ARCH_LLC_MISS_UMASK;
            coreEventDesc[1].event_number = MEM_LOAD_UOPS_LLC_HIT_RETIRED_XSNP_NONE_EVTNR;
            coreEventDesc[1].umask_value = MEM_LOAD_UOPS_LLC_HIT_RETIRED_XSNP_NONE_UMASK;
            coreEventDesc[2].event_number = MEM_LOAD_UOPS_LLC_HIT_RETIRED_XSNP_EVTNR;
            coreEventDesc[2].umask_value = MEM_LOAD_UOPS_LLC_HIT_RETIRED_XSNP_UMASK;
            coreEventDesc[3].event_number = MEM_LOAD_UOPS_RETIRED_L2_HIT_EVTNR;
            coreEventDesc[3].umask_value = MEM_LOAD_UOPS_RETIRED_L2_HIT_UMASK;
            core_gen_counter_num_used = 4;
        }
        else
        {   // Nehalem or Westmere
	    if(
               NEHALEM_EP == cpu_model 
            || WESTMERE_EP == cpu_model 
            || CLARKDALE == cpu_model
            )
	    {
		coreEventDesc[0].event_number = MEM_LOAD_RETIRED_L3_MISS_EVTNR;
		coreEventDesc[0].umask_value = MEM_LOAD_RETIRED_L3_MISS_UMASK;
	    }
	    else
	    {
		coreEventDesc[0].event_number = ARCH_LLC_MISS_EVTNR;
		coreEventDesc[0].umask_value = ARCH_LLC_MISS_UMASK;
	    }
            coreEventDesc[1].event_number = MEM_LOAD_RETIRED_L3_UNSHAREDHIT_EVTNR;
            coreEventDesc[1].umask_value = MEM_LOAD_RETIRED_L3_UNSHAREDHIT_UMASK;
            coreEventDesc[2].event_number = MEM_LOAD_RETIRED_L2_HITM_EVTNR;
            coreEventDesc[2].umask_value = MEM_LOAD_RETIRED_L2_HITM_UMASK;
            coreEventDesc[3].event_number = MEM_LOAD_RETIRED_L2_HIT_EVTNR;
            coreEventDesc[3].umask_value = MEM_LOAD_RETIRED_L2_HIT_UMASK;
            core_gen_counter_num_used = 4;
        }
    }

    core_fixed_counter_num_used = 3;
    
    if(EXT_CUSTOM_CORE_EVENTS == mode_ && pExtDesc && pExtDesc->gpCounterCfg)
    {
        core_gen_counter_num_used = (std::min)(core_gen_counter_num_used,pExtDesc->nGPCounters);
    }

    if(cpu_model == JAKETOWN)
    {
        bool enableWA = false;
        for(uint32 i = 0; i< core_gen_counter_num_used; ++i)
        {
            if(coreEventDesc[i].event_number == MEM_LOAD_UOPS_LLC_HIT_RETIRED_XSNP_EVTNR)
                enableWA = true;
        }
        enableJKTWorkaround(enableWA); // this has a performance penalty on memory access
    }

    programmed_pmu = true;

    // Version for linux/windows/freebsd/dragonflybsd
    for (int i = 0; i < (int)num_cores; ++i)
    {
        // program core counters

        TemporalThreadAffinity tempThreadAffinity(i); // speedup trick for Linux

      FixedEventControlRegister ctrl_reg;
#ifdef PCM_USE_PERF      
      int leader_counter = -1; 
      perf_event_attr e = PCM_init_perf_event_attr();
      if(canUsePerf)
      {
        e.type = PERF_TYPE_HARDWARE;
        e.config = (((long long unsigned)PERF_TYPE_HARDWARE)<<(64ULL-8ULL)) + PERF_COUNT_HW_INSTRUCTIONS;
        if((perfEventHandle[i][PERF_INST_RETIRED_ANY_POS] = syscall(SYS_perf_event_open, &e, -1,
                   i /* core id */, leader_counter /* group leader */ ,0 )) <= 0)
        {
          std::cerr <<"Linux Perf: Error on programming INST_RETIRED_ANY: "<<strerror(errno)<< std::endl;
	  if(errno == 24) std::cerr << "try executing 'ulimit -n 10000' to increase the limit on the number of open files." << std::endl;
          decrementInstanceSemaphore();
          return PCM::UnknownError;
        }
        leader_counter = perfEventHandle[i][PERF_INST_RETIRED_ANY_POS];
        e.pinned = 0; // all following counter are not leaders, thus need not be pinned explicitly
        e.config = (((long long unsigned)PERF_TYPE_HARDWARE)<<(64ULL-8ULL)) + PERF_COUNT_HW_CPU_CYCLES;
        if( (perfEventHandle[i][PERF_CPU_CLK_UNHALTED_THREAD_POS] = syscall(SYS_perf_event_open, &e, -1,
                                                i /* core id */, leader_counter /* group leader */ ,0 )) <= 0)
        {
          std::cerr <<"Linux Perf: Error on programming CPU_CLK_UNHALTED_THREAD: "<<strerror(errno)<< std::endl;
	  if(errno == 24) std::cerr << "try executing 'ulimit -n 10000' to increase the limit on the number of open files." << std::endl;
          decrementInstanceSemaphore();
          return PCM::UnknownError;
        }
        e.config = (((long long unsigned)PERF_TYPE_HARDWARE)<<(64ULL-8ULL)) + PCM_PERF_COUNT_HW_REF_CPU_CYCLES;
        if((perfEventHandle[i][PERF_CPU_CLK_UNHALTED_REF_POS] = syscall(SYS_perf_event_open, &e, -1,
                         i /* core id */, leader_counter /* group leader */ ,0 )) <= 0)
        {
          std::cerr <<"Linux Perf: Error on programming CPU_CLK_UNHALTED_REF: "<<strerror(errno)<< std::endl;
	  if(errno == 24) std::cerr << "try executing 'ulimit -n 10000' to increase the limit on the number of open files." << std::endl;
          decrementInstanceSemaphore();
          return PCM::UnknownError;
        }
      }
      else
#endif        
      {
        // disable counters while programming
        MSR[i]->write(IA32_CR_PERF_GLOBAL_CTRL, 0);
        MSR[i]->read(IA32_CR_FIXED_CTR_CTRL, &ctrl_reg.value);

	
	if(EXT_CUSTOM_CORE_EVENTS == mode_ && pExtDesc && pExtDesc->fixedCfg)
	{
	  ctrl_reg = *(pExtDesc->fixedCfg);
	}
	else
	{
	  ctrl_reg.fields.os0 = 1;
	  ctrl_reg.fields.usr0 = 1;
	  ctrl_reg.fields.any_thread0 = 0;
	  ctrl_reg.fields.enable_pmi0 = 0;

	  ctrl_reg.fields.os1 = 1;
	  ctrl_reg.fields.usr1 = 1;
	  ctrl_reg.fields.any_thread1 = 0;
	  ctrl_reg.fields.enable_pmi1 = 0;

	  ctrl_reg.fields.os2 = 1;
	  ctrl_reg.fields.usr2 = 1;
	  ctrl_reg.fields.any_thread2 = 0;
	  ctrl_reg.fields.enable_pmi2 = 0;	

	  ctrl_reg.fields.reserved1 = 0;
	}

        MSR[i]->write(IA32_CR_FIXED_CTR_CTRL, ctrl_reg.value); 
      }

        if(EXT_CUSTOM_CORE_EVENTS == mode_ && pExtDesc)
        {
            if(pExtDesc->OffcoreResponseMsrValue[0])
                MSR[i]->write(MSR_OFFCORE_RSP0, pExtDesc->OffcoreResponseMsrValue[0]);
            if(pExtDesc->OffcoreResponseMsrValue[1])
                MSR[i]->write(MSR_OFFCORE_RSP1, pExtDesc->OffcoreResponseMsrValue[1]);
        }

        EventSelectRegister event_select_reg;

        for (uint32 j = 0; j < core_gen_counter_num_used; ++j)
        {
            if(EXT_CUSTOM_CORE_EVENTS == mode_ && pExtDesc && pExtDesc->gpCounterCfg)
            {
              event_select_reg = pExtDesc->gpCounterCfg[j];
            }
            else
            {
              MSR[i]->read(IA32_PERFEVTSEL0_ADDR + j, &event_select_reg.value); // read-only also safe for perf
              
              event_select_reg.fields.event_select = coreEventDesc[j].event_number;
              event_select_reg.fields.umask = coreEventDesc[j].umask_value;
              event_select_reg.fields.usr = 1;
              event_select_reg.fields.os = 1;
              event_select_reg.fields.edge = 0;
              event_select_reg.fields.pin_control = 0;
              event_select_reg.fields.apic_int = 0;
              event_select_reg.fields.any_thread = 0;
              event_select_reg.fields.enable = 1;
              event_select_reg.fields.invert = 0;
              event_select_reg.fields.cmask = 0;
              event_select_reg.fields.in_tx = 0;
              event_select_reg.fields.in_txcp = 0;
            }
#ifdef PCM_USE_PERF            
            if(canUsePerf)
            {
                e.type = PERF_TYPE_RAW;
                e.config = (1ULL<<63ULL) + (((long long unsigned)PERF_TYPE_RAW)<<(64ULL-8ULL)) + event_select_reg.value;
                if((perfEventHandle[i][PERF_GEN_EVENT_0_POS + j] = syscall(SYS_perf_event_open, &e, -1,
                                                i /* core id */, leader_counter /* group leader */ ,0 )) <= 0)
                {
                        std::cerr <<"Linux Perf: Error on programming generic event #"<< i <<" error: "<<strerror(errno)<< std::endl;
			if(errno == 24) std::cerr << "try executing 'ulimit -n 10000' to increase the limit on the number of open files." << std::endl;
                        decrementInstanceSemaphore();
                        return PCM::UnknownError;
                }
            }
            else
#endif              
            {
              MSR[i]->write(IA32_PMC0 + j, 0);
              MSR[i]->write(IA32_PERFEVTSEL0_ADDR + j, event_select_reg.value);
            }
        }

        if(!canUsePerf)
        {
          // start counting, enable all (4 programmable + 3 fixed) counters
          uint64 value = (1ULL << 0) + (1ULL << 1) + (1ULL << 2) + (1ULL << 3) + (1ULL << 32) + (1ULL << 33) + (1ULL << 34);

          if (cpu_model == ATOM || cpu_model == KNL)       // KNL and Atom have 3 fixed + only 2 programmable counters
              value = (1ULL << 0) + (1ULL << 1) + (1ULL << 32) + (1ULL << 33) + (1ULL << 34);

          MSR[i]->write(IA32_CR_PERF_GLOBAL_CTRL, value);
        }

        // program uncore counters

        if (cpu_model == NEHALEM_EP || cpu_model == WESTMERE_EP || cpu_model == CLARKDALE)
        {
            programNehalemEPUncore(i);
        }
        else if (hasBecktonUncore())
        {
            programBecktonUncore(i);
        }
    }
    
    if(canUsePerf)
    {
      std::cerr << "Successfully programmed on-core PMU using Linux perf"<<std::endl;
    }

    if (hasPCICFGUncore())
    {
        for (size_t i = 0; i < (size_t)server_pcicfg_uncore.size(); ++i)
        {
            server_pcicfg_uncore[i]->program();
            max_qpi_speed = (std::max)(server_pcicfg_uncore[i]->computeQPISpeed(socketRefCore[i],cpu_model), max_qpi_speed); // parenthesis to avoid macro expansion on Windows
        }
    }

    reportQPISpeed();

    return PCM::Success;
}

void PCM::reportQPISpeed() const
{
    if (!max_qpi_speed) return;
 
    if (hasPCICFGUncore()) {
        for (size_t i = 0; i < (size_t)server_pcicfg_uncore.size(); ++i)
       {
          std::cerr << "Socket " << i << std::endl;
          if(server_pcicfg_uncore[i].get()) server_pcicfg_uncore[i]->reportQPISpeed();
       }
    } else {
          std::cerr << "Max QPI speed: " << max_qpi_speed / (1e9) << " GBytes/second (" << max_qpi_speed / (1e9*getBytesPerLinkTransfer()) << " GT/second)" << std::endl;
    }

}

void PCM::programNehalemEPUncore(int32 core)
{

#define CPUCNT_INIT_THE_REST_OF_EVTCNT \
    unc_event_select_reg.fields.occ_ctr_rst = 1; \
    unc_event_select_reg.fields.edge = 0; \
    unc_event_select_reg.fields.enable_pmi = 0; \
    unc_event_select_reg.fields.enable = 1; \
    unc_event_select_reg.fields.invert = 0; \
    unc_event_select_reg.fields.cmask = 0;

            uncore_gen_counter_num_used = 8;

            UncoreEventSelectRegister unc_event_select_reg;

            MSR[core]->read(MSR_UNCORE_PERFEVTSEL0_ADDR, &unc_event_select_reg.value);

            unc_event_select_reg.fields.event_select = UNC_QMC_WRITES_FULL_ANY_EVTNR;
            unc_event_select_reg.fields.umask = UNC_QMC_WRITES_FULL_ANY_UMASK;

            CPUCNT_INIT_THE_REST_OF_EVTCNT

                MSR[core]->write(MSR_UNCORE_PERFEVTSEL0_ADDR, unc_event_select_reg.value);


            MSR[core]->read(MSR_UNCORE_PERFEVTSEL1_ADDR, &unc_event_select_reg.value);

            unc_event_select_reg.fields.event_select = UNC_QMC_NORMAL_READS_ANY_EVTNR;
            unc_event_select_reg.fields.umask = UNC_QMC_NORMAL_READS_ANY_UMASK;

            CPUCNT_INIT_THE_REST_OF_EVTCNT

                MSR[core]->write(MSR_UNCORE_PERFEVTSEL1_ADDR, unc_event_select_reg.value);


            MSR[core]->read(MSR_UNCORE_PERFEVTSEL2_ADDR, &unc_event_select_reg.value);
            unc_event_select_reg.fields.event_select = UNC_QHL_REQUESTS_EVTNR;
            unc_event_select_reg.fields.umask = UNC_QHL_REQUESTS_IOH_READS_UMASK;
            CPUCNT_INIT_THE_REST_OF_EVTCNT
                MSR[core]->write(MSR_UNCORE_PERFEVTSEL2_ADDR, unc_event_select_reg.value);

            MSR[core]->read(MSR_UNCORE_PERFEVTSEL3_ADDR, &unc_event_select_reg.value);
            unc_event_select_reg.fields.event_select = UNC_QHL_REQUESTS_EVTNR;
            unc_event_select_reg.fields.umask = UNC_QHL_REQUESTS_IOH_WRITES_UMASK;
            CPUCNT_INIT_THE_REST_OF_EVTCNT
                MSR[core]->write(MSR_UNCORE_PERFEVTSEL3_ADDR, unc_event_select_reg.value);

            MSR[core]->read(MSR_UNCORE_PERFEVTSEL4_ADDR, &unc_event_select_reg.value);
            unc_event_select_reg.fields.event_select = UNC_QHL_REQUESTS_EVTNR;
            unc_event_select_reg.fields.umask = UNC_QHL_REQUESTS_REMOTE_READS_UMASK;
            CPUCNT_INIT_THE_REST_OF_EVTCNT
                MSR[core]->write(MSR_UNCORE_PERFEVTSEL4_ADDR, unc_event_select_reg.value);

            MSR[core]->read(MSR_UNCORE_PERFEVTSEL5_ADDR, &unc_event_select_reg.value);
            unc_event_select_reg.fields.event_select = UNC_QHL_REQUESTS_EVTNR;
            unc_event_select_reg.fields.umask = UNC_QHL_REQUESTS_REMOTE_WRITES_UMASK;
            CPUCNT_INIT_THE_REST_OF_EVTCNT
                MSR[core]->write(MSR_UNCORE_PERFEVTSEL5_ADDR, unc_event_select_reg.value);

            MSR[core]->read(MSR_UNCORE_PERFEVTSEL6_ADDR, &unc_event_select_reg.value);
            unc_event_select_reg.fields.event_select = UNC_QHL_REQUESTS_EVTNR;
            unc_event_select_reg.fields.umask = UNC_QHL_REQUESTS_LOCAL_READS_UMASK;
            CPUCNT_INIT_THE_REST_OF_EVTCNT
                MSR[core]->write(MSR_UNCORE_PERFEVTSEL6_ADDR, unc_event_select_reg.value);

            MSR[core]->read(MSR_UNCORE_PERFEVTSEL7_ADDR, &unc_event_select_reg.value);
            unc_event_select_reg.fields.event_select = UNC_QHL_REQUESTS_EVTNR;
            unc_event_select_reg.fields.umask = UNC_QHL_REQUESTS_LOCAL_WRITES_UMASK;
            CPUCNT_INIT_THE_REST_OF_EVTCNT
                MSR[core]->write(MSR_UNCORE_PERFEVTSEL7_ADDR, unc_event_select_reg.value);


#undef CPUCNT_INIT_THE_REST_OF_EVTCNT

            // start uncore counting
            uint64 value = 255 + (1ULL << 32);           // enable all counters
            MSR[core]->write(MSR_UNCORE_PERF_GLOBAL_CTRL_ADDR, value);

            // synchronise counters
            MSR[core]->write(MSR_UNCORE_PMC0, 0);
            MSR[core]->write(MSR_UNCORE_PMC1, 0);
            MSR[core]->write(MSR_UNCORE_PMC2, 0);
            MSR[core]->write(MSR_UNCORE_PMC3, 0);
            MSR[core]->write(MSR_UNCORE_PMC4, 0);
            MSR[core]->write(MSR_UNCORE_PMC5, 0);
            MSR[core]->write(MSR_UNCORE_PMC6, 0);
            MSR[core]->write(MSR_UNCORE_PMC7, 0);
}

void PCM::programBecktonUncore(int32 core)
{
            // program Beckton uncore
            if (core == socketRefCore[0]) computeQPISpeedBeckton((int)core);

            uint64 value = 1 << 29ULL;           // reset all counters
            MSR[core]->write(U_MSR_PMON_GLOBAL_CTL, value);

            BecktonUncorePMUZDPCTLFVCRegister FVCreg;
            FVCreg.value = 0;
            if (cpu_model == NEHALEM_EX)
            {
                FVCreg.fields.bcmd = 0;             // rd_bcmd
                FVCreg.fields.resp = 0;             // ack_resp
                FVCreg.fields.evnt0 = 5;            // bcmd_match
                FVCreg.fields.evnt1 = 6;            // resp_match
                FVCreg.fields.pbox_init_err = 0;
            }
            else
            {
                FVCreg.fields_wsm.bcmd = 0;             // rd_bcmd
                FVCreg.fields_wsm.resp = 0;             // ack_resp
                FVCreg.fields_wsm.evnt0 = 5;            // bcmd_match
                FVCreg.fields_wsm.evnt1 = 6;            // resp_match
                FVCreg.fields_wsm.pbox_init_err = 0;
            }
            MSR[core]->write(MB0_MSR_PMU_ZDP_CTL_FVC, FVCreg.value);
            MSR[core]->write(MB1_MSR_PMU_ZDP_CTL_FVC, FVCreg.value);

            BecktonUncorePMUCNTCTLRegister CNTCTLreg;
            CNTCTLreg.value = 0;
            CNTCTLreg.fields.en = 1;
            CNTCTLreg.fields.pmi_en = 0;
            CNTCTLreg.fields.count_mode = 0;
            CNTCTLreg.fields.storage_mode = 0;
            CNTCTLreg.fields.wrap_mode = 1;
            CNTCTLreg.fields.flag_mode = 0;
            CNTCTLreg.fields.inc_sel = 0x0d;           // FVC_EV0
            MSR[core]->write(MB0_MSR_PMU_CNT_CTL_0, CNTCTLreg.value);
            MSR[core]->write(MB1_MSR_PMU_CNT_CTL_0, CNTCTLreg.value);
            CNTCTLreg.fields.inc_sel = 0x0e;           // FVC_EV1
            MSR[core]->write(MB0_MSR_PMU_CNT_CTL_1, CNTCTLreg.value);
            MSR[core]->write(MB1_MSR_PMU_CNT_CTL_1, CNTCTLreg.value);

            value = 1 + ((0x0C) << 1ULL);              // enable bit + (event select IMT_INSERTS_WR)
            MSR[core]->write(BB0_MSR_PERF_CNT_CTL_1, value);
            MSR[core]->write(BB1_MSR_PERF_CNT_CTL_1, value);

            MSR[core]->write(MB0_MSR_PERF_GLOBAL_CTL, 3); // enable two counters
            MSR[core]->write(MB1_MSR_PERF_GLOBAL_CTL, 3); // enable two counters

            MSR[core]->write(BB0_MSR_PERF_GLOBAL_CTL, 2); // enable second counter
            MSR[core]->write(BB1_MSR_PERF_GLOBAL_CTL, 2); // enable second counter

            // program R-Box to monitor QPI traffic

            // enable counting on all counters on the left side (port 0-3)
            MSR[core]->write(R_MSR_PMON_GLOBAL_CTL_7_0, 255);
            // ... on the right side (port 4-7)
            MSR[core]->write(R_MSR_PMON_GLOBAL_CTL_15_8, 255);

            // pick the event
            value = (1 << 7ULL) + (1 << 6ULL) + (1 << 2ULL); // count any (incoming) data responses
            MSR[core]->write(R_MSR_PORT0_IPERF_CFG0, value);
            MSR[core]->write(R_MSR_PORT1_IPERF_CFG0, value);
            MSR[core]->write(R_MSR_PORT4_IPERF_CFG0, value);
            MSR[core]->write(R_MSR_PORT5_IPERF_CFG0, value);

            // pick the event
            value = (1ULL << 30ULL); // count null idle flits sent
            MSR[core]->write(R_MSR_PORT0_IPERF_CFG1, value);
            MSR[core]->write(R_MSR_PORT1_IPERF_CFG1, value);
            MSR[core]->write(R_MSR_PORT4_IPERF_CFG1, value);
            MSR[core]->write(R_MSR_PORT5_IPERF_CFG1, value);

            // choose counter 0 to monitor R_MSR_PORT0_IPERF_CFG0
            MSR[core]->write(R_MSR_PMON_CTL0, 1 + 2 * (0));
            // choose counter 1 to monitor R_MSR_PORT1_IPERF_CFG0
            MSR[core]->write(R_MSR_PMON_CTL1, 1 + 2 * (6));
            // choose counter 8 to monitor R_MSR_PORT4_IPERF_CFG0
            MSR[core]->write(R_MSR_PMON_CTL8, 1 + 2 * (0));
            // choose counter 9 to monitor R_MSR_PORT5_IPERF_CFG0
            MSR[core]->write(R_MSR_PMON_CTL9, 1 + 2 * (6));

            // choose counter 2 to monitor R_MSR_PORT0_IPERF_CFG1
            MSR[core]->write(R_MSR_PMON_CTL2, 1 + 2 * (1));
            // choose counter 3 to monitor R_MSR_PORT1_IPERF_CFG1
            MSR[core]->write(R_MSR_PMON_CTL3, 1 + 2 * (7));
            // choose counter 10 to monitor R_MSR_PORT4_IPERF_CFG1
            MSR[core]->write(R_MSR_PMON_CTL10, 1 + 2 * (1));
            // choose counter 11 to monitor R_MSR_PORT5_IPERF_CFG1
            MSR[core]->write(R_MSR_PMON_CTL11, 1 + 2 * (7));

            // enable uncore TSC counter (fixed one)
            MSR[core]->write(W_MSR_PMON_GLOBAL_CTL, 1ULL << 31ULL);
            MSR[core]->write(W_MSR_PMON_FIXED_CTR_CTL, 1ULL);

            value = (1 << 28ULL) + 1;                  // enable all counters
            MSR[core]->write(U_MSR_PMON_GLOBAL_CTL, value);
}

uint64 RDTSC();

void PCM::computeNominalFrequency()
{
   const int ref_core = 0;
   uint64 before = 0, after = 0;
   MSR[ref_core]->read(IA32_TIME_STAMP_COUNTER, &before);
   MySleepMs(1000);
   MSR[ref_core]->read(IA32_TIME_STAMP_COUNTER, &after);
   nominal_frequency = after-before; 
}
std::string PCM::getCPUBrandString()
{
	    char buffer[sizeof(int)*4*3+1];
        PCM_CPUID_INFO * info = (PCM_CPUID_INFO *) buffer;
        pcm_cpuid(0x80000002, *info);
        ++info;
        pcm_cpuid(0x80000003, *info);       
        ++info;
        pcm_cpuid(0x80000004, *info); 
        buffer[sizeof(int)*4*3] = 0;
        std::string result(buffer);
        while(result[0]==' ') result.erase(0,1);
        std::string::size_type i;
        while((i = result.find("  ")) != std::string::npos) result.replace(i,2," "); // remove duplicate spaces
        return result;
}

std::string PCM::getCPUFamilyModelString()
{
	char buffer[sizeof(int)*4*3+6];
	memset(buffer,0,sizeof(buffer));
#ifdef _MSC_VER
	sprintf_s(buffer,sizeof(buffer),"GenuineIntel-%d-%2X",this->cpu_family,this->original_cpu_model);
#else
	snprintf(buffer,sizeof(buffer),"GenuineIntel-%d-%2X",this->cpu_family,this->original_cpu_model);
#endif
	std::string result(buffer);
	return result;
}

uint64 get_frequency_from_cpuid() // from Pat Fay (Intel)
{
                double speed=0;
                std::string brand = PCM::getCPUBrandString();
                if (brand.length() > std::string::size_type(0))
                {
                                std::string::size_type unitsg = brand.find("GHz");
                                if(unitsg != std::string::npos)
                                {
                                        std::string::size_type atsign = brand.rfind(' ', unitsg);
                                        if(atsign != std::string::npos)
                                        {
                                                std::istringstream(brand.substr(atsign)) >> speed;
												speed *= 1000;
                                        }
                                }
                                else
                                {
                                    std::string::size_type unitsg = brand.find("MHz");
		                            if(unitsg != std::string::npos)
			                        {
                                            std::string::size_type atsign = brand.rfind(' ', unitsg);
					                        if(atsign != std::string::npos)
						                    {
								                    std::istringstream(brand.substr(atsign)) >> speed;
										    }
									}
                                }
                }
                return (uint64)(speed * 1000. * 1000.);
}

std::string PCM::getSupportedUarchCodenames() const
{
    std::ostringstream ostr;
    for(int32 i=0; i < static_cast<int32>(PCM::END_OF_MODEL_LIST) ; ++i)
        if(isCPUModelSupported((int)i))
            ostr << getUArchCodename(i) << ", ";
    return std::string(ostr.str().substr(0, ostr.str().length() - 2));
}

std::string PCM::getUnsupportedMessage() const
{
    std::ostringstream ostr;
    ostr << "Error: unsupported processor. Only Intel(R) processors are supported (Atom(R) and microarchitecture codename "<< getSupportedUarchCodenames() <<").";
    return std::string(ostr.str());
}

void PCM::computeQPISpeedBeckton(int core_nr)
{
    uint64 startFlits = 0;
    // reset all counters
    MSR[core_nr]->write(U_MSR_PMON_GLOBAL_CTL, 1 << 29ULL);

    // enable counting on all counters on the left side (port 0-3)
    MSR[core_nr]->write(R_MSR_PMON_GLOBAL_CTL_7_0, 255);
    // disable on the right side (port 4-7)
    MSR[core_nr]->write(R_MSR_PMON_GLOBAL_CTL_15_8, 0);

    // count flits sent
    MSR[core_nr]->write(R_MSR_PORT0_IPERF_CFG0, 1ULL << 31ULL);

    // choose counter 0 to monitor R_MSR_PORT0_IPERF_CFG0
    MSR[core_nr]->write(R_MSR_PMON_CTL0, 1 + 2 * (0));

    // enable all counters
    MSR[core_nr]->write(U_MSR_PMON_GLOBAL_CTL, (1 << 28ULL) + 1);

    MSR[core_nr]->read(R_MSR_PMON_CTR0, &startFlits);

    const uint64 timerGranularity = 1000000ULL; // mks
    uint64 startTSC = getTickCount(timerGranularity, (uint32) core_nr);
    uint64 endTSC;
    do
    {
        endTSC = getTickCount(timerGranularity, (uint32) core_nr);
    } while (endTSC - startTSC < 200000ULL); // spin for 200 ms

    uint64 endFlits = 0;
    MSR[core_nr]->read(R_MSR_PMON_CTR0, &endFlits);
    max_qpi_speed = (endFlits - startFlits) * 8ULL * timerGranularity / (endTSC - startTSC);
    
}

bool PCM::PMUinUse()
{
    // follow the "Performance Monitoring Unit Sharing Guide" by P. Irelan and Sh. Kuo
    for (int i = 0; i < (int)num_cores; ++i)
    {
        //std::cout << "Core "<<i<<" exemine registers"<< std::endl;
        uint64 value;
        MSR[i]->read(IA32_CR_PERF_GLOBAL_CTRL, &value);
        // std::cout << "Core "<<i<<" IA32_CR_PERF_GLOBAL_CTRL is "<< std::hex << value << std::dec << std::endl;

        EventSelectRegister event_select_reg;
		event_select_reg.value = 0xFFFFFFFFFFFFFFFF;

        for (uint32 j = 0; j < core_gen_counter_num_max; ++j)
        {
            MSR[i]->read(IA32_PERFEVTSEL0_ADDR + j, &event_select_reg.value);

            if (event_select_reg.fields.event_select != 0 || event_select_reg.fields.apic_int != 0)
            {
                std::cerr << "WARNING: Core "<<i<<" IA32_PERFEVTSEL0_ADDR are not zeroed "<< event_select_reg.value << std::endl;
                return true;
            }
        }

        FixedEventControlRegister ctrl_reg;
		ctrl_reg.value = 0xffffffffffffffff;

        MSR[i]->read(IA32_CR_FIXED_CTR_CTRL, &ctrl_reg.value);

        // Check if someone has installed pmi handler on counter overflow.
        // If so, that agent might potentially need to change counter value 
        // for the "sample after"-mode messing up PCM measurements
        if(ctrl_reg.fields.enable_pmi0 || ctrl_reg.fields.enable_pmi1 || ctrl_reg.fields.enable_pmi2)
        {
            std::cerr << "WARNING: Core "<<i<<" fixed ctrl:"<< ctrl_reg.value << std::endl;
            return true;
        }
        // either os=0,usr=0 (not running) or os=1,usr=1 (fits PCM modus) are ok, other combinations are not
        if(ctrl_reg.fields.os0 != ctrl_reg.fields.usr0 || 
           ctrl_reg.fields.os1 != ctrl_reg.fields.usr1 || 
           ctrl_reg.fields.os2 != ctrl_reg.fields.usr2)
        {
           std::cerr << "WARNING: Core "<<i<<" fixed ctrl:"<< ctrl_reg.value << std::endl;
           return true;
        }
    }
    return false;
}

const char * PCM::getUArchCodename(int32 cpu_model_) const
{
    if(cpu_model_ < 0)
        cpu_model_ = this->cpu_model ;

    switch(cpu_model_)
    {
        case NEHALEM_EP:
        case NEHALEM:
            return "Nehalem/Nehalem-EP";
        case ATOM:
            return "Atom(tm)";
        case CLARKDALE:
            return "Westmere/Clarkdale";
        case WESTMERE_EP:
            return "Westmere-EP";
        case NEHALEM_EX:
            return "Nehalem-EX";
        case WESTMERE_EX:
            return "Westmere-EX";
        case SANDY_BRIDGE:
            return "Sandy Bridge";
        case JAKETOWN:
            return "Sandy Bridge-EP/Jaketown";
        case IVYTOWN:
            return "Ivy Bridge-EP/EN/EX/Ivytown";
        case HASWELLX:
            return "Haswell-EP/EN/EX";
        case BDX_DE:
            return "Broadwell-DE";
        case BDX:
            return "Broadwell-EP/EX";
        case KNL:
            return "Knights Landing";
        case IVY_BRIDGE:
            return "Ivy Bridge";
        case HASWELL:
            return "Haswell";
        case BROADWELL:
            return "Broadwell";
        case SKL:
            return "Skylake";
        case KBL:
            return "Kabylake";
        case SKX:
            return "Skylake-SP";
    }
    return "unknown";
}

void PCM::cleanupPMU()
{
#ifdef PCM_USE_PERF  
    if(canUsePerf)
    {
      for (int i = 0; i < num_cores; ++i)
        for(int c = 0; c < PERF_MAX_COUNTERS; ++c)
            ::close(perfEventHandle[i][c]);
      
      return;
    }
#endif    

    // follow the "Performance Monitoring Unit Sharing Guide" by P. Irelan and Sh. Kuo
    for (int i = 0; i < (int)num_cores; ++i)
    {
        // disable generic counters and continue free running counting for fixed counters
        MSR[i]->write(IA32_CR_PERF_GLOBAL_CTRL, (1ULL << 32) + (1ULL << 33) + (1ULL << 34));

        for (uint32 j = 0; j < core_gen_counter_num_max; ++j)
        {
            MSR[i]->write(IA32_PERFEVTSEL0_ADDR + j, 0);
        }
    }

    if(cpu_model == JAKETOWN)
        enableJKTWorkaround(false);

#ifndef PCM_SILENT
    std::cerr << " Zeroed PMU registers" << std::endl;
#endif
}

void PCM::resetPMU()
{
    for (int i = 0; i < (int)num_cores; ++i)
    {
        // disable all counters
        MSR[i]->write(IA32_CR_PERF_GLOBAL_CTRL, 0);

        for (uint32 j = 0; j < core_gen_counter_num_max; ++j)
        {
            MSR[i]->write(IA32_PERFEVTSEL0_ADDR + j, 0);
        }


        FixedEventControlRegister ctrl_reg;
		ctrl_reg.value = 0xffffffffffffffff;

        MSR[i]->read(IA32_CR_FIXED_CTR_CTRL, &ctrl_reg.value);
        if ((ctrl_reg.fields.os0 ||
             ctrl_reg.fields.usr0 ||
             ctrl_reg.fields.enable_pmi0 ||
             ctrl_reg.fields.os1 ||
             ctrl_reg.fields.usr1 ||
             ctrl_reg.fields.enable_pmi1 ||
             ctrl_reg.fields.os2 ||
             ctrl_reg.fields.usr2 ||
             ctrl_reg.fields.enable_pmi2)
            != 0)
            MSR[i]->write(IA32_CR_FIXED_CTR_CTRL, 0);
    }

#ifndef PCM_SILENT
    std::cerr << " Zeroed PMU registers" << std::endl;
#endif
}
void PCM::freeRMID()
{
    if(!(QOSMetricAvailable() && L3QOSMetricAvailable())) {
	    return;
    }

	for(int32 core = 0; core < num_cores; core ++ )
	{
                if(!isCoreOnline(core)) continue;
		uint64 msr_pqr_assoc = 0 ;
		uint64 msr_qm_evtsel = 0;
		int32 rmid = 0;
		int32 event = 0;

		//Read 0xC8F MSR for each core
		MSR[core]->read(IA32_PQR_ASSOC, &msr_pqr_assoc);
		msr_pqr_assoc &= 0xffffffff00000000ULL;

		//Write 0xC8F MSR with RMID 0
		MSR[core]->write(IA32_PQR_ASSOC,msr_pqr_assoc);
		
		msr_qm_evtsel = rmid & ((1ULL<<10)-1ULL) ;
		msr_qm_evtsel <<= 32 ;
		msr_qm_evtsel |= event & ((1ULL<<8)-1ULL);

		//Write Event Id as 0 and RMID 0 to the MSR for each core
		MSR[core]->write(IA32_QM_EVTSEL,msr_qm_evtsel);

	}


	std::cerr << " Freeing up all RMIDs" << std::endl;
}

void PCM::setOutput(const std::string filename)
{
     outfile = new std::ofstream(filename.c_str());
     backup_ofile = std::cout.rdbuf();
     std::cout.rdbuf(outfile->rdbuf());
}

void PCM::restoreOutput()
{
    // restore cout back to what it was originally
    if(backup_ofile)
        std::cout.rdbuf(backup_ofile);

// close output file
    if(outfile)
        outfile->close();
}

void PCM::cleanup()
{
    InstanceLock lock(allow_multiple_instances);
    
    if (MSR.empty()) return;
    
    std::cerr << "Cleaning up" << std::endl;

    if (decrementInstanceSemaphore())
        cleanupPMU();

    freeRMID();
}

// hle is only available when cpuid has this:
// HLE: CPUID.07H.EBX.HLE [bit 4]  = 1
bool PCM::supportsHLE() const
{
    PCM_CPUID_INFO info;
    pcm_cpuid(7, 0, info); // leaf 7, subleaf 0

   return (info.reg.ebx & (0x1 << 4)) ? true : false;
}

// rtm is only available when cpuid has this:
// RTM: CPUID.07H.EBX.RTM [bit 11] = 1
bool PCM::supportsRTM() const
{
    PCM_CPUID_INFO info;
    pcm_cpuid(7, 0, info); // leaf 7, subleaf 0

    return (info.reg.ebx & (0x1 << 11)) ? true : false;
}

#ifdef __APPLE__

uint32 PCM::getNumInstances()
{
    return MSR[0]->getNumInstances();
}


uint32 PCM::incrementNumInstances()
{
    return MSR[0]->incrementNumInstances();
}

uint32 PCM::decrementNumInstances()
{
    return MSR[0]->decrementNumInstances();;
}

int convertUnknownToInt(size_t size, char* value){
    if(sizeof(int) == size)	
    {
        return *(int*)value;
    }
    else if(sizeof(long) == size)
    {
        return *(long *)value;
    }
    else if(sizeof(long long) == size)
    {
        return *(long long *)value;
    }
    else 
    {
        // In this case, we don't know what it is so we guess int
        return *(int *)value;
    }
}

#endif

bool PCM::decrementInstanceSemaphore()
{
    if(allow_multiple_instances == false)
    {
        return programmed_pmu;
    }
    bool isLastInstance = false;
    // when decrement was called before program() the numInstancesSemaphore
    // may not be initialized, causing SIGSEGV. This fixes it.
    if(numInstancesSemaphore == NULL)
        return true;

                #ifdef _MSC_VER
    WaitForSingleObject(numInstancesSemaphore, 0);

    DWORD res = WaitForSingleObject(numInstancesSemaphore, 0);
    if (res == WAIT_TIMEOUT)
    {
        // I have the last instance of monitor

        isLastInstance = true;

        CloseHandle(numInstancesSemaphore);
    }
    else if (res == WAIT_OBJECT_0)
    {
        ReleaseSemaphore(numInstancesSemaphore, 1, NULL);

        // std::cerr << "Someone else is running monitor instance, no cleanup needed"<< std::endl;
    }
    else
    {
        // unknown error
        std::cerr << "ERROR: Bad semaphore. Performed cleanup twice?" << std::endl;
    }
        

        #elif __APPLE__
    sem_wait(numInstancesSemaphore);
    uint32 oldValue = PCM::getNumInstances();
    sem_post(numInstancesSemaphore);
    if(oldValue == 0)
    {
	// see same case for linux
	return false;
    }
    sem_wait(numInstancesSemaphore);
    uint32 currValue = PCM::decrementNumInstances();
    sem_post(numInstancesSemaphore);
    if(currValue == 0){
	isLastInstance = true;
    }

	#else // if linux
    int oldValue = -1;
    sem_getvalue(numInstancesSemaphore, &oldValue);
    if(oldValue == 0)
    {
       // the current value is already zero, somewhere the semaphore has been already decremented (and thus the clean up has been done if needed)
       // that means logically we are do not own the last instance anymore, thus returning false
       return false;
    }
    sem_wait(numInstancesSemaphore);
    int curValue = -1;
    sem_getvalue(numInstancesSemaphore, &curValue);
    if (curValue == 0)
    {
        // I have the last instance of monitor

        isLastInstance = true;

        // std::cerr << "I am the last one"<< std::endl;
    }
        #endif // end ifdef _MSC_VER

    return isLastInstance;
}

uint64 PCM::getTickCount(uint64 multiplier, uint32 core)
{
    return (multiplier * getInvariantTSC(CoreCounterState(), getCoreCounterState(core))) / getNominalFrequency();
}

uint64 PCM::getTickCountRDTSCP(uint64 multiplier)
{
	return (multiplier*RDTSCP())/getNominalFrequency();
}

SystemCounterState getSystemCounterState()
{
    PCM * inst = PCM::getInstance();
    SystemCounterState result;
    if (inst) result = inst->getSystemCounterState();
    return result;
}

SocketCounterState getSocketCounterState(uint32 socket)
{
    PCM * inst = PCM::getInstance();
    SocketCounterState result;
    if (inst) result = inst->getSocketCounterState(socket);
    return result;
}

CoreCounterState getCoreCounterState(uint32 core)
{
    PCM * inst = PCM::getInstance();
    CoreCounterState result;
    if (inst) result = inst->getCoreCounterState(core);
    return result;
}

#ifdef PCM_USE_PERF
void PCM::readPerfData(uint32 core, std::vector<uint64> & outData)
{
    if(perfEventHandle[core][PERF_GROUP_LEADER_COUNTER] < 0)
    {
        std::fill(outData.begin(), outData.end(), 0);
        return;
    }
    uint64 data[1 + PERF_MAX_COUNTERS];
    const int32 bytes2read =  sizeof(uint64)*(1 + core_fixed_counter_num_used + core_gen_counter_num_used);
    int result = ::read(perfEventHandle[core][PERF_GROUP_LEADER_COUNTER], data, bytes2read );
    // data layout: nr counters; counter 0, counter 1, counter 2,...    
    if(result != bytes2read)
    {
       std::cerr << "Error while reading perf data. Result is "<< result << std::endl;
       std::cerr << "Check if you run other competing Linux perf clients." << std::endl;
    } else if(data[0] != core_fixed_counter_num_used + core_gen_counter_num_used)
    {
       std::cerr << "Number of counters read from perf is wrong. Elements read: "<< data[0] << std::endl;
    }
    else
    {  // copy all counters, they start from position 1 in data
       std::copy((data + 1), (data + 1) + data[0], outData.begin());
    }
}
#endif

void BasicCounterState::readAndAggregateTSC(std::shared_ptr<SafeMsrHandle> msr)
{
    uint64 cInvariantTSC = 0;
    PCM * m = PCM::getInstance();
    uint32 cpu_model = m->getCPUModel();
    if(cpu_model != PCM::ATOM ||  m->getOriginalCPUModel() == PCM::ATOM_AVOTON) msr->read(IA32_TIME_STAMP_COUNTER, &cInvariantTSC);
    else
    {
#ifdef _MSC_VER
        cInvariantTSC = ((static_cast<uint64>(GetTickCount()/1000ULL)))*m->getNominalFrequency();
#else
        struct timeval tp;
        gettimeofday(&tp, NULL);
        cInvariantTSC = (double(tp.tv_sec) + tp.tv_usec / 1000000.)*m->getNominalFrequency();
#endif
    }
    InvariantTSC += cInvariantTSC;
}

void BasicCounterState::readAndAggregate(std::shared_ptr<SafeMsrHandle> msr)
{
    uint64 cInstRetiredAny = 0, cCpuClkUnhaltedThread = 0, cCpuClkUnhaltedRef = 0;
    uint64 cL3Miss = 0;
    uint64 cL3UnsharedHit = 0;
    uint64 cL2HitM = 0;
    uint64 cL2Hit = 0;
    uint64 cL3Occupancy = 0;
    uint64 cCStateResidency[PCM::MAX_C_STATE + 1];
    memset(cCStateResidency, 0, sizeof(cCStateResidency));
    uint64 thermStatus = 0;
    uint64 cSMICount = 0;
    const int32 core_id = msr->getCoreId();
    TemporalThreadAffinity tempThreadAffinity(core_id); // speedup trick for Linux

    PCM * m = PCM::getInstance();
    uint32 cpu_model = m->getCPUModel();

  // reading core PMU counters
#ifdef PCM_USE_PERF
  if(m->canUsePerf)
  {
    std::vector<uint64> perfData(PERF_MAX_COUNTERS, 0ULL);
    m->readPerfData(msr->getCoreId(), perfData);
    cInstRetiredAny =       perfData[PCM::PERF_INST_RETIRED_ANY_POS];
    cCpuClkUnhaltedThread = perfData[PCM::PERF_CPU_CLK_UNHALTED_THREAD_POS];
    cCpuClkUnhaltedRef =    perfData[PCM::PERF_CPU_CLK_UNHALTED_REF_POS];
    cL3Miss =               perfData[PCM::PERF_GEN_EVENT_0_POS];
    cL3UnsharedHit =        perfData[PCM::PERF_GEN_EVENT_1_POS];
    cL2HitM =               perfData[PCM::PERF_GEN_EVENT_2_POS];
    cL2Hit =                perfData[PCM::PERF_GEN_EVENT_3_POS];
  }
  else
#endif
  {
    msr->read(INST_RETIRED_ANY_ADDR, &cInstRetiredAny);
    msr->read(CPU_CLK_UNHALTED_THREAD_ADDR, &cCpuClkUnhaltedThread);
    msr->read(CPU_CLK_UNHALTED_REF_ADDR, &cCpuClkUnhaltedRef);
    switch (cpu_model)
    {
    case PCM::WESTMERE_EP:
    case PCM::NEHALEM_EP:
    case PCM::NEHALEM_EX:
    case PCM::WESTMERE_EX:
    case PCM::CLARKDALE:
    case PCM::SANDY_BRIDGE:
    case PCM::JAKETOWN:
    case PCM::IVYTOWN:
    case PCM::HASWELLX:
    case PCM::BDX_DE:
    case PCM::BDX:
    case PCM::IVY_BRIDGE:
    case PCM::HASWELL:
    case PCM::BROADWELL:
    case PCM::SKL:
    case PCM::KBL:
    case PCM::SKX:
        msr->read(IA32_PMC0, &cL3Miss);
        msr->read(IA32_PMC1, &cL3UnsharedHit);
        msr->read(IA32_PMC2, &cL2HitM);
        msr->read(IA32_PMC3, &cL2Hit);
        break;
    case PCM::ATOM:
    case PCM::KNL:
        msr->read(IA32_PMC0, &cL3Miss);         // for Atom mapped to ArchLLCMiss field
        msr->read(IA32_PMC1, &cL3UnsharedHit);  // for Atom mapped to ArchLLCRef field
        break;
    }
  }

    // std::cout << "DEBUG1: "<< msr->getCoreId() << " " << cInstRetiredAny<< " "<< std::endl;
    if(m->L3CacheOccupancyMetricAvailable())
    {
    	msr->lock();
    	uint64 event = 1;
        m->initQOSevent(event, core_id);
    	msr->read(IA32_QM_CTR,&cL3Occupancy);
        //std::cout << "readAndAggregate reading IA32_QM_CTR "<< std::dec << cL3Occupancy << std::dec << std::endl;
    	msr->unlock();
    }

    m->readAndAggregateMemoryBWCounters(static_cast<uint32>(core_id), *this);

    readAndAggregateTSC(msr);

    // reading core C state counters
    for(int i=0; i <= (int)(PCM::MAX_C_STATE) ;++i)
        if(m->coreCStateMsr && m->coreCStateMsr[i])
                msr->read(m->coreCStateMsr[i], &(cCStateResidency[i]));

    // reading temperature
    msr->read(MSR_IA32_THERM_STATUS, &thermStatus);

    msr->read(MSR_SMI_COUNT, &cSMICount);

    InstRetiredAny += m->extractCoreFixedCounterValue(cInstRetiredAny);
    CpuClkUnhaltedThread += m->extractCoreFixedCounterValue(cCpuClkUnhaltedThread);
    CpuClkUnhaltedRef += m->extractCoreFixedCounterValue(cCpuClkUnhaltedRef);
    L3Miss += m->extractCoreGenCounterValue(cL3Miss);
    L3UnsharedHit += m->extractCoreGenCounterValue(cL3UnsharedHit);
    //std::cout << "Scaling Factor " << m->L3ScalingFactor;
    cL3Occupancy = m->extractQOSMonitoring(cL3Occupancy);
    L3Occupancy = (cL3Occupancy==PCM_INVALID_QOS_MONITORING_DATA)? PCM_INVALID_QOS_MONITORING_DATA : (uint64)((double)(cL3Occupancy * m->L3ScalingFactor) / 1024.0);
    L2HitM += m->extractCoreGenCounterValue(cL2HitM);
    L2Hit += m->extractCoreGenCounterValue(cL2Hit);
    for(int i=0; i <= int(PCM::MAX_C_STATE);++i)
        CStateResidency[i] += cCStateResidency[i];
    ThermalHeadroom = extractThermalHeadroom(thermStatus);
    SMICount += cSMICount;
}

PCM::ErrorCode PCM::programServerUncoreMemoryMetrics(int rankA, int rankB, bool DDR_T)
{
    if(MSR.empty() || server_pcicfg_uncore.empty())  return PCM::MSRAccessDenied;

    for (int i = 0; (i < (int)server_pcicfg_uncore.size()) && MSR.size(); ++i)
    {
        server_pcicfg_uncore[i]->programServerUncoreMemoryMetrics(rankA, rankB, DDR_T);
    }

    return PCM::Success;
}

PCM::ErrorCode PCM::programServerUncorePowerMetrics(int mc_profile, int pcu_profile, int * freq_bands)
{
    if(MSR.empty() || server_pcicfg_uncore.empty())  return PCM::MSRAccessDenied;

	uint32 PCUCntConf[4] = {0,0,0,0};

    PCUCntConf[0] = PCU_MSR_PMON_CTL_EVENT(0); // clock ticks

    switch(pcu_profile)
    {
	case 0:
         PCUCntConf[1] =  PCU_MSR_PMON_CTL_EVENT(0xB); // FREQ_BAND0_CYCLES
         PCUCntConf[2] =  PCU_MSR_PMON_CTL_EVENT(0xC); // FREQ_BAND1_CYCLES
         PCUCntConf[3] =  PCU_MSR_PMON_CTL_EVENT(0xD); // FREQ_BAND2_CYCLES
         break;
    case 1:
         PCUCntConf[1] =  PCU_MSR_PMON_CTL_EVENT(0x80) + PCU_MSR_PMON_CTL_OCC_SEL(1); // POWER_STATE_OCCUPANCY.C0 using CLOCKTICKS + 8th-bit
         PCUCntConf[2] =  PCU_MSR_PMON_CTL_EVENT(0x80) + PCU_MSR_PMON_CTL_OCC_SEL(2); // POWER_STATE_OCCUPANCY.C3 using CLOCKTICKS + 8th-bit
         PCUCntConf[3] =  PCU_MSR_PMON_CTL_EVENT(0x80) + PCU_MSR_PMON_CTL_OCC_SEL(3); // POWER_STATE_OCCUPANCY.C6 using CLOCKTICKS + 8th-bit
         break;
	case 2:
         PCUCntConf[1] =  PCU_MSR_PMON_CTL_EVENT(0x09); // PROCHOT_INTERNAL_CYCLES
         PCUCntConf[2] =  PCU_MSR_PMON_CTL_EVENT(0x0A); // PROCHOT_EXTERNAL_CYCLES
         PCUCntConf[3] =  PCU_MSR_PMON_CTL_EVENT(0x04); // Thermal frequency limit cycles: FREQ_MAX_LIMIT_THERMAL_CYCLES
         break;
	case 3:
         PCUCntConf[1] =  PCU_MSR_PMON_CTL_EVENT(0x04); // Thermal frequency limit cycles: FREQ_MAX_LIMIT_THERMAL_CYCLES
         PCUCntConf[2] =  PCU_MSR_PMON_CTL_EVENT(0x05); // Power frequency limit cycles: FREQ_MAX_POWER_CYCLES
         PCUCntConf[3] =  PCU_MSR_PMON_CTL_EVENT(0x07); // Clipped frequency limit cycles: FREQ_MAX_CURRENT_CYCLES (not supported on SKX)
         break;
	case 4: // not supported on SKX
         PCUCntConf[1] =  PCU_MSR_PMON_CTL_EVENT(0x06); // OS frequency limit cycles: FREQ_MAX_OS_CYCLES
         PCUCntConf[2] =  PCU_MSR_PMON_CTL_EVENT(0x05); // Power frequency limit cycles: FREQ_MAX_POWER_CYCLES
         PCUCntConf[3] =  PCU_MSR_PMON_CTL_EVENT(0x07); // Clipped frequency limit cycles: FREQ_MAX_CURRENT_CYCLES
         break;
	case 5:
         if(JAKETOWN == cpu_model)
         {
             PCUCntConf[1] =  PCU_MSR_PMON_CTL_EVENT(0) + PCU_MSR_PMON_CTL_EXTRA_SEL + PCU_MSR_PMON_CTL_EDGE_DET ; // number of frequency transitions
             PCUCntConf[2] =  PCU_MSR_PMON_CTL_EVENT(0) + PCU_MSR_PMON_CTL_EXTRA_SEL ; // cycles spent changing frequency
         } else if (IVYTOWN == cpu_model )
         {
             PCUCntConf[1] =  PCU_MSR_PMON_CTL_EVENT(0x60) + PCU_MSR_PMON_CTL_EDGE_DET ; // number of frequency transitions
             PCUCntConf[2] =  PCU_MSR_PMON_CTL_EVENT(0x60) ; // cycles spent changing frequency: FREQ_TRANS_CYCLES
         } else if (HASWELLX == cpu_model || BDX_DE == cpu_model || BDX == cpu_model || SKX == cpu_model)
         {
             PCUCntConf[1] =  PCU_MSR_PMON_CTL_EVENT(0x74) + PCU_MSR_PMON_CTL_EDGE_DET ; // number of frequency transitions
             PCUCntConf[2] =  PCU_MSR_PMON_CTL_EVENT(0x74) ; // cycles spent changing frequency: FREQ_TRANS_CYCLES
             if(HASWELLX == cpu_model)
             {
                 PCUCntConf[3] =  PCU_MSR_PMON_CTL_EVENT(0x79) + PCU_MSR_PMON_CTL_EDGE_DET ; // number of UFS transitions
                 PCUCntConf[0] =  PCU_MSR_PMON_CTL_EVENT(0x79)                             ; // UFS transition cycles
             }
         } else
         {
             std::cerr << "ERROR: no frequency transition events defined for CPU model "<< cpu_model << std::endl;
         }
         break;
    case 6:
         if (IVYTOWN == cpu_model )
         {
             PCUCntConf[2] =  PCU_MSR_PMON_CTL_EVENT(0x2B) + PCU_MSR_PMON_CTL_EDGE_DET ; // PC2 transitions
             PCUCntConf[3] =  PCU_MSR_PMON_CTL_EVENT(0x2D) + PCU_MSR_PMON_CTL_EDGE_DET ; // PC6 transitions
         } else if (HASWELLX == cpu_model || BDX_DE == cpu_model || BDX == cpu_model || SKX == cpu_model)
         {
             PCUCntConf[0] =  PCU_MSR_PMON_CTL_EVENT(0x4E)                             ; // PC1e residenicies (not supported on SKX)
             PCUCntConf[1] =  PCU_MSR_PMON_CTL_EVENT(0x4E) + PCU_MSR_PMON_CTL_EDGE_DET ; // PC1 transitions (not supported on SKX)
             PCUCntConf[2] =  PCU_MSR_PMON_CTL_EVENT(0x2B) + PCU_MSR_PMON_CTL_EDGE_DET ; // PC2 transitions
             PCUCntConf[3] =  PCU_MSR_PMON_CTL_EVENT(0x2D) + PCU_MSR_PMON_CTL_EDGE_DET ; // PC6 transitions
         } else
         {
             std::cerr << "ERROR: no package C-state transition events defined for CPU model "<< cpu_model << std::endl;
         }
         break;
     case 7:
         if (HASWELLX == cpu_model || BDX_DE == cpu_model || BDX == cpu_model)
         {
             PCUCntConf[0] =  PCU_MSR_PMON_CTL_EVENT(0x7E) ; // UFS_TRANSITIONS_PERF_P_LIMIT
             PCUCntConf[1] =  PCU_MSR_PMON_CTL_EVENT(0x7D) ; // UFS_TRANSITIONS_IO_P_LIMIT
             PCUCntConf[2] =  PCU_MSR_PMON_CTL_EVENT(0x7A) ; // UFS_TRANSITIONS_UP_RING_TRAFFIC
             PCUCntConf[3] =  PCU_MSR_PMON_CTL_EVENT(0x7B) ; // UFS_TRANSITIONS_UP_STALL_CYCLES
         } else
         {
             std::cerr << "ERROR: no UFS transition events defined for CPU model "<< cpu_model << std::endl;
         }
         break;
    case 8:
         if (HASWELLX == cpu_model || BDX_DE == cpu_model || BDX == cpu_model)
         {
             PCUCntConf[0] =  PCU_MSR_PMON_CTL_EVENT(0x7C) ; // UFS_TRANSITIONS_DOWN
         } else
         {
             std::cerr << "ERROR: no UFS transition events defined for CPU model "<< cpu_model << std::endl;
         }
         break;
    default:
         std::cerr << "ERROR: unsupported PCU profile "<< pcu_profile << std::endl;
    }

	uint64 PCU_MSR_PMON_BOX_FILTER_ADDR, PCU_MSR_PMON_CTLX_ADDR[4] = { 0, 0, 0, 0 };

    switch(cpu_model)
    {
        case IVYTOWN:
        case JAKETOWN:
            PCU_MSR_PMON_BOX_FILTER_ADDR = JKTIVT_PCU_MSR_PMON_BOX_FILTER_ADDR;
            PCU_MSR_PMON_CTLX_ADDR[0] = JKTIVT_PCU_MSR_PMON_CTL0_ADDR;
            PCU_MSR_PMON_CTLX_ADDR[1] = JKTIVT_PCU_MSR_PMON_CTL1_ADDR;
            PCU_MSR_PMON_CTLX_ADDR[2] = JKTIVT_PCU_MSR_PMON_CTL2_ADDR;
            PCU_MSR_PMON_CTLX_ADDR[3] = JKTIVT_PCU_MSR_PMON_CTL3_ADDR;
            break;
        case HASWELLX:
        case BDX_DE:
        case BDX:
        case KNL:
        case SKX:
            PCU_MSR_PMON_BOX_FILTER_ADDR = HSX_PCU_MSR_PMON_BOX_FILTER_ADDR;
            PCU_MSR_PMON_CTLX_ADDR[0] = HSX_PCU_MSR_PMON_CTL0_ADDR;
            PCU_MSR_PMON_CTLX_ADDR[1] = HSX_PCU_MSR_PMON_CTL1_ADDR;
            PCU_MSR_PMON_CTLX_ADDR[2] = HSX_PCU_MSR_PMON_CTL2_ADDR;
            PCU_MSR_PMON_CTLX_ADDR[3] = HSX_PCU_MSR_PMON_CTL3_ADDR;
            break;
        default:
            std::cerr << "Error: unsupported uncore. cpu model is "<< cpu_model << std::endl;
            return PCM::UnknownError;
    }

    for (int i = 0; (i < (int)server_pcicfg_uncore.size()) && MSR.size(); ++i)
    {
      server_pcicfg_uncore[i]->program_power_metrics(mc_profile);

      uint32 refCore = socketRefCore[i];
      TemporalThreadAffinity tempThreadAffinity(refCore); // speedup trick for Linux

       // freeze enable
      MSR[refCore]->write(PCU_MSR_PMON_BOX_CTL_ADDR, PCU_MSR_PMON_BOX_CTL_FRZ_EN);
        // freeze
      MSR[refCore]->write(PCU_MSR_PMON_BOX_CTL_ADDR, PCU_MSR_PMON_BOX_CTL_FRZ_EN + PCU_MSR_PMON_BOX_CTL_FRZ);

#ifdef PCM_UNCORE_PMON_BOX_CHECK_STATUS
      uint64 val = 0;
      MSR[refCore]->read(PCU_MSR_PMON_BOX_CTL_ADDR,&val);
      if ((val & UNCORE_PMON_BOX_CTL_VALID_BITS_MASK) != (PCU_MSR_PMON_BOX_CTL_FRZ_EN + PCU_MSR_PMON_BOX_CTL_FRZ))
            std::cerr << "ERROR: PCU counter programming seems not to work. PCU_MSR_PMON_BOX_CTL=0x" << std::hex << val << " needs to be =0x"<< (PCU_MSR_PMON_BOX_CTL_FRZ_EN + PCU_MSR_PMON_BOX_CTL_FRZ) << std::endl;
#endif

	  if(freq_bands == NULL)
		MSR[refCore]->write(PCU_MSR_PMON_BOX_FILTER_ADDR,
                PCU_MSR_PMON_BOX_FILTER_BAND_0(10) + // 1000 MHz
                PCU_MSR_PMON_BOX_FILTER_BAND_1(20) + // 2000 MHz
                PCU_MSR_PMON_BOX_FILTER_BAND_2(30)   // 3000 MHz
			);
	  else
		MSR[refCore]->write(PCU_MSR_PMON_BOX_FILTER_ADDR,
                PCU_MSR_PMON_BOX_FILTER_BAND_0(freq_bands[0]) + 
                PCU_MSR_PMON_BOX_FILTER_BAND_1(freq_bands[1]) + 
                PCU_MSR_PMON_BOX_FILTER_BAND_2(freq_bands[2])   
			);

      for(int ctr = 0; ctr < 4; ++ctr)
      {
        MSR[refCore]->write(PCU_MSR_PMON_CTLX_ADDR[ctr], PCU_MSR_PMON_CTL_EN);
        MSR[refCore]->write(PCU_MSR_PMON_CTLX_ADDR[ctr], PCU_MSR_PMON_CTL_EN + PCUCntConf[ctr]);
      }

      // reset counter values
      MSR[refCore]->write(PCU_MSR_PMON_BOX_CTL_ADDR, PCU_MSR_PMON_BOX_CTL_FRZ_EN + PCU_MSR_PMON_BOX_CTL_FRZ + PCU_MSR_PMON_BOX_CTL_RST_COUNTERS);

      // unfreeze counters
      MSR[refCore]->write(PCU_MSR_PMON_BOX_CTL_ADDR, PCU_MSR_PMON_BOX_CTL_FRZ_EN);
 
    }
    return PCM::Success;
}

void PCM::freezeServerUncoreCounters()
{
    for (int i = 0; (i < (int)server_pcicfg_uncore.size()) && MSR.size(); ++i)
    {
      server_pcicfg_uncore[i]->freezeCounters();
	  MSR[socketRefCore[i]]->write(PCU_MSR_PMON_BOX_CTL_ADDR, PCU_MSR_PMON_BOX_CTL_FRZ_EN + PCU_MSR_PMON_BOX_CTL_FRZ);
	}
}
void PCM::unfreezeServerUncoreCounters()
{
    for (int i = 0; (i < (int)server_pcicfg_uncore.size()) && MSR.size(); ++i)
    {
      server_pcicfg_uncore[i]->unfreezeCounters();
	  MSR[socketRefCore[i]]->write(PCU_MSR_PMON_BOX_CTL_ADDR, PCU_MSR_PMON_BOX_CTL_FRZ_EN);
	}
}
void UncoreCounterState::readAndAggregate(std::shared_ptr<SafeMsrHandle> msr)
{
    TemporalThreadAffinity tempThreadAffinity(msr->getCoreId()); // speedup trick for Linux

    PCM::getInstance()->readAndAggregatePackageCStateResidencies(msr, *this);
}


SystemCounterState PCM::getSystemCounterState()
{
    SystemCounterState result;
    if (MSR.size())
    {
        // read core and uncore counter state
        for (int32 core = 0; core < num_cores; ++core)
            result.readAndAggregate(MSR[core]);

        for (uint32 s = 0; s < (uint32)num_sockets; s++)
        {
            readAndAggregateUncoreMCCounters(s, result);
            readAndAggregateEnergyCounters(s, result);
        }

        readQPICounters(result);

        result.ThermalHeadroom = static_cast<int32>(PCM_INVALID_THERMAL_HEADROOM); // not available for system
    }
    return result;
}

template <class CounterStateType>
void PCM::readAndAggregateMemoryBWCounters(const uint32 core, CounterStateType & result)
{
	 uint64 cMemoryBWLocal = 0;
	 uint64 cMemoryBWTotal = 0;

	 if(core < memory_bw_local.size())
	 {
		 cMemoryBWLocal = memory_bw_local[core]->read();
		 cMemoryBWLocal = extractQOSMonitoring(cMemoryBWLocal);
                 //std::cout << "Read MemoryBWLocal "<< cMemoryBWLocal << std::endl;
                 if(cMemoryBWLocal==PCM_INVALID_QOS_MONITORING_DATA)
                     result.MemoryBWLocal = PCM_INVALID_QOS_MONITORING_DATA; // do not accumulate invalid reading
                 else
		     result.MemoryBWLocal += (uint64)((double)(cMemoryBWLocal * L3ScalingFactor) / (1024.0 * 1024.0));
	 }
	 if(core < memory_bw_total.size())
	 {
		 cMemoryBWTotal = memory_bw_total[core]->read();
		 cMemoryBWTotal = extractQOSMonitoring(cMemoryBWTotal);
                 //std::cout << "Read MemoryBWTotal "<< cMemoryBWTotal << std::endl;
                 if(cMemoryBWTotal==PCM_INVALID_QOS_MONITORING_DATA)
                     result.MemoryBWTotal = PCM_INVALID_QOS_MONITORING_DATA; // do not accumulate invalid reading
                 else
                     result.MemoryBWTotal  += (uint64)((double)(cMemoryBWTotal * L3ScalingFactor) / (1024.0 * 1024.0));
	 }

}

template <class CounterStateType>
void PCM::readAndAggregateUncoreMCCounters(const uint32 socket, CounterStateType & result)
{
    if (hasPCICFGUncore())
    {
        if (server_pcicfg_uncore.size() && server_pcicfg_uncore[socket].get())
        {
            server_pcicfg_uncore[socket]->freezeCounters();
            result.UncMCNormalReads += server_pcicfg_uncore[socket]->getImcReads();
            result.UncMCFullWrites += server_pcicfg_uncore[socket]->getImcWrites();
            if (DDRTTrafficMetricsAvailable())
            {
                result.UncDDRTReads += server_pcicfg_uncore[socket]->getDDRTReads();
                result.UncDDRTWrites += server_pcicfg_uncore[socket]->getDDRTWrites();
            }
            if (MCDRAMmemoryTrafficMetricsAvailable())
            {
                result.UncEDCNormalReads += server_pcicfg_uncore[socket]->getEdcReads();
                result.UncEDCFullWrites += server_pcicfg_uncore[socket]->getEdcWrites();
            }
            server_pcicfg_uncore[socket]->unfreezeCounters();
        }
    }
    else if(clientBW.get() && socket == 0)
    {
        result.UncMCNormalReads += clientImcReads->read();
        result.UncMCFullWrites += clientImcWrites->read();
        result.UncMCIORequests += clientIoRequests->read();
    }
    else
    {
        std::shared_ptr<SafeMsrHandle> msr = MSR[socketRefCore[socket]];
        TemporalThreadAffinity tempThreadAffinity(socketRefCore[socket]); // speedup trick for Linux
        switch (cpu_model)
        {
            case PCM::WESTMERE_EP:
            case PCM::NEHALEM_EP:
            {
                uint64 cUncMCFullWrites = 0;
                uint64 cUncMCNormalReads = 0;
                msr->read(MSR_UNCORE_PMC0, &cUncMCFullWrites);
                msr->read(MSR_UNCORE_PMC1, &cUncMCNormalReads);
                result.UncMCFullWrites += extractUncoreGenCounterValue(cUncMCFullWrites);
                result.UncMCNormalReads += extractUncoreGenCounterValue(cUncMCNormalReads);
            }
            break;
            case PCM::NEHALEM_EX:
            case PCM::WESTMERE_EX:
            {
                uint64 cUncMCNormalReads = 0;
                msr->read(MB0_MSR_PMU_CNT_0, &cUncMCNormalReads);
                result.UncMCNormalReads += extractUncoreGenCounterValue(cUncMCNormalReads);
                msr->read(MB1_MSR_PMU_CNT_0, &cUncMCNormalReads);
                result.UncMCNormalReads += extractUncoreGenCounterValue(cUncMCNormalReads);

                uint64 cUncMCFullWrites = 0;                         // really good approximation of
                msr->read(BB0_MSR_PERF_CNT_1, &cUncMCFullWrites);
                result.UncMCFullWrites += extractUncoreGenCounterValue(cUncMCFullWrites);
                msr->read(BB1_MSR_PERF_CNT_1, &cUncMCFullWrites);
                result.UncMCFullWrites += extractUncoreGenCounterValue(cUncMCFullWrites);
            }
            break;

            default:;
        }
    }
}

template <class CounterStateType>
void PCM::readAndAggregateEnergyCounters(const uint32 socket, CounterStateType & result)
{
    if(socket < (uint32)energy_status.size())
        result.PackageEnergyStatus += energy_status[socket]->read();

    if (socket < (uint32)dram_energy_status.size())
        result.DRAMEnergyStatus += dram_energy_status[socket]->read();
}


template <class CounterStateType>
void PCM::readAndAggregatePackageCStateResidencies(std::shared_ptr<SafeMsrHandle> msr, CounterStateType & result)
{
    // reading package C state counters
    uint64 cCStateResidency[PCM::MAX_C_STATE + 1];
    memset(cCStateResidency, 0, sizeof(cCStateResidency));

    for(int i=0; i <= int(PCM::MAX_C_STATE) ;++i)
        if(pkgCStateMsr && pkgCStateMsr[i])
                msr->read(pkgCStateMsr[i], &(cCStateResidency[i]));

      for(int i=0; i <= int(PCM::MAX_C_STATE) ;++i)
        result.CStateResidency[i] += cCStateResidency[i];
}

void PCM::readQPICounters(SystemCounterState & result)
{
        // read QPI counters
        std::vector<bool> SocketProcessed(num_sockets, false);
        if (cpu_model == PCM::NEHALEM_EX || cpu_model == PCM::WESTMERE_EX)
        {
            for (int32 core = 0; core < num_cores; ++core)
            {
                if(isCoreOnline(core) == false) continue;

                if(core == socketRefCore[0]) MSR[core]->read(W_MSR_PMON_FIXED_CTR, &(result.uncoreTSC));

                uint32 s = topology[core].socket;

                if (!SocketProcessed[s])
                {
                    TemporalThreadAffinity tempThreadAffinity(core); // speedup trick for Linux

                    // incoming data responses from QPI link 0
                    MSR[core]->read(R_MSR_PMON_CTR1, &(result.incomingQPIPackets[s][0]));
                    // incoming data responses from QPI link 1 (yes, from CTR0)
                    MSR[core]->read(R_MSR_PMON_CTR0, &(result.incomingQPIPackets[s][1]));
                    // incoming data responses from QPI link 2
                    MSR[core]->read(R_MSR_PMON_CTR8, &(result.incomingQPIPackets[s][2]));
                    // incoming data responses from QPI link 3
                    MSR[core]->read(R_MSR_PMON_CTR9, &(result.incomingQPIPackets[s][3]));

                    // outgoing idle flits from QPI link 0
                    MSR[core]->read(R_MSR_PMON_CTR3, &(result.outgoingQPIFlits[s][0]));
                    // outgoing idle flits from QPI link 1 (yes, from CTR0)
                    MSR[core]->read(R_MSR_PMON_CTR2, &(result.outgoingQPIFlits[s][1]));
                    // outgoing idle flits from QPI link 2
                    MSR[core]->read(R_MSR_PMON_CTR10, &(result.outgoingQPIFlits[s][2]));
                    // outgoing idle flits from QPI link 3
                    MSR[core]->read(R_MSR_PMON_CTR11, &(result.outgoingQPIFlits[s][3]));

                    SocketProcessed[s] = true;
                }
            }
        }
        else if ((cpu_model == PCM::NEHALEM_EP || cpu_model == PCM::WESTMERE_EP))
        {
            if (num_sockets == 2)
            {
                uint32 SCore[2] = { 0, 0 };
                uint64 Total_Reads[2] = { 0, 0 };
                uint64 Total_Writes[2] = { 0, 0 };
                uint64 IOH_Reads[2] = { 0, 0 };
                uint64 IOH_Writes[2] = { 0, 0 };
                uint64 Remote_Reads[2] = { 0, 0 };
                uint64 Remote_Writes[2] = { 0, 0 };
                uint64 Local_Reads[2] = { 0, 0 };
                uint64 Local_Writes[2] = { 0, 0 };

                while (topology[SCore[0]].socket != 0) ++(SCore[0]);
                while (topology[SCore[1]].socket != 1) ++(SCore[1]);
                for (int s = 0; s < 2; ++s)
                {
                    TemporalThreadAffinity tempThreadAffinity(SCore[s]); // speedup trick for Linux

                    MSR[SCore[s]]->read(MSR_UNCORE_PMC0, &Total_Writes[s]);
                    MSR[SCore[s]]->read(MSR_UNCORE_PMC1, &Total_Reads[s]);
                    MSR[SCore[s]]->read(MSR_UNCORE_PMC2, &IOH_Reads[s]);
                    MSR[SCore[s]]->read(MSR_UNCORE_PMC3, &IOH_Writes[s]);
                    MSR[SCore[s]]->read(MSR_UNCORE_PMC4, &Remote_Reads[s]);
                    MSR[SCore[s]]->read(MSR_UNCORE_PMC5, &Remote_Writes[s]);
                    MSR[SCore[s]]->read(MSR_UNCORE_PMC6, &Local_Reads[s]);
                    MSR[SCore[s]]->read(MSR_UNCORE_PMC7, &Local_Writes[s]);
                }

#if 1
                // compute Remote_Reads differently
                for (int s = 0; s < 2; ++s)
                {
                    uint64 total = Total_Writes[s] + Total_Reads[s];
                    uint64 rem = IOH_Reads[s]
                                 + IOH_Writes[s]
                                 + Local_Reads[s]
                                 + Local_Writes[s]
                                 + Remote_Writes[s];
                    Remote_Reads[s] = (total > rem) ? (total - rem) : 0;
                }
#endif


                // only an estimation (lower bound) - does not count NT stores correctly
                result.incomingQPIPackets[0][0] = Remote_Reads[1] + Remote_Writes[0];
                result.incomingQPIPackets[0][1] = IOH_Reads[0];
                result.incomingQPIPackets[1][0] = Remote_Reads[0] + Remote_Writes[1];
                result.incomingQPIPackets[1][1] = IOH_Reads[1];
            }
            else
            {
                // for a single socket systems no information is available
                result.incomingQPIPackets[0][0] = 0;
            }
        }
        else if (hasPCICFGUncore())
        {
                for (int32 s = 0; (s < (int32)server_pcicfg_uncore.size()); ++s)
                {
                    server_pcicfg_uncore[s]->freezeCounters();
                    for (uint32 port = 0; port < (uint32)getQPILinksPerSocket(); ++port)
                    {
                        result.incomingQPIPackets[s][port] = uint64(double(server_pcicfg_uncore[s]->getIncomingDataFlits(port)) / (64./getDataBytesPerFlit()));
                        result.outgoingQPIFlits[s][port] = server_pcicfg_uncore[s]->getOutgoingFlits(port);
                        result.TxL0Cycles[s][port] = server_pcicfg_uncore[s]->getUPIL0TxCycles(port); 
                    }
                    server_pcicfg_uncore[s]->unfreezeCounters();
                }
        }
        // end of reading QPI counters
}

template <class CounterStateType>
void PCM::readPackageThermalHeadroom(const uint32 socket, CounterStateType & result)
{
    if(packageThermalMetricsAvailable())
    {
        uint64 val = 0;
        MSR[socketRefCore[socket]]->read(MSR_PACKAGE_THERM_STATUS,&val);
        result.ThermalHeadroom = extractThermalHeadroom(val);
    }
    else
        result.ThermalHeadroom = PCM_INVALID_THERMAL_HEADROOM; // not available
}

SocketCounterState PCM::getSocketCounterState(uint32 socket)
{
    SocketCounterState result;
    if (MSR.size())
    {
        // reading core and uncore counter states
        for (int32 core = 0; core < num_cores; ++core)
            if (isCoreOnline(core) && (topology[core].socket == int32(socket)))
                result.readAndAggregate(MSR[core]);

        readAndAggregateUncoreMCCounters(socket, result);

        readAndAggregateEnergyCounters(socket, result);

        readPackageThermalHeadroom(socket, result);

    }
    return result;
}

void PCM::getAllCounterStates(SystemCounterState & systemState, std::vector<SocketCounterState> & socketStates, std::vector<CoreCounterState> & coreStates)
{
    // clear and zero-initialize all inputs
    systemState = SystemCounterState();
    socketStates.clear();
    socketStates.resize(num_sockets);
    coreStates.clear();
    coreStates.resize(num_cores);

    for (int32 core = 0; core < num_cores; ++core)
    {
        // read core counters
        if(isCoreOnline(core))
        {
          coreStates[core].readAndAggregate(MSR[core]);
          socketStates[topology[core].socket].UncoreCounterState::readAndAggregate(MSR[core]); // read package C state counters
        }
        // std::cout << "DEBUG2: "<< core<< " "<< coreStates[core].InstRetiredAny << " "<< std::endl;
    }

    for (uint32 s = 0; s < (uint32)num_sockets; ++s)
    {
        readAndAggregateUncoreMCCounters(s, socketStates[s]);
        readAndAggregateEnergyCounters(s, socketStates[s]);
        readPackageThermalHeadroom(s, socketStates[s]);
    }

    readQPICounters(systemState);

    for (int32 core = 0; core < num_cores; ++core)
    {   // aggregate core counters into sockets
        if(isCoreOnline(core))
          socketStates[topology[core].socket].accumulateCoreState(coreStates[core]);
    }

    for (int32 s = 0; s < num_sockets; ++s)
    {   // aggregate core counters from sockets into system state and
        // aggregate socket uncore iMC, energy and package C state counters into system
        systemState.accumulateSocketState(socketStates[s]);
    }
}


void PCM::getUncoreCounterStates(SystemCounterState & systemState, std::vector<SocketCounterState> & socketStates)
{
    // clear and zero-initialize all inputs
    systemState = SystemCounterState();
    socketStates.clear();
    socketStates.resize(num_sockets);
    std::vector<CoreCounterState> refCoreStates(num_sockets);

    for (uint32 s = 0; s < (uint32)num_sockets; ++s)
    {
        const int32 refCore = socketRefCore[s];
        if(isCoreOnline(refCore))
        {
            refCoreStates[s].readAndAggregateTSC(MSR[refCore]);
        }
        readAndAggregateUncoreMCCounters(s, socketStates[s]);
        readAndAggregateEnergyCounters(s, socketStates[s]);
        readPackageThermalHeadroom(s, socketStates[s]);
    }

    readQPICounters(systemState);

    for (int32 s = 0; s < num_sockets; ++s)
    {
        const int32 refCore = socketRefCore[s];
        if(isCoreOnline(refCore))
        {
            for(uint32 core=0; core < getNumCores(); ++core)
            {
                if(topology[core].socket == s && isCoreOnline(core))
                    socketStates[s].accumulateCoreState(refCoreStates[s]);
            }
        }
        // aggregate socket uncore iMC, energy counters into system
        systemState.accumulateSocketState(socketStates[s]);
    }
}

CoreCounterState PCM::getCoreCounterState(uint32 core)
{
    CoreCounterState result;
    if (MSR.size()) result.readAndAggregate(MSR[core]);
    return result;
}

uint32 PCM::getNumCores()
{
    return (uint32)num_cores;
}

uint32 PCM::getNumOnlineCores()
{
    return (uint32)num_online_cores;
}

uint32 PCM::getNumSockets()
{
    return (uint32)num_sockets;
}

uint32 PCM::getNumOnlineSockets()
{
    return (uint32)num_online_sockets;
}


uint32 PCM::getThreadsPerCore()
{
    return (uint32)threads_per_core;
}

bool PCM::getSMT()
{
    return threads_per_core > 1;
}

uint64 PCM::getNominalFrequency()
{
    return nominal_frequency;
}

uint32 PCM::getL3ScalingFactor()
{
	PCM_CPUID_INFO cpuinfo;
	pcm_cpuid(0xf,0x1,cpuinfo);

    return (uint32)cpuinfo.reg.ebx;

}

bool PCM::isSomeCoreOfflined()
{
    PCM_CPUID_INFO cpuid_args;
    pcm_cpuid(0xB,1,cpuid_args);
    uint32 max_num_lcores_per_socket = cpuid_args.reg.ebx & 0xFFFF;
    uint32 max_num_lcores = max_num_lcores_per_socket * getNumSockets();
    if(threads_per_core == 1 && (getNumOnlineCores() * 2 == max_num_lcores)) // HT is disabled in the BIOS
    {
       return false;
    }
    return !(getNumOnlineCores() == max_num_lcores);
}

ServerUncorePowerState PCM::getServerUncorePowerState(uint32 socket)
{
  ServerUncorePowerState result;
  if(server_pcicfg_uncore.size() && server_pcicfg_uncore[socket].get())
  {
    server_pcicfg_uncore[socket]->freezeCounters();
    for(uint32 port=0;port < (uint32)server_pcicfg_uncore[socket]->getNumQPIPorts();++port)
    {
      result.QPIClocks[port] = server_pcicfg_uncore[socket]->getQPIClocks(port);
      result.QPIL0pTxCycles[port] = server_pcicfg_uncore[socket]->getQPIL0pTxCycles(port);
      result.QPIL1Cycles[port] = server_pcicfg_uncore[socket]->getQPIL1Cycles(port);
    }
    for (uint32 channel = 0; channel < (uint32)server_pcicfg_uncore[socket]->getNumMCChannels(); ++channel)
    {
      result.DRAMClocks[channel] = server_pcicfg_uncore[socket]->getDRAMClocks(channel);
      for(uint32 cnt=0;cnt<4;++cnt)
	    result.MCCounter[channel][cnt] = server_pcicfg_uncore[socket]->getMCCounter(channel,cnt);
    }
    for (uint32 channel = 0; channel < (uint32)server_pcicfg_uncore[socket]->getNumEDCChannels(); ++channel)
    {
      result.MCDRAMClocks[channel] = server_pcicfg_uncore[socket]->getMCDRAMClocks(channel);
      for(uint32 cnt=0;cnt<4;++cnt)
	    result.EDCCounter[channel][cnt] = server_pcicfg_uncore[socket]->getEDCCounter(channel,cnt);
    }
    server_pcicfg_uncore[socket]->unfreezeCounters();
  }
  if(MSR.size())
  {
    uint32 refCore = socketRefCore[socket];
    TemporalThreadAffinity tempThreadAffinity(refCore);
    for(int i=0; i<4; ++i)
        MSR[refCore]->read(PCU_MSR_PMON_CTRX_ADDR[i],&(result.PCUCounter[i]));
    // std::cout<< "values read: " << result.PCUCounter[0]<<" "<<result.PCUCounter[1] << " " << result.PCUCounter[2] << " " << result.PCUCounter[3] << std::endl; 
    uint64 val=0;
    //MSR[refCore]->read(MSR_PKG_ENERGY_STATUS,&val);
    //std::cout << "Energy status: "<< val << std::endl;
    MSR[refCore]->read(MSR_PACKAGE_THERM_STATUS,&val);
    result.PackageThermalHeadroom = extractThermalHeadroom(val);
    MSR[refCore]->read(IA32_TIME_STAMP_COUNTER, &result.InvariantTSC);
    readAndAggregatePackageCStateResidencies(MSR[refCore], result);
  }

  readAndAggregateEnergyCounters(socket, result);

  return result;
}

#ifndef _MSC_VER
void print_mcfg(const char * path)
{
    int mcfg_handle = ::open(path, O_RDONLY);

    if (mcfg_handle < 0)
    {
       std::cerr << "PCM Error: Cannot open " << path << std::endl;
       throw std::exception();
    }

    MCFGHeader header;

    ssize_t read_bytes = ::read(mcfg_handle, (void *)&header, sizeof(MCFGHeader));

    if(read_bytes == 0)
    {
       std::cerr << "PCM Error: Cannot read " << path << std::endl;
       throw std::exception();
    }

    const unsigned segments = header.nrecords();
    header.print();
    std::cout << "Segments: "<<segments<<std::endl;

    for(unsigned int i=0; i<segments;++i)
    {
        MCFGRecord record;
        read_bytes = ::read(mcfg_handle, (void *)&record, sizeof(MCFGRecord));
        if(read_bytes == 0)
        {
              std::cerr << "PCM Error: Cannot read " << path << " (2)" << std::endl;
              throw std::exception();
        }
        std::cout << "Segment " <<std::dec <<  i<< " ";
        record.print();
    }

    ::close(mcfg_handle);
}
#endif


static const uint32 IMC_DEV_IDS[] = {
        0x03cb0,
        0x03cb1,
        0x03cb4,
        0x03cb5,
        0x0EB4,
        0x0EB5,
        0x0EB0,
        0x0EB1,
        0x0EF4,
        0x0EF5,
        0x0EF0,
        0x0EF1,
        0x2fb0,
        0x2fb1,
        0x2fb4,
        0x2fb5,
        0x2fd0,
        0x2fd1,
        0x2fd4,
        0x2fd5,
		0x6fb0,
		0x6fb1,
		0x6fb4,
		0x6fb5,
		0x6fd0,
		0x6fd1,
		0x6fd4,
		0x6fd5,
		0x2042,
		0x2046,
		0x204a,
        0x7840,
        0x7841,
        0x7842,
        0x7843,
        0x7844,
        0x781f
};

static const uint32 UPI_DEV_IDS[] = {
    0x2058
};

std::vector<std::pair<uint32,uint32> > ServerPCICFGUncore::socket2iMCbus;
std::vector<std::pair<uint32,uint32> > ServerPCICFGUncore::socket2UPIbus;

void ServerPCICFGUncore::initSocket2Bus(std::vector<std::pair<uint32, uint32> > & socket2bus, uint32 device, uint32 function, const uint32 DEV_IDS[], uint32 devIdsSize)
{
    if(!socket2bus.empty()) return;

    #ifdef __linux__
    const std::vector<MCFGRecord> & mcfg = PciHandleMM::getMCFGRecords();
    #else
    std::vector<MCFGRecord> mcfg;
    MCFGRecord segment;
    segment.PCISegmentGroupNumber = 0;
    segment.startBusNumber = 0;
    segment.endBusNumber = 0xff;
    mcfg.push_back(segment);
    #endif

    for(uint32 s = 0; s < (uint32)mcfg.size(); ++s)
    for (uint32 bus = (uint32)mcfg[s].startBusNumber; bus <= (uint32)mcfg[s].endBusNumber; ++bus)
    {
        uint32 value = 0;
        try
        {
            PciHandleType h(mcfg[s].PCISegmentGroupNumber, bus, device, function);
            h.read32(0, &value);

        } catch(...)
        {
            // invalid bus:devicei:function
            continue;
        }
        const uint32 vendor_id = value & 0xffff;
        const uint32 device_id = (value >> 16) & 0xffff;
        if (vendor_id != PCM_INTEL_PCI_VENDOR_ID)
           continue;

        for (uint32 i = 0; i < devIdsSize; ++i)
        {
           // match
           if(DEV_IDS[i] == device_id)
           {
               // std::cout << "DEBUG: found bus "<<std::hex << bus << std::dec << std::endl;
               socket2bus.push_back(std::make_pair(mcfg[s].PCISegmentGroupNumber,bus));
               break;
           }
        }
    }
}

int getBusFromSocket(const uint32 socket)
{
    int cur_bus = 0;
    uint32 cur_socket = 0;
    // std::cout << "socket: "<< socket << std::endl;
    while(cur_socket <= socket)
    {
        // std::cout << "reading from bus 0x"<< std::hex << cur_bus << std::dec << " "; 
        PciHandleType h(0, cur_bus, 5, 0);
        uint32 cpubusno = 0;
        h.read32(0x108, &cpubusno); // CPUBUSNO register
        cur_bus = (cpubusno >> 8)& 0x0ff;
        // std::cout << "socket: "<< cur_socket<< std::hex << " cpubusno: 0x"<< std::hex << cpubusno << " "<<cur_bus<< std::dec << std::endl;
        if(socket == cur_socket)
            return cur_bus;
        ++cur_socket;
        ++cur_bus;
        if(cur_bus > 0x0ff)
           return -1;
    }

    return -1;
}

PciHandleType * ServerPCICFGUncore::createIntelPerfMonDevice(uint32 groupnr_, int32 bus_, uint32 dev_, uint32 func_, bool checkVendor)
{
        if (PciHandleType::exists((uint32)bus_, dev_, func_))
        {
            PciHandleType * handle = new PciHandleType(groupnr_, bus_, dev_, func_);

            if(!checkVendor) return handle;
            
            uint32 vendor_id = 0;
            handle->read32(PCM_PCI_VENDOR_ID_OFFSET,&vendor_id);
            vendor_id &= 0x0ffff;

            if(vendor_id == PCM_INTEL_PCI_VENDOR_ID) return handle;

            delete handle;
        }
        return NULL;
}

ServerPCICFGUncore::ServerPCICFGUncore(uint32 socket_, PCM * pcm) : 
     iMCbus(-1)
   , UPIbus(-1)
   , groupnr(0)
   , qpi_speed(0)
   , num_imc(0)
{

#define PCM_PCICFG_MC_INIT(controller, channel, arch) \
    MCX_CHY_REGISTER_DEV_ADDR[controller][channel] = arch##_MC##controller##_CH##channel##_REGISTER_DEV_ADDR; \
    MCX_CHY_REGISTER_FUNC_ADDR[controller][channel] = arch##_MC##controller##_CH##channel##_REGISTER_FUNC_ADDR;

    cpu_model = pcm->getCPUModel();

#define PCM_PCICFG_EDC_INIT(controller, clock, arch) \
    EDCX_ECLK_REGISTER_DEV_ADDR[controller] = arch##_EDC##controller##_##clock##_REGISTER_DEV_ADDR; \
    EDCX_ECLK_REGISTER_FUNC_ADDR[controller] = arch##_EDC##controller##_##clock##_REGISTER_FUNC_ADDR;


    if(cpu_model == PCM::JAKETOWN || cpu_model == PCM::IVYTOWN)
    {
        PCM_PCICFG_MC_INIT(0, 0, JKTIVT)
        PCM_PCICFG_MC_INIT(0, 1, JKTIVT)
        PCM_PCICFG_MC_INIT(0, 2, JKTIVT)
        PCM_PCICFG_MC_INIT(0, 3, JKTIVT)
        PCM_PCICFG_MC_INIT(1, 0, JKTIVT)
        PCM_PCICFG_MC_INIT(1, 1, JKTIVT)
        PCM_PCICFG_MC_INIT(1, 2, JKTIVT)
        PCM_PCICFG_MC_INIT(1, 3, JKTIVT)
    }
    else if(cpu_model == PCM::HASWELLX || cpu_model == PCM::BDX_DE || cpu_model == PCM::BDX)
    {
        PCM_PCICFG_MC_INIT(0, 0, HSX)
        PCM_PCICFG_MC_INIT(0, 1, HSX)
        PCM_PCICFG_MC_INIT(0, 2, HSX)
        PCM_PCICFG_MC_INIT(0, 3, HSX)
        PCM_PCICFG_MC_INIT(1, 0, HSX)
        PCM_PCICFG_MC_INIT(1, 1, HSX)
        PCM_PCICFG_MC_INIT(1, 2, HSX)
        PCM_PCICFG_MC_INIT(1, 3, HSX)
    }
    else if(cpu_model == PCM::SKX)
    {
        PCM_PCICFG_MC_INIT(0, 0, SKX)
        PCM_PCICFG_MC_INIT(0, 1, SKX)
        PCM_PCICFG_MC_INIT(0, 2, SKX)
        PCM_PCICFG_MC_INIT(0, 3, SKX)
        PCM_PCICFG_MC_INIT(1, 0, SKX)
        PCM_PCICFG_MC_INIT(1, 1, SKX)
        PCM_PCICFG_MC_INIT(1, 2, SKX)
        PCM_PCICFG_MC_INIT(1, 3, SKX)
    }
    else if(cpu_model == PCM::KNL)
    {
        // 2 DDR4 Memory Controllers with 3 channels each
        PCM_PCICFG_MC_INIT(0, 0, KNL)
        PCM_PCICFG_MC_INIT(0, 1, KNL)
        PCM_PCICFG_MC_INIT(0, 2, KNL)
        PCM_PCICFG_MC_INIT(1, 0, KNL)
        PCM_PCICFG_MC_INIT(1, 1, KNL)
        PCM_PCICFG_MC_INIT(1, 2, KNL)

	// 8 MCDRAM (Multi-Channel [Stacked] DRAM) Memory Controllers
        PCM_PCICFG_EDC_INIT(0, ECLK, KNL)
        PCM_PCICFG_EDC_INIT(1, ECLK, KNL)
        PCM_PCICFG_EDC_INIT(2, ECLK, KNL)
        PCM_PCICFG_EDC_INIT(3, ECLK, KNL)
        PCM_PCICFG_EDC_INIT(4, ECLK, KNL)
        PCM_PCICFG_EDC_INIT(5, ECLK, KNL)
        PCM_PCICFG_EDC_INIT(6, ECLK, KNL)
        PCM_PCICFG_EDC_INIT(7, ECLK, KNL)
    }
    else
    {
        std::cout << "Error: Uncore PMU for processor with model id "<< cpu_model << " is not supported."<< std::endl;
        throw std::exception();
    }

#undef PCM_PCICFG_MC_INIT
#undef PCM_PCICFG_EDC_INIT

    initSocket2Bus(socket2iMCbus, MCX_CHY_REGISTER_DEV_ADDR[0][0], MCX_CHY_REGISTER_FUNC_ADDR[0][0], IMC_DEV_IDS, (uint32)sizeof(IMC_DEV_IDS) / sizeof(IMC_DEV_IDS[0]));
    const uint32 total_sockets_ = pcm->getNumSockets();

    if(total_sockets_ == socket2iMCbus.size())
    {
      groupnr = socket2iMCbus[socket_].first;
      iMCbus = socket2iMCbus[socket_].second;

    } else if(total_sockets_ <= 4)
    {
        iMCbus = getBusFromSocket(socket_);
        if(iMCbus < 0)
        {
            std::cerr << "Cannot find bus for socket "<< socket_ <<" on system with "<< total_sockets_ << " sockets."<< std::endl;
            throw std::exception();
        }
        else
        {
            std::cerr << "PCM Warning: the bus for socket "<< socket_ <<" on system with "<< total_sockets_ << " sockets could not find via PCI bus scan. Using cpubusno register. Bus = "<< iMCbus << std::endl;
        }
    }
    else
    {
        std::cerr << "Cannot find bus for socket "<< socket_ <<" on system with "<< total_sockets_ << " sockets."<< std::endl;
        throw std::exception();
    }

    {
#define PCM_PCICFG_SETUP_MC_HANDLE(controller,channel)                                 \
        {                                                                           \
            PciHandleType * handle = createIntelPerfMonDevice(groupnr, iMCbus,      \
                MCX_CHY_REGISTER_DEV_ADDR[controller][channel], MCX_CHY_REGISTER_FUNC_ADDR[controller][channel], true); \
            if (handle) imcHandles.push_back(std::shared_ptr<PciHandleType>(handle));                     \
        }

        PCM_PCICFG_SETUP_MC_HANDLE(0,0)
        PCM_PCICFG_SETUP_MC_HANDLE(0,1)
        PCM_PCICFG_SETUP_MC_HANDLE(0,2)
        PCM_PCICFG_SETUP_MC_HANDLE(0,3)

        if (!imcHandles.empty()) ++num_imc; // at least one memory controller
        const size_t num_imc_channels1 = (size_t)imcHandles.size();

        PCM_PCICFG_SETUP_MC_HANDLE(1,0)
        PCM_PCICFG_SETUP_MC_HANDLE(1,1)
        PCM_PCICFG_SETUP_MC_HANDLE(1,2)
        PCM_PCICFG_SETUP_MC_HANDLE(1,3)

        if ((size_t)imcHandles.size() > num_imc_channels1) ++num_imc; // another memory controller found

#undef PCM_PCICFG_SETUP_MC_HANDLE
    }

    if (imcHandles.empty())
    {
        std::cerr << "PCM error: no memory controllers found." << std::endl;
        throw std::exception();
    }

    {
#define PCM_PCICFG_SETUP_EDC_HANDLE(controller,clock)                                 \
        {                                                                             \
            PciHandleType * handle = createIntelPerfMonDevice(groupnr, iMCbus,           \
                EDCX_##clock##_REGISTER_DEV_ADDR[controller], EDCX_##clock##_REGISTER_FUNC_ADDR[controller], true); \
            if (handle) edcHandles.push_back(std::shared_ptr<PciHandleType>(handle)); \
        }

        PCM_PCICFG_SETUP_EDC_HANDLE(0,ECLK)
        PCM_PCICFG_SETUP_EDC_HANDLE(1,ECLK)
        PCM_PCICFG_SETUP_EDC_HANDLE(2,ECLK)
        PCM_PCICFG_SETUP_EDC_HANDLE(3,ECLK)
        PCM_PCICFG_SETUP_EDC_HANDLE(4,ECLK)
        PCM_PCICFG_SETUP_EDC_HANDLE(5,ECLK)
        PCM_PCICFG_SETUP_EDC_HANDLE(6,ECLK)
        PCM_PCICFG_SETUP_EDC_HANDLE(7,ECLK)

#undef PCM_PCICFG_SETUP_EDC_HANDLE
    }

    if (total_sockets_ == 1) {
        /*
         * For single socket systems, do not worry at all about QPI ports.  This
         *  eliminates QPI LL programming error messages on single socket systems
         *  with BIOS that hides QPI performance counting PCI functions.  It also
         *  eliminates register programming that is not needed since no QPI traffic
         *  is possible with single socket systems.
         */
        qpiLLHandles.clear();
        std::cerr << "On the socket detected " << num_imc << " memory controllers with total number of " << imcHandles.size() << " channels. " << std::endl;
        return;
    }

#ifdef PCM_NOQPI
    qpiLLHandles.clear();
    std::cerr << num_imc<<" memory controllers detected with total number of "<< imcHandles.size() <<" channels. " << std::endl;
    return;
#else

    #define PCM_PCICFG_QPI_INIT(port, arch) \
        QPI_PORTX_REGISTER_DEV_ADDR[port] = arch##_QPI_PORT##port##_REGISTER_DEV_ADDR; \
        QPI_PORTX_REGISTER_FUNC_ADDR[port] = arch##_QPI_PORT##port##_REGISTER_FUNC_ADDR;

    if(cpu_model == PCM::JAKETOWN || cpu_model == PCM::IVYTOWN)
    {
        PCM_PCICFG_QPI_INIT(0, JKTIVT);
        PCM_PCICFG_QPI_INIT(1, JKTIVT);
        PCM_PCICFG_QPI_INIT(2, JKTIVT);
    }
    else if(cpu_model == PCM::HASWELLX || cpu_model == PCM::BDX_DE || cpu_model == PCM::BDX)
    {
        PCM_PCICFG_QPI_INIT(0, HSX);
        PCM_PCICFG_QPI_INIT(1, HSX);
        PCM_PCICFG_QPI_INIT(2, HSX);
    }
    else if(cpu_model == PCM::SKX)
    {
        PCM_PCICFG_QPI_INIT(0, SKX);
        PCM_PCICFG_QPI_INIT(1, SKX);
        PCM_PCICFG_QPI_INIT(2, SKX);
    }
    else
    {
        std::cout << "Error: Uncore PMU for processor with model id "<< cpu_model << " is not supported."<< std::endl;
        throw std::exception();
    }

    #undef PCM_PCICFG_QPI_INIT

    if(cpu_model == PCM::SKX)
    {
        initSocket2Bus(socket2UPIbus, QPI_PORTX_REGISTER_DEV_ADDR[0], QPI_PORTX_REGISTER_FUNC_ADDR[0], UPI_DEV_IDS, (uint32)sizeof(UPI_DEV_IDS) / sizeof(UPI_DEV_IDS[0]));
        if(total_sockets_ == socket2UPIbus.size())
        {
            UPIbus = socket2UPIbus[socket_].second;
            if(groupnr != socket2UPIbus[socket_].first)
            {
                UPIbus = -1;
                std::cerr << "PCM error: mismatching PCICFG group number for UPI and IMC perfmon devices." << std::endl;
            }
        }
        else
        {
            std::cerr << "PCM error: Did not find UPI perfmon device on every socket in a multisocket system." << std::endl;
        }

        LINK_PCI_PMON_BOX_CTL_ADDR = U_L_PCI_PMON_BOX_CTL_ADDR;

        LINK_PCI_PMON_CTL_ADDR[3] = U_L_PCI_PMON_CTL3_ADDR;
        LINK_PCI_PMON_CTL_ADDR[2] = U_L_PCI_PMON_CTL2_ADDR;
        LINK_PCI_PMON_CTL_ADDR[1] = U_L_PCI_PMON_CTL1_ADDR;
        LINK_PCI_PMON_CTL_ADDR[0] = U_L_PCI_PMON_CTL0_ADDR;

        LINK_PCI_PMON_CTR_ADDR[3] = U_L_PCI_PMON_CTR3_ADDR;
        LINK_PCI_PMON_CTR_ADDR[2] = U_L_PCI_PMON_CTR2_ADDR;
        LINK_PCI_PMON_CTR_ADDR[1] = U_L_PCI_PMON_CTR1_ADDR;
        LINK_PCI_PMON_CTR_ADDR[0] = U_L_PCI_PMON_CTR0_ADDR;
    }
    else
    {
        UPIbus = iMCbus;
        LINK_PCI_PMON_BOX_CTL_ADDR = Q_P_PCI_PMON_BOX_CTL_ADDR;

        LINK_PCI_PMON_CTL_ADDR[3] = Q_P_PCI_PMON_CTL3_ADDR;
        LINK_PCI_PMON_CTL_ADDR[2] = Q_P_PCI_PMON_CTL2_ADDR;
        LINK_PCI_PMON_CTL_ADDR[1] = Q_P_PCI_PMON_CTL1_ADDR;
        LINK_PCI_PMON_CTL_ADDR[0] = Q_P_PCI_PMON_CTL0_ADDR;

        LINK_PCI_PMON_CTR_ADDR[3] = Q_P_PCI_PMON_CTR3_ADDR;
        LINK_PCI_PMON_CTR_ADDR[2] = Q_P_PCI_PMON_CTR2_ADDR;
        LINK_PCI_PMON_CTR_ADDR[1] = Q_P_PCI_PMON_CTR1_ADDR;
        LINK_PCI_PMON_CTR_ADDR[0] = Q_P_PCI_PMON_CTR0_ADDR;
    }

    try
    {
        {
            PciHandleType * handle = createIntelPerfMonDevice(groupnr, UPIbus, QPI_PORTX_REGISTER_DEV_ADDR[0], QPI_PORTX_REGISTER_FUNC_ADDR[0], true);
            if (handle)
                qpiLLHandles.push_back(std::shared_ptr<PciHandleType>(handle));
            else
                std::cerr << "ERROR: QPI LL monitoring device ("<< std::hex << groupnr<<":"<<UPIbus<<":"<< QPI_PORTX_REGISTER_DEV_ADDR[0] <<":"<<  QPI_PORTX_REGISTER_FUNC_ADDR[0] << ") is missing. The QPI statistics will be incomplete or missing."<< std::dec << std::endl;
        }
        {
            PciHandleType * handle = createIntelPerfMonDevice(groupnr, UPIbus, QPI_PORTX_REGISTER_DEV_ADDR[1], QPI_PORTX_REGISTER_FUNC_ADDR[1], true);
            if (handle)
                qpiLLHandles.push_back(std::shared_ptr<PciHandleType>(handle));
            else
                std::cerr << "ERROR: QPI LL monitoring device ("<< std::hex << groupnr<<":"<<UPIbus<<":"<< QPI_PORTX_REGISTER_DEV_ADDR[1] <<":"<<  QPI_PORTX_REGISTER_FUNC_ADDR[1] << ") is missing. The QPI statistics will be incomplete or missing."<< std::dec << std::endl;
        }
        bool probe_3rd_link = true;
        if(probe_3rd_link)
        {
            PciHandleType * handle = createIntelPerfMonDevice(groupnr, UPIbus, QPI_PORTX_REGISTER_DEV_ADDR[2], QPI_PORTX_REGISTER_FUNC_ADDR[2], true);
            if (handle)
                qpiLLHandles.push_back(std::shared_ptr<PciHandleType>(handle));
            else {

                if (pcm->getCPUBrandString().find("E7") != std::string::npos) { // Xeon E7
                    std::cerr << "ERROR: QPI LL performance monitoring device for the third QPI link was not found on " << pcm->getCPUBrandString() <<
                        " processor in socket " << socket_ << ". Possibly BIOS hides the device. The QPI statistics will be incomplete or missing." << std::endl;
                }
            }
        }
    }
    catch (...)
    {
        std::cerr << "PCM Error: can not create QPI LL handles." <<std::endl;
        throw std::exception();
    }
#endif
    std::cerr << "Socket "<<socket_<<": "<<
        num_imc<<" memory controllers detected with total number of "<< getNumMCChannels() <<" channels. "<<
        getNumQPIPorts()<< " QPI ports detected."<<std::endl;
}

ServerPCICFGUncore::~ServerPCICFGUncore()
{
}


void ServerPCICFGUncore::programServerUncoreMemoryMetrics(int rankA, int rankB, bool DDR_T)
{
    PCM * pcm = PCM::getInstance();
    const uint32 cpu_model = pcm->getCPUModel();
    uint32 MCCntConfig[4] = {0,0,0,0};
    uint32 EDCCntConfig[4] = {0,0,0,0};
    if(rankA < 0 && rankB < 0)
    {
        switch(cpu_model)
        {
        case PCM::KNL:
            MCCntConfig[0] = MC_CH_PCI_PMON_CTL_EVENT(0x03) + MC_CH_PCI_PMON_CTL_UMASK(1);  // monitor reads on counter 0: CAS.RD
            MCCntConfig[1] = MC_CH_PCI_PMON_CTL_EVENT(0x03) + MC_CH_PCI_PMON_CTL_UMASK(2);  // monitor reads on counter 1: CAS.WR
            EDCCntConfig[0] = MC_CH_PCI_PMON_CTL_EVENT(0x01) + MC_CH_PCI_PMON_CTL_UMASK(1);  // monitor reads on counter 0: RPQ
            EDCCntConfig[1] = MC_CH_PCI_PMON_CTL_EVENT(0x02) + MC_CH_PCI_PMON_CTL_UMASK(1);  // monitor reads on counter 1: WPQ
            break;
        default:
            MCCntConfig[0] = MC_CH_PCI_PMON_CTL_EVENT(0x04) + MC_CH_PCI_PMON_CTL_UMASK(3);  // monitor reads on counter 0: CAS_COUNT.RD
            MCCntConfig[1] = MC_CH_PCI_PMON_CTL_EVENT(0x04) + MC_CH_PCI_PMON_CTL_UMASK(12); // monitor writes on counter 1: CAS_COUNT.WR
            if (DDR_T)
            {
                if (pcm->DDRTTrafficMetricsAvailable())
                {
                    MCCntConfig[2] = MC_CH_PCI_PMON_CTL_EVENT(0xe3); // monitor DDRT_RDQ_REQUESTS on counter 2
                    MCCntConfig[3] = MC_CH_PCI_PMON_CTL_EVENT(0xe7); // monitor DDRT_WPQ_REQUESTS on counter 3
                }
                else
                {
                    std::cerr << "PCM Error: DDR-T metrics are not available on your platform" << std::endl;
                    return;
                }
            }
            else
            {
                MCCntConfig[2] = MC_CH_PCI_PMON_CTL_EVENT(0x04) + MC_CH_PCI_PMON_CTL_UMASK(2);  // monitor partial writes on counter 2: CAS_COUNT.RD_UNDERFILL,
            }
        }
    } else {
        switch(cpu_model)
        {
        case PCM::IVYTOWN:
            MCCntConfig[0] = MC_CH_PCI_PMON_CTL_EVENT((0xb0 + rankA)) + MC_CH_PCI_PMON_CTL_UMASK(0xff); // RD_CAS_RANK(rankA) all banks
            MCCntConfig[1] = MC_CH_PCI_PMON_CTL_EVENT((0xb8 + rankA)) + MC_CH_PCI_PMON_CTL_UMASK(0xff); // WR_CAS_RANK(rankA) all banks
            MCCntConfig[2] = MC_CH_PCI_PMON_CTL_EVENT((0xb0 + rankB)) + MC_CH_PCI_PMON_CTL_UMASK(0xff); // RD_CAS_RANK(rankB) all banks
            MCCntConfig[3] = MC_CH_PCI_PMON_CTL_EVENT((0xb8 + rankB)) + MC_CH_PCI_PMON_CTL_UMASK(0xff); // WR_CAS_RANK(rankB) all banks
            break;
        case PCM::HASWELLX:
        case PCM::BDX_DE:
        case PCM::BDX:
      case PCM::SKX:
            MCCntConfig[0] = MC_CH_PCI_PMON_CTL_EVENT((0xb0 + rankA)) + MC_CH_PCI_PMON_CTL_UMASK(16); // RD_CAS_RANK(rankA) all banks
            MCCntConfig[1] = MC_CH_PCI_PMON_CTL_EVENT((0xb8 + rankA)) + MC_CH_PCI_PMON_CTL_UMASK(16); // WR_CAS_RANK(rankA) all banks
            MCCntConfig[2] = MC_CH_PCI_PMON_CTL_EVENT((0xb0 + rankB)) + MC_CH_PCI_PMON_CTL_UMASK(16); // RD_CAS_RANK(rankB) all banks
            MCCntConfig[3] = MC_CH_PCI_PMON_CTL_EVENT((0xb8 + rankB)) + MC_CH_PCI_PMON_CTL_UMASK(16); // WR_CAS_RANK(rankB) all banks
            break;
        case PCM::KNL:
            MCCntConfig[0] = MC_CH_PCI_PMON_CTL_EVENT(0x03) + MC_CH_PCI_PMON_CTL_UMASK(1);  // monitor reads on counter 0: CAS.RD
            MCCntConfig[1] = MC_CH_PCI_PMON_CTL_EVENT(0x03) + MC_CH_PCI_PMON_CTL_UMASK(2);  // monitor reads on counter 1: CAS.WR
            EDCCntConfig[0] = MC_CH_PCI_PMON_CTL_EVENT(0x01) + MC_CH_PCI_PMON_CTL_UMASK(1);  // monitor reads on counter 0: RPQ
            EDCCntConfig[1] = MC_CH_PCI_PMON_CTL_EVENT(0x02) + MC_CH_PCI_PMON_CTL_UMASK(1);  // monitor reads on counter 1: WPQ
            break;
        default:
            std::cerr << "PCM Error: your processor "<< pcm->getCPUBrandString() << " model "<< cpu_model << " does not support the requred performance events "<< std::endl;
            return;
        }
    }
    programIMC(MCCntConfig);
    if(cpu_model == PCM::KNL) programEDC(EDCCntConfig);
    return;
}

void ServerPCICFGUncore::program()
{
    PCM * pcm = PCM::getInstance();
    const uint32 cpu_model = pcm->getCPUModel();
    uint32 MCCntConfig[4] = {0, 0, 0, 0};
    uint32 EDCCntConfig[4] = {0, 0, 0, 0};
    switch(cpu_model)
    {
    case PCM::KNL:
	    MCCntConfig[0] = MC_CH_PCI_PMON_CTL_EVENT(0x03) + MC_CH_PCI_PMON_CTL_UMASK(1);  // monitor reads on counter 0: CAS_COUNT.RD
	    MCCntConfig[1] = MC_CH_PCI_PMON_CTL_EVENT(0x03) + MC_CH_PCI_PMON_CTL_UMASK(2); // monitor writes on counter 1: CAS_COUNT.WR
        EDCCntConfig[0] = MC_CH_PCI_PMON_CTL_EVENT(0x01) + MC_CH_PCI_PMON_CTL_UMASK(1);  // monitor reads on counter 0: RPQ
        EDCCntConfig[1] = MC_CH_PCI_PMON_CTL_EVENT(0x02) + MC_CH_PCI_PMON_CTL_UMASK(1);  // monitor reads on counter 1: WPQ
	    break;
    default:
	    MCCntConfig[0] = MC_CH_PCI_PMON_CTL_EVENT(0x04) + MC_CH_PCI_PMON_CTL_UMASK(3);  // monitor reads on counter 0: CAS_COUNT.RD
	    MCCntConfig[1] = MC_CH_PCI_PMON_CTL_EVENT(0x04) + MC_CH_PCI_PMON_CTL_UMASK(12); // monitor writes on counter 1: CAS_COUNT.WR
        if (pcm->DDRTTrafficMetricsAvailable())
        {
            MCCntConfig[2] = MC_CH_PCI_PMON_CTL_EVENT(0xe3); // monitor DDRT_RDQ_REQUESTS on counter 2
            MCCntConfig[3] = MC_CH_PCI_PMON_CTL_EVENT(0xe7); // monitor DDRT_WPQ_REQUESTS on counter 3
        }
    }

    programIMC(MCCntConfig);
    if(cpu_model == PCM::KNL) programEDC(EDCCntConfig);

    const uint32 extra = (cpu_model == PCM::SKX)?U_L_PCI_PMON_BOX_CTL_RSV:Q_P_PCI_PMON_BOX_CTL_RST_FRZ_EN;
    uint32 event[4];
    if(cpu_model == PCM::SKX)
    {
        // monitor TxL0_POWER_CYCLES
        event[0] = Q_P_PCI_PMON_CTL_EVENT(0x26);
        // monitor RxL_FLITS.DATA on counter 1
        event[1] = Q_P_PCI_PMON_CTL_EVENT(0x03) + Q_P_PCI_PMON_CTL_UMASK(0xF);
        // monitor TxL_FLITS.IDLE on counter 2
        event[2] = Q_P_PCI_PMON_CTL_EVENT(0x02) + Q_P_PCI_PMON_CTL_UMASK(0x47);
        // monitor UPI CLOCKTICKS
        event[3] = Q_P_PCI_PMON_CTL_EVENT(0x01);
    }
    else
    {
        // monitor DRS data received on counter 0: RxL_FLITS_G1.DRS_DATA
        event[0] = Q_P_PCI_PMON_CTL_EVENT(0x02) + Q_P_PCI_PMON_CTL_EVENT_EXT + Q_P_PCI_PMON_CTL_UMASK(8);
        // monitor NCB data received on counter 1: RxL_FLITS_G2.NCB_DATA
        event[1] = Q_P_PCI_PMON_CTL_EVENT(0x03) + Q_P_PCI_PMON_CTL_EVENT_EXT + Q_P_PCI_PMON_CTL_UMASK(4);
        // monitor outgoing data+nondata flits on counter 2: TxL_FLITS_G0.DATA + TxL_FLITS_G0.NON_DATA
        event[2] = Q_P_PCI_PMON_CTL_EVENT(0x00) + Q_P_PCI_PMON_CTL_UMASK(6);
        // monitor QPI clocks
        event[3] = Q_P_PCI_PMON_CTL_EVENT(0x14); // QPI clocks (CLOCKTICKS)
    }
    for (uint32 i = 0; i < (uint32)qpiLLHandles.size(); ++i)
    {
        // QPI LL PMU

        // freeze enable
        qpiLLHandles[i]->write32(LINK_PCI_PMON_BOX_CTL_ADDR, extra);
        // freeze
        qpiLLHandles[i]->write32(LINK_PCI_PMON_BOX_CTL_ADDR, extra + Q_P_PCI_PMON_BOX_CTL_RST_FRZ);

#ifdef PCM_UNCORE_PMON_BOX_CHECK_STATUS
        uint32 val = 0;
        qpiLLHandles[i]->read32(LINK_PCI_PMON_BOX_CTL_ADDR, &val);
        if ((val & UNCORE_PMON_BOX_CTL_VALID_BITS_MASK) != (extra + Q_P_PCI_PMON_BOX_CTL_RST_FRZ))
		{
            std::cerr << "ERROR: QPI LL counter programming seems not to work. Q_P" << i << "_PCI_PMON_BOX_CTL=0x" << std::hex << val << std::endl;
			std::cerr << "       Please see BIOS options to enable the export of performance monitoring devices (devices 8 and 9: function 2)." << std::endl;
		}
#endif

        for(int cnt = 0; cnt < 4; ++cnt)
        {
            // enable counter
            qpiLLHandles[i]->write32(LINK_PCI_PMON_CTL_ADDR[cnt], (event[cnt]?Q_P_PCI_PMON_CTL_EN:0));

            qpiLLHandles[i]->write32(LINK_PCI_PMON_CTL_ADDR[cnt], (event[cnt]?Q_P_PCI_PMON_CTL_EN:0) + event[cnt]);
        }
	
        // reset counters values
        qpiLLHandles[i]->write32(LINK_PCI_PMON_BOX_CTL_ADDR, extra + Q_P_PCI_PMON_BOX_CTL_RST_FRZ + Q_P_PCI_PMON_BOX_CTL_RST_COUNTERS);

        // unfreeze counters
        qpiLLHandles[i]->write32(LINK_PCI_PMON_BOX_CTL_ADDR, extra);
    }
}

uint64 ServerPCICFGUncore::getImcReads()
{
    uint64 result = 0;
    uint64 MC_CH_PCI_PMON_CTR0_ADDR = 0;

    PCM * pcm = PCM::getInstance();
    const uint32 cpu_model = pcm->getCPUModel();
    if (cpu_model == PCM::KNL) {
    	MC_CH_PCI_PMON_CTR0_ADDR = KNX_MC_CH_PCI_PMON_CTR0_ADDR;
    } else {
    	MC_CH_PCI_PMON_CTR0_ADDR = XPF_MC_CH_PCI_PMON_CTR0_ADDR;
    }

    // std::cout << "DEBUG: imcHandles.size() = " << imcHandles.size() << std::endl;
    for (uint32 i = 0; i < (uint32)imcHandles.size(); ++i)
    {
        uint64 value = 0;
        imcHandles[i]->read64(MC_CH_PCI_PMON_CTR0_ADDR, &value);
	// std::cout << "DEBUG: getImcReads() with fd = " << imcHandles[i]->fd << " value = " << value << std::endl;
        result += value;
    }

    return result;
}

uint64 ServerPCICFGUncore::getImcWrites()
{
    uint64 result = 0;
    uint64 MC_CH_PCI_PMON_CTR1_ADDR = 0;

    PCM * pcm = PCM::getInstance();
    const uint32 cpu_model = pcm->getCPUModel();
    if (cpu_model == PCM::KNL) {
    	MC_CH_PCI_PMON_CTR1_ADDR = KNX_MC_CH_PCI_PMON_CTR1_ADDR;
    } else {
    	MC_CH_PCI_PMON_CTR1_ADDR = XPF_MC_CH_PCI_PMON_CTR1_ADDR;
    }

    for (uint32 i = 0; i < (uint32)imcHandles.size(); ++i)
    {
        uint64 value = 0;
        imcHandles[i]->read64(MC_CH_PCI_PMON_CTR1_ADDR, &value);
        result += value;
    }

    return result;
}

uint64 ServerPCICFGUncore::getDDRTReads()
{
    uint64 result = 0;
    for (uint32 i = 0; i < (uint32)imcHandles.size(); ++i)
    {
        result += getMCCounter(i, 2);
    }
    return result;
}

uint64 ServerPCICFGUncore::getDDRTWrites()
{
    uint64 result = 0;
    for (uint32 i = 0; i < (uint32)imcHandles.size(); ++i)
    {
        result += getMCCounter(i, 3);
    }
    return result;
}

uint64 ServerPCICFGUncore::getEdcReads()
{
    uint64 result = 0;
    uint64 MC_CH_PCI_PMON_CTR0_ADDR = 0;

    PCM * pcm = PCM::getInstance();
    const uint32 cpu_model = pcm->getCPUModel();
    if (cpu_model == PCM::KNL) {
    	MC_CH_PCI_PMON_CTR0_ADDR = KNX_EDC_CH_PCI_PMON_CTR0_ADDR;
    } else {
    	return 0;
    }

    // std::cout << "DEBUG: edcHandles.size() = " << edcHandles.size() << std::endl;
    for (uint32 i = 0; i < (uint32)edcHandles.size(); ++i)
    {
        uint64 value = 0;
        edcHandles[i]->read64(MC_CH_PCI_PMON_CTR0_ADDR, &value);
	// std::cout << "DEBUG: getEdcReads() with fd = " << edcHandles[i]->fd << " value = " << value << std::endl;
        result += value;
    }

    return result;
}

uint64 ServerPCICFGUncore::getEdcWrites()
{
    uint64 result = 0;
    uint64 MC_CH_PCI_PMON_CTR1_ADDR = 0;

    PCM * pcm = PCM::getInstance();
    const uint32 cpu_model = pcm->getCPUModel();
    if (cpu_model == PCM::KNL) {
    	MC_CH_PCI_PMON_CTR1_ADDR = KNX_EDC_CH_PCI_PMON_CTR1_ADDR;
    } else {
    	return 0;
    }

    for (uint32 i = 0; i < (uint32)edcHandles.size(); ++i)
    {
        uint64 value = 0;
        edcHandles[i]->read64(MC_CH_PCI_PMON_CTR1_ADDR, &value);
        result += value;
    }

    return result;
}

uint64 ServerPCICFGUncore::getIncomingDataFlits(uint32 port)
{
    uint64 drs = 0, ncb = 0;

    if (port >= (uint32)qpiLLHandles.size())
        return 0;

    if(cpu_model != PCM::SKX)
    {
        qpiLLHandles[port]->read64(LINK_PCI_PMON_CTR_ADDR[0], &drs);
    }
    qpiLLHandles[port]->read64(LINK_PCI_PMON_CTR_ADDR[1], &ncb);
    
    return drs + ncb;
}

uint64 ServerPCICFGUncore::getOutgoingFlits(uint32 port)
{
    return getQPILLCounter(port,2);
}

uint64 ServerPCICFGUncore::getUPIL0TxCycles(uint32 port)
{
    if(cpu_model == PCM::SKX)
        return getQPILLCounter(port,0);
    return 0;
}

void ServerPCICFGUncore::program_power_metrics(int mc_profile)
{
    const uint32 cpu_model = PCM::getInstance()->getCPUModel();
    const uint32 extra = (cpu_model == PCM::SKX)?U_L_PCI_PMON_BOX_CTL_RSV:Q_P_PCI_PMON_BOX_CTL_RST_FRZ_EN;
    for (uint32 i = 0; i < (uint32)qpiLLHandles.size(); ++i)
    {
        // QPI LL PMU

        // freeze enable
        qpiLLHandles[i]->write32(LINK_PCI_PMON_BOX_CTL_ADDR, extra);
        // freeze
        qpiLLHandles[i]->write32(LINK_PCI_PMON_BOX_CTL_ADDR, extra + Q_P_PCI_PMON_BOX_CTL_RST_FRZ);

#ifdef PCM_UNCORE_PMON_BOX_CHECK_STATUS
        uint32 val = 0;
        qpiLLHandles[i]->read32(LINK_PCI_PMON_BOX_CTL_ADDR, &val);
        if ((val & UNCORE_PMON_BOX_CTL_VALID_BITS_MASK) != (extra + Q_P_PCI_PMON_BOX_CTL_RST_FRZ))
		{
            std::cerr << "ERROR: QPI LL counter programming seems not to work. Q_P" << i << "_PCI_PMON_BOX_CTL=0x" << std::hex << val << std::endl;
	    std::cerr << "       Please see BIOS options to enable the export of performance monitoring devices." << std::endl;
		}
#endif

        qpiLLHandles[i]->write32(LINK_PCI_PMON_CTL_ADDR[3], Q_P_PCI_PMON_CTL_EN);
        qpiLLHandles[i]->write32(LINK_PCI_PMON_CTL_ADDR[3], Q_P_PCI_PMON_CTL_EN + Q_P_PCI_PMON_CTL_EVENT((cpu_model==PCM::SKX ? 0x01 : 0x14))); // QPI/UPI clocks (CLOCKTICKS)

        qpiLLHandles[i]->write32(LINK_PCI_PMON_CTL_ADDR[0], Q_P_PCI_PMON_CTL_EN);
        qpiLLHandles[i]->write32(LINK_PCI_PMON_CTL_ADDR[0], Q_P_PCI_PMON_CTL_EN + Q_P_PCI_PMON_CTL_EVENT((cpu_model == PCM::SKX ? 0x27 : 0x0D))); // L0p Tx Cycles (TxL0P_POWER_CYCLES)

        qpiLLHandles[i]->write32(LINK_PCI_PMON_CTL_ADDR[2], Q_P_PCI_PMON_CTL_EN);
        qpiLLHandles[i]->write32(LINK_PCI_PMON_CTL_ADDR[2], Q_P_PCI_PMON_CTL_EN + Q_P_PCI_PMON_CTL_EVENT((cpu_model == PCM::SKX ? 0x21 : 0x12))); // L1 Cycles (L1_POWER_CYCLES)

        // reset counters values
        qpiLLHandles[i]->write32(LINK_PCI_PMON_BOX_CTL_ADDR, extra + Q_P_PCI_PMON_BOX_CTL_RST_FRZ + Q_P_PCI_PMON_BOX_CTL_RST_COUNTERS);

        // unfreeze counters
        qpiLLHandles[i]->write32(LINK_PCI_PMON_BOX_CTL_ADDR, extra);
    }

	uint32 MCCntConfig[4] = {0,0,0,0};
    switch(mc_profile)
    {
      case 0: // POWER_CKE_CYCLES.RANK0 and POWER_CKE_CYCLES.RANK1
	MCCntConfig[0] = MC_CH_PCI_PMON_CTL_EVENT(0x83) + MC_CH_PCI_PMON_CTL_UMASK(1) + MC_CH_PCI_PMON_CTL_INVERT + MC_CH_PCI_PMON_CTL_THRESH(1);
	MCCntConfig[1] = MC_CH_PCI_PMON_CTL_EVENT(0x83) + MC_CH_PCI_PMON_CTL_UMASK(1) + MC_CH_PCI_PMON_CTL_THRESH(1) + MC_CH_PCI_PMON_CTL_EDGE_DET;
	MCCntConfig[2] = MC_CH_PCI_PMON_CTL_EVENT(0x83) + MC_CH_PCI_PMON_CTL_UMASK(2) + MC_CH_PCI_PMON_CTL_INVERT + MC_CH_PCI_PMON_CTL_THRESH(1);
	MCCntConfig[3] = MC_CH_PCI_PMON_CTL_EVENT(0x83) + MC_CH_PCI_PMON_CTL_UMASK(2) + MC_CH_PCI_PMON_CTL_THRESH(1) + MC_CH_PCI_PMON_CTL_EDGE_DET;
	break;
      case  1: // POWER_CKE_CYCLES.RANK2 and POWER_CKE_CYCLES.RANK3
	MCCntConfig[0] = MC_CH_PCI_PMON_CTL_EVENT(0x83) + MC_CH_PCI_PMON_CTL_UMASK(4) + MC_CH_PCI_PMON_CTL_INVERT + MC_CH_PCI_PMON_CTL_THRESH(1);
	MCCntConfig[1] = MC_CH_PCI_PMON_CTL_EVENT(0x83) + MC_CH_PCI_PMON_CTL_UMASK(4) + MC_CH_PCI_PMON_CTL_THRESH(1) + MC_CH_PCI_PMON_CTL_EDGE_DET;
	MCCntConfig[2] = MC_CH_PCI_PMON_CTL_EVENT(0x83) + MC_CH_PCI_PMON_CTL_UMASK(8) + MC_CH_PCI_PMON_CTL_INVERT + MC_CH_PCI_PMON_CTL_THRESH(1);
	MCCntConfig[3] = MC_CH_PCI_PMON_CTL_EVENT(0x83) + MC_CH_PCI_PMON_CTL_UMASK(8) + MC_CH_PCI_PMON_CTL_THRESH(1) + MC_CH_PCI_PMON_CTL_EDGE_DET;
	break;
      case 2: // POWER_CKE_CYCLES.RANK4 and POWER_CKE_CYCLES.RANK5
	MCCntConfig[0] = MC_CH_PCI_PMON_CTL_EVENT(0x83) + MC_CH_PCI_PMON_CTL_UMASK(0x10) + MC_CH_PCI_PMON_CTL_INVERT + MC_CH_PCI_PMON_CTL_THRESH(1);
	MCCntConfig[1] = MC_CH_PCI_PMON_CTL_EVENT(0x83) + MC_CH_PCI_PMON_CTL_UMASK(0x10) + MC_CH_PCI_PMON_CTL_THRESH(1) + MC_CH_PCI_PMON_CTL_EDGE_DET;
	MCCntConfig[2] = MC_CH_PCI_PMON_CTL_EVENT(0x83) + MC_CH_PCI_PMON_CTL_UMASK(0x20) + MC_CH_PCI_PMON_CTL_INVERT + MC_CH_PCI_PMON_CTL_THRESH(1);
	MCCntConfig[3] = MC_CH_PCI_PMON_CTL_EVENT(0x83) + MC_CH_PCI_PMON_CTL_UMASK(0x20) + MC_CH_PCI_PMON_CTL_THRESH(1) + MC_CH_PCI_PMON_CTL_EDGE_DET;
	break;
      case 3: // POWER_CKE_CYCLES.RANK6 and POWER_CKE_CYCLES.RANK7
	MCCntConfig[0] = MC_CH_PCI_PMON_CTL_EVENT(0x83) + MC_CH_PCI_PMON_CTL_UMASK(0x40) + MC_CH_PCI_PMON_CTL_INVERT + MC_CH_PCI_PMON_CTL_THRESH(1);
	MCCntConfig[1] = MC_CH_PCI_PMON_CTL_EVENT(0x83) + MC_CH_PCI_PMON_CTL_UMASK(0x40) + MC_CH_PCI_PMON_CTL_THRESH(1) + MC_CH_PCI_PMON_CTL_EDGE_DET;
	MCCntConfig[2] = MC_CH_PCI_PMON_CTL_EVENT(0x83) + MC_CH_PCI_PMON_CTL_UMASK(0x80) + MC_CH_PCI_PMON_CTL_INVERT + MC_CH_PCI_PMON_CTL_THRESH(1);
	MCCntConfig[3] = MC_CH_PCI_PMON_CTL_EVENT(0x83) + MC_CH_PCI_PMON_CTL_UMASK(0x80) + MC_CH_PCI_PMON_CTL_THRESH(1) + MC_CH_PCI_PMON_CTL_EDGE_DET;
	break;
      case 4: // POWER_SELF_REFRESH
	MCCntConfig[0] = MC_CH_PCI_PMON_CTL_EVENT(0x43);
	MCCntConfig[1] = MC_CH_PCI_PMON_CTL_EVENT(0x43) + MC_CH_PCI_PMON_CTL_THRESH(1) + MC_CH_PCI_PMON_CTL_EDGE_DET;
        MCCntConfig[2] = MC_CH_PCI_PMON_CTL_EVENT(0x85);
	break;
    }

    programIMC(MCCntConfig);
}

void ServerPCICFGUncore::programIMC(const uint32 * MCCntConfig)
{
    const uint32 extraIMC = (PCM::getInstance()->getCPUModel() == PCM::SKX)?SKX_MC_CH_PCI_PMON_BOX_CTL_RSV:MC_CH_PCI_PMON_BOX_CTL_FRZ_EN;
    uint64 MC_CH_PCI_PMON_BOX_CTL_ADDR = 0;
    uint64 MC_CH_PCI_PMON_FIXED_CTL_ADDR = 0;
    uint64 MC_CH_PCI_PMON_CTL0_ADDR = 0;
    uint64 MC_CH_PCI_PMON_CTL1_ADDR = 0;
    uint64 MC_CH_PCI_PMON_CTL2_ADDR = 0;
    uint64 MC_CH_PCI_PMON_CTL3_ADDR = 0;

    PCM * pcm = PCM::getInstance();
    const uint32 cpu_model = pcm->getCPUModel();
    if (cpu_model == PCM::KNL) {
        MC_CH_PCI_PMON_BOX_CTL_ADDR = KNX_MC_CH_PCI_PMON_BOX_CTL_ADDR;
        MC_CH_PCI_PMON_FIXED_CTL_ADDR = KNX_MC_CH_PCI_PMON_FIXED_CTL_ADDR;
    	MC_CH_PCI_PMON_CTL0_ADDR = KNX_MC_CH_PCI_PMON_CTL0_ADDR;
    	MC_CH_PCI_PMON_CTL1_ADDR = KNX_MC_CH_PCI_PMON_CTL1_ADDR;
    	MC_CH_PCI_PMON_CTL2_ADDR = KNX_MC_CH_PCI_PMON_CTL2_ADDR;
    	MC_CH_PCI_PMON_CTL3_ADDR = KNX_MC_CH_PCI_PMON_CTL3_ADDR;
    } else {
    	MC_CH_PCI_PMON_BOX_CTL_ADDR = XPF_MC_CH_PCI_PMON_BOX_CTL_ADDR;
        MC_CH_PCI_PMON_FIXED_CTL_ADDR = XPF_MC_CH_PCI_PMON_FIXED_CTL_ADDR;
    	MC_CH_PCI_PMON_CTL0_ADDR = XPF_MC_CH_PCI_PMON_CTL0_ADDR;
    	MC_CH_PCI_PMON_CTL1_ADDR = XPF_MC_CH_PCI_PMON_CTL1_ADDR;
    	MC_CH_PCI_PMON_CTL2_ADDR = XPF_MC_CH_PCI_PMON_CTL2_ADDR;
    	MC_CH_PCI_PMON_CTL3_ADDR = XPF_MC_CH_PCI_PMON_CTL3_ADDR;
    }

    for (uint32 i = 0; i < (uint32)imcHandles.size(); ++i)
    {
        // imc PMU
        // freeze enable
        imcHandles[i]->write32(MC_CH_PCI_PMON_BOX_CTL_ADDR, extraIMC);
        // freeze
        imcHandles[i]->write32(MC_CH_PCI_PMON_BOX_CTL_ADDR, extraIMC + MC_CH_PCI_PMON_BOX_CTL_FRZ);

#ifdef PCM_UNCORE_PMON_BOX_CHECK_STATUS
        uint32 val = 0;
        imcHandles[i]->read32(MC_CH_PCI_PMON_BOX_CTL_ADDR, &val);
        if ((val & UNCORE_PMON_BOX_CTL_VALID_BITS_MASK) != (extraIMC + MC_CH_PCI_PMON_BOX_CTL_FRZ))
        {
            std::cerr << "ERROR: IMC counter programming seems not to work. MC_CH" << i << "_PCI_PMON_BOX_CTL=0x" << std::hex << val << " " << (val & UNCORE_PMON_BOX_CTL_VALID_BITS_MASK) << std::endl;
            std::cerr << "       Please see BIOS options to enable the export of performance monitoring devices." << std::endl;
        } else {
           std::cerr << "INFO: IMC counter programming OK: MC_CH" << i << "_PCI_PMON_BOX_CTL=0x" << std::hex << val << std::endl;
        }

#endif

        // enable fixed counter (DRAM clocks)
        imcHandles[i]->write32(MC_CH_PCI_PMON_FIXED_CTL_ADDR, MC_CH_PCI_PMON_FIXED_CTL_EN);

        // reset it
        imcHandles[i]->write32(MC_CH_PCI_PMON_FIXED_CTL_ADDR, MC_CH_PCI_PMON_FIXED_CTL_EN + MC_CH_PCI_PMON_FIXED_CTL_RST);


        imcHandles[i]->write32(MC_CH_PCI_PMON_CTL0_ADDR, MC_CH_PCI_PMON_CTL_EN);
        imcHandles[i]->write32(MC_CH_PCI_PMON_CTL0_ADDR, MC_CH_PCI_PMON_CTL_EN + MCCntConfig[0]);

        imcHandles[i]->write32(MC_CH_PCI_PMON_CTL1_ADDR, MC_CH_PCI_PMON_CTL_EN);
        imcHandles[i]->write32(MC_CH_PCI_PMON_CTL1_ADDR, MC_CH_PCI_PMON_CTL_EN + MCCntConfig[1]);

        imcHandles[i]->write32(MC_CH_PCI_PMON_CTL2_ADDR, MC_CH_PCI_PMON_CTL_EN);
        imcHandles[i]->write32(MC_CH_PCI_PMON_CTL2_ADDR, MC_CH_PCI_PMON_CTL_EN + MCCntConfig[2]);

        imcHandles[i]->write32(MC_CH_PCI_PMON_CTL3_ADDR, MC_CH_PCI_PMON_CTL_EN);
        imcHandles[i]->write32(MC_CH_PCI_PMON_CTL3_ADDR, MC_CH_PCI_PMON_CTL_EN + MCCntConfig[3]);

        // reset counters values
        imcHandles[i]->write32(MC_CH_PCI_PMON_BOX_CTL_ADDR, extraIMC + MC_CH_PCI_PMON_BOX_CTL_FRZ + MC_CH_PCI_PMON_BOX_CTL_RST_COUNTERS);

        // unfreeze counters
        imcHandles[i]->write32(MC_CH_PCI_PMON_BOX_CTL_ADDR, extraIMC);
    }
}

void ServerPCICFGUncore::programEDC(const uint32 * EDCCntConfig)
{
    uint64 EDC_CH_PCI_PMON_BOX_CTL_ADDR = 0;
    uint64 EDC_CH_PCI_PMON_FIXED_CTL_ADDR = 0;
    uint64 EDC_CH_PCI_PMON_CTL0_ADDR = 0;
    uint64 EDC_CH_PCI_PMON_CTL1_ADDR = 0;
    uint64 EDC_CH_PCI_PMON_CTL2_ADDR = 0;
    uint64 EDC_CH_PCI_PMON_CTL3_ADDR = 0;

    PCM * pcm = PCM::getInstance();
    const uint32 cpu_model = pcm->getCPUModel();
    if (cpu_model == PCM::KNL) {
    	EDC_CH_PCI_PMON_BOX_CTL_ADDR = KNX_EDC_CH_PCI_PMON_BOX_CTL_ADDR;
    	EDC_CH_PCI_PMON_FIXED_CTL_ADDR = KNX_EDC_CH_PCI_PMON_FIXED_CTL_ADDR;
    	EDC_CH_PCI_PMON_CTL0_ADDR = KNX_EDC_CH_PCI_PMON_CTL0_ADDR;
    	EDC_CH_PCI_PMON_CTL1_ADDR = KNX_EDC_CH_PCI_PMON_CTL1_ADDR;
    	EDC_CH_PCI_PMON_CTL2_ADDR = KNX_EDC_CH_PCI_PMON_CTL2_ADDR;
    	EDC_CH_PCI_PMON_CTL3_ADDR = KNX_EDC_CH_PCI_PMON_CTL3_ADDR;
    } else {
    	return;
    }

    for (uint32 i = 0; i < (uint32)edcHandles.size(); ++i)
    {
        // freeze enable
        edcHandles[i]->write32(EDC_CH_PCI_PMON_BOX_CTL_ADDR, MC_CH_PCI_PMON_BOX_CTL_FRZ_EN);
        // freeze
        edcHandles[i]->write32(EDC_CH_PCI_PMON_BOX_CTL_ADDR, MC_CH_PCI_PMON_BOX_CTL_FRZ_EN + MC_CH_PCI_PMON_BOX_CTL_FRZ);

#ifdef PCM_UNCORE_PMON_BOX_CHECK_STATUS
        uint32 val = 0;
        edcHandles[i]->read32(EDC_CH_PCI_PMON_BOX_CTL_ADDR, &val);
        if ((val & UNCORE_PMON_BOX_CTL_VALID_BITS_MASK) != (MC_CH_PCI_PMON_BOX_CTL_FRZ_EN + MC_CH_PCI_PMON_BOX_CTL_FRZ))
        {
            std::cerr << "ERROR: EDC counter programming seems not to work. EDC" << i << "_PCI_PMON_BOX_CTL=0x" << std::hex << val << std::endl;
            std::cerr << "       Please see BIOS options to enable the export of performance monitoring devices." << std::endl;
        } else {
           std::cerr << "INFO: EDC counter programming OK. EDC" << i << "_PCI_PMON_BOX_CTL=0x" << std::hex << val << std::endl;
        }
#endif

        // MCDRAM clocks enabled by default
        edcHandles[i]->write32(EDC_CH_PCI_PMON_FIXED_CTL_ADDR, EDC_CH_PCI_PMON_FIXED_CTL_EN);


        edcHandles[i]->write32(EDC_CH_PCI_PMON_CTL0_ADDR, MC_CH_PCI_PMON_CTL_EN);
        edcHandles[i]->write32(EDC_CH_PCI_PMON_CTL0_ADDR, MC_CH_PCI_PMON_CTL_EN + EDCCntConfig[0]);

        edcHandles[i]->write32(EDC_CH_PCI_PMON_CTL1_ADDR, MC_CH_PCI_PMON_CTL_EN);
        edcHandles[i]->write32(EDC_CH_PCI_PMON_CTL1_ADDR, MC_CH_PCI_PMON_CTL_EN + EDCCntConfig[1]);

        edcHandles[i]->write32(EDC_CH_PCI_PMON_CTL2_ADDR, MC_CH_PCI_PMON_CTL_EN);
        edcHandles[i]->write32(EDC_CH_PCI_PMON_CTL2_ADDR, MC_CH_PCI_PMON_CTL_EN + EDCCntConfig[2]);

        edcHandles[i]->write32(EDC_CH_PCI_PMON_CTL3_ADDR, MC_CH_PCI_PMON_CTL_EN);
        edcHandles[i]->write32(EDC_CH_PCI_PMON_CTL3_ADDR, MC_CH_PCI_PMON_CTL_EN + EDCCntConfig[3]);

        // reset counters values
        edcHandles[i]->write32(EDC_CH_PCI_PMON_BOX_CTL_ADDR, MC_CH_PCI_PMON_BOX_CTL_FRZ_EN + MC_CH_PCI_PMON_BOX_CTL_FRZ + MC_CH_PCI_PMON_BOX_CTL_RST_COUNTERS);

        // unfreeze counters
        edcHandles[i]->write32(EDC_CH_PCI_PMON_BOX_CTL_ADDR, MC_CH_PCI_PMON_BOX_CTL_FRZ);
    }
}

void ServerPCICFGUncore::freezeCounters()
{
    uint64 MC_CH_PCI_PMON_BOX_CTL_ADDR = 0;
    uint64 EDC_CH_PCI_PMON_BOX_CTL_ADDR = 0;
    const uint32 cpu_model = PCM::getInstance()->getCPUModel();
    const uint32 extra = (cpu_model == PCM::SKX)?U_L_PCI_PMON_BOX_CTL_RSV:Q_P_PCI_PMON_BOX_CTL_RST_FRZ_EN;
    const uint32 extraIMC = (cpu_model == PCM::SKX)?SKX_MC_CH_PCI_PMON_BOX_CTL_RSV:MC_CH_PCI_PMON_BOX_CTL_FRZ_EN;
    if (cpu_model == PCM::KNL) {
        MC_CH_PCI_PMON_BOX_CTL_ADDR = KNX_MC_CH_PCI_PMON_BOX_CTL_ADDR;
        EDC_CH_PCI_PMON_BOX_CTL_ADDR = KNX_EDC_CH_PCI_PMON_BOX_CTL_ADDR;
    } else {
    	MC_CH_PCI_PMON_BOX_CTL_ADDR = XPF_MC_CH_PCI_PMON_BOX_CTL_ADDR;
    }
    for (size_t i = 0; i < (size_t)qpiLLHandles.size(); ++i)
    {
        qpiLLHandles[i]->write32(LINK_PCI_PMON_BOX_CTL_ADDR, extra + Q_P_PCI_PMON_BOX_CTL_RST_FRZ);
    }
    for (size_t i = 0; i < (size_t)imcHandles.size(); ++i)
    {
        imcHandles[i]->write32(MC_CH_PCI_PMON_BOX_CTL_ADDR, extraIMC + MC_CH_PCI_PMON_BOX_CTL_FRZ);
    }
    for (size_t i = 0; i < (size_t)edcHandles.size(); ++i)
    {
		edcHandles[i]->write32(EDC_CH_PCI_PMON_BOX_CTL_ADDR, MC_CH_PCI_PMON_BOX_CTL_FRZ_EN + MC_CH_PCI_PMON_BOX_CTL_FRZ);
	}
}

void ServerPCICFGUncore::unfreezeCounters()
{
    const uint32 cpu_model = PCM::getInstance()->getCPUModel();
    const uint32 extra = (cpu_model == PCM::SKX)?U_L_PCI_PMON_BOX_CTL_RSV:Q_P_PCI_PMON_BOX_CTL_RST_FRZ_EN;
    const uint32 extraIMC = (cpu_model == PCM::SKX)?SKX_MC_CH_PCI_PMON_BOX_CTL_RSV:MC_CH_PCI_PMON_BOX_CTL_FRZ_EN;
    uint64 MC_CH_PCI_PMON_BOX_CTL_ADDR = 0;
    uint64 EDC_CH_PCI_PMON_BOX_CTL_ADDR = 0;
    if (cpu_model == PCM::KNL) {
        MC_CH_PCI_PMON_BOX_CTL_ADDR = KNX_MC_CH_PCI_PMON_BOX_CTL_ADDR;
        EDC_CH_PCI_PMON_BOX_CTL_ADDR = KNX_EDC_CH_PCI_PMON_BOX_CTL_ADDR;
    } else {
    	MC_CH_PCI_PMON_BOX_CTL_ADDR = XPF_MC_CH_PCI_PMON_BOX_CTL_ADDR;
    }

    for (size_t i = 0; i < (size_t)qpiLLHandles.size(); ++i)
    {
        qpiLLHandles[i]->write32(LINK_PCI_PMON_BOX_CTL_ADDR, extra);
    }
    for (size_t i = 0; i < (size_t)imcHandles.size(); ++i)
    {
        imcHandles[i]->write32(MC_CH_PCI_PMON_BOX_CTL_ADDR, extraIMC);
    }
    for (size_t i = 0; i < (size_t)edcHandles.size(); ++i)
    {
		edcHandles[i]->write32(EDC_CH_PCI_PMON_BOX_CTL_ADDR, MC_CH_PCI_PMON_BOX_CTL_FRZ_EN);
    }
}

uint64 ServerPCICFGUncore::getQPIClocks(uint32 port)
{
    uint64 res = 0;

    if (port >= (uint32)qpiLLHandles.size())
        return 0;

    qpiLLHandles[port]->read64(LINK_PCI_PMON_CTR_ADDR[3], &res);
    
    return res;
}

uint64 ServerPCICFGUncore::getQPIL0pTxCycles(uint32 port)
{
    uint64 res = 0;

    if (port >= (uint32)qpiLLHandles.size())
        return 0;

    qpiLLHandles[port]->read64(LINK_PCI_PMON_CTR_ADDR[0], &res);

    return res;
}

uint64 ServerPCICFGUncore::getQPIL1Cycles(uint32 port)
{
    uint64 res = 0;

    if (port >= (uint32)qpiLLHandles.size())
        return 0;

    qpiLLHandles[port]->read64(LINK_PCI_PMON_CTR_ADDR[2], &res);

    return res;
}

uint64 ServerPCICFGUncore::getDRAMClocks(uint32 channel)
{
    uint64 result = 0;
    uint64 MC_CH_PCI_PMON_FIXED_CTR_ADDR = 0;
    PCM * pcm = PCM::getInstance();
    const uint32 cpu_model = pcm->getCPUModel();
    if (cpu_model == PCM::KNL) {
        MC_CH_PCI_PMON_FIXED_CTR_ADDR = KNX_MC_CH_PCI_PMON_FIXED_CTR_ADDR;
    } else {
        MC_CH_PCI_PMON_FIXED_CTR_ADDR = XPF_MC_CH_PCI_PMON_FIXED_CTR_ADDR;
    }

    if (channel < (uint32)imcHandles.size())
        imcHandles[channel]->read64(MC_CH_PCI_PMON_FIXED_CTR_ADDR, &result);

    // std::cout << "DEBUG: DRAMClocks on channel " << channel << " = " << result << std::endl;
    return result;
}

uint64 ServerPCICFGUncore::getMCDRAMClocks(uint32 channel)
{
    uint64 result = 0;
    uint64 EDC_CH_PCI_PMON_FIXED_CTR_ADDR = 0;
    PCM * pcm = PCM::getInstance();
    const uint32 cpu_model = pcm->getCPUModel();
    if (cpu_model == PCM::KNL) {
        EDC_CH_PCI_PMON_FIXED_CTR_ADDR = KNX_EDC_CH_PCI_PMON_FIXED_CTR_ADDR;
    } else {
        return 0;
    }

    if (channel < (uint32)edcHandles.size())
        edcHandles[channel]->read64(EDC_CH_PCI_PMON_FIXED_CTR_ADDR, &result);

    // std::cout << "DEBUG: MCDRAMClocks on EDC" << channel << " = " << result << std::endl;
    return result;
}

uint64 ServerPCICFGUncore::getMCCounter(uint32 channel, uint32 counter)
{
    uint64 result = 0;
    uint64 MC_CH_PCI_PMON_CTR0_ADDR = 0;
    uint64 MC_CH_PCI_PMON_CTR1_ADDR = 0;
    uint64 MC_CH_PCI_PMON_CTR2_ADDR = 0;
    uint64 MC_CH_PCI_PMON_CTR3_ADDR = 0;

    PCM * pcm = PCM::getInstance();
    const uint32 cpu_model = pcm->getCPUModel();
    if (cpu_model == PCM::KNL) {
    	MC_CH_PCI_PMON_CTR0_ADDR = KNX_MC_CH_PCI_PMON_CTR0_ADDR;
    	MC_CH_PCI_PMON_CTR1_ADDR = KNX_MC_CH_PCI_PMON_CTR1_ADDR;
    	MC_CH_PCI_PMON_CTR2_ADDR = KNX_MC_CH_PCI_PMON_CTR2_ADDR;
    	MC_CH_PCI_PMON_CTR3_ADDR = KNX_MC_CH_PCI_PMON_CTR3_ADDR;
    } else {
    	MC_CH_PCI_PMON_CTR0_ADDR = XPF_MC_CH_PCI_PMON_CTR0_ADDR;
    	MC_CH_PCI_PMON_CTR1_ADDR = XPF_MC_CH_PCI_PMON_CTR1_ADDR;
    	MC_CH_PCI_PMON_CTR2_ADDR = XPF_MC_CH_PCI_PMON_CTR2_ADDR;
    	MC_CH_PCI_PMON_CTR3_ADDR = XPF_MC_CH_PCI_PMON_CTR3_ADDR;
    }

    if (channel < (uint32)imcHandles.size())
    {
      switch(counter)
      {
	case 0:
	  imcHandles[channel]->read64(MC_CH_PCI_PMON_CTR0_ADDR, &result);
	  break;
	case 1:
	  imcHandles[channel]->read64(MC_CH_PCI_PMON_CTR1_ADDR, &result);
	  break;
	case 2:
	  imcHandles[channel]->read64(MC_CH_PCI_PMON_CTR2_ADDR, &result);
	  break;
	case 3:
	  imcHandles[channel]->read64(MC_CH_PCI_PMON_CTR3_ADDR, &result);
	  break;
      }
    }
    // std::cout << "DEBUG: ServerPCICFGUncore::getMCCounter(" << channel << ", " << counter << ") = " << result << std::endl;
    return result;
}

uint64 ServerPCICFGUncore::getEDCCounter(uint32 channel, uint32 counter)
{
    uint64 result = 0;
    uint64 EDC_CH_PCI_PMON_CTR0_ADDR = 0;
    uint64 EDC_CH_PCI_PMON_CTR1_ADDR = 0;
    uint64 EDC_CH_PCI_PMON_CTR2_ADDR = 0;
    uint64 EDC_CH_PCI_PMON_CTR3_ADDR = 0;

    PCM * pcm = PCM::getInstance();
    const uint32 cpu_model = pcm->getCPUModel();
    if (cpu_model == PCM::KNL) {
    	EDC_CH_PCI_PMON_CTR0_ADDR = KNX_EDC_CH_PCI_PMON_CTR0_ADDR;
    	EDC_CH_PCI_PMON_CTR1_ADDR = KNX_EDC_CH_PCI_PMON_CTR1_ADDR;
    	EDC_CH_PCI_PMON_CTR2_ADDR = KNX_EDC_CH_PCI_PMON_CTR2_ADDR;
    	EDC_CH_PCI_PMON_CTR3_ADDR = KNX_EDC_CH_PCI_PMON_CTR3_ADDR;
    } else {
    	return 0;
    }

    if (channel < (uint32)edcHandles.size())
    {
      switch(counter)
      {
	case 0:
	  edcHandles[channel]->read64(EDC_CH_PCI_PMON_CTR0_ADDR, &result);
	  break;
	case 1:
	  edcHandles[channel]->read64(EDC_CH_PCI_PMON_CTR1_ADDR, &result);
	  break;
	case 2:
	  edcHandles[channel]->read64(EDC_CH_PCI_PMON_CTR2_ADDR, &result);
	  break;
	case 3:
	  edcHandles[channel]->read64(EDC_CH_PCI_PMON_CTR3_ADDR, &result);
	  break;
      }
    }
    // std::cout << "DEBUG: ServerPCICFGUncore::getEDCCounter(" << channel << ", " << counter << ") = " << result << std::endl;
    return result;
}


uint64 ServerPCICFGUncore::getQPILLCounter(uint32 port, uint32 counter)
{
    uint64 result = 0;
    
    if (port < (uint32)qpiLLHandles.size() && counter < 4)
    {
        qpiLLHandles[port]->read64(LINK_PCI_PMON_CTR_ADDR[counter], &result);
    }
    
    return result;
}

void ServerPCICFGUncore::enableJKTWorkaround(bool enable)
{
    {
        PciHandleType reg(groupnr,iMCbus,14,0);
        uint32 value = 0;
        reg.read32(0x84, &value);
        if(enable)
            value |= 2;
        else
            value &= (~2);
        reg.write32(0x84, value);
    }
    {
        PciHandleType reg(groupnr,iMCbus,8,0);
        uint32 value = 0;
        reg.read32(0x80, &value);
        if(enable)
            value |= 2;
        else
            value &= (~2);
        reg.write32(0x80, value);
    }
    {
        PciHandleType reg(groupnr,iMCbus,9,0);
        uint32 value = 0;
        reg.read32(0x80, &value);
        if(enable)
            value |= 2;
        else
            value &= (~2);
        reg.write32(0x80, value);
    }
}

#define PCM_MEM_CAPACITY (1024ULL*1024ULL*64ULL) // 64 MByte

void ServerPCICFGUncore::initMemTest()
{
    memBuffers.clear();
#ifdef __linux__
    size_t capacity = PCM_MEM_CAPACITY;
    char * buffer = (char *)mmap(NULL, capacity, PROT_READ | PROT_WRITE,
        MAP_PRIVATE | MAP_ANONYMOUS, 0, 0);
    if (buffer == MAP_FAILED) {
        std::cerr << "ERROR: mmap failed" << std::endl;
        return;
    }
    unsigned long maxNode = (unsigned long)(readMaxFromSysFS("/sys/devices/system/node/online") + 1);
    if (maxNode == 0)
    {
        std::cerr << "ERROR: max node is 0 " << std::endl;
        return;
    }
    if (maxNode >= 63) maxNode = 63;
    const unsigned long nodeMask = (1 << maxNode) - 1;
    if (0 != syscall(SYS_mbind, buffer, capacity, 3 /* MPOL_INTERLEAVE */,
        &nodeMask, maxNode, 0))
    {
        std::cerr << "ERROR: mbind failed" << std::endl;
        return;
    }
    memBuffers.push_back((uint64 *)buffer);
    memBufferBlockSize = capacity;
#elif defined(_MSC_VER)
    ULONG HighestNodeNumber;
    if (!GetNumaHighestNodeNumber(&HighestNodeNumber))
    {
        std::cerr << "ERROR: GetNumaHighestNodeNumber call failed." << std::endl;
        return;
    }
    memBufferBlockSize = 4096;
    for (int i = 0; i < PCM_MEM_CAPACITY / memBufferBlockSize; ++i)
    {
        LPVOID result = VirtualAllocExNuma(
            GetCurrentProcess(),
            NULL,
            memBufferBlockSize,
            MEM_RESERVE | MEM_COMMIT,
            PAGE_READWRITE,
            i % (HighestNodeNumber + 1)
        );

        if (result == NULL)
        {
            std::cerr << "ERROR: " << i << " VirtualAllocExNuma failed." << std::endl;
            for (auto b : memBuffers)
            {
                VirtualFree(b, memBufferBlockSize, MEM_RELEASE);
            }
            memBuffers.clear();
            break;
        }
        else
        {
            memBuffers.push_back((uint64 *)result);
        }
    }
    #else
    std::cerr << "ERROR: memory test is not implemented. QPI/UPI speed and utilization metrics may not be reliable."<< std::endl;
    #endif
    for (auto b : memBuffers)
        std::fill(b, b + (memBufferBlockSize / sizeof(uint64)), 0ULL);
}

void ServerPCICFGUncore::doMemTest()
{
    // read and write each cache line once
    for (auto b : memBuffers)
        for (unsigned int i = 0; i < memBufferBlockSize / sizeof(uint64); i += 64 / sizeof(uint64))
        {
            (b[i])++;
        }
}

void ServerPCICFGUncore::cleanupMemTest()
{
    for (auto b : memBuffers)
    {
#ifdef __linux__
        munmap(b, memBufferBlockSize);
#elif defined(_MSC_VER)
        VirtualFree(b, memBufferBlockSize, MEM_RELEASE);
#else
#endif
    }
    memBuffers.clear();
}

uint64 ServerPCICFGUncore::computeQPISpeed(const uint32 core_nr, const int cpumodel)
{
    if(qpi_speed.empty())
    {
        TemporalThreadAffinity aff(core_nr);
        qpi_speed.resize(getNumQPIPorts());
        for (size_t i = 0; i<getNumQPIPorts(); ++i) {
           if(i == 1)
           {
              qpi_speed[1] = qpi_speed[0]; // link 1 does not have own speed register, it runs with the speed of link 0
              continue;
           }
           uint32 value = 0;
           if(cpumodel != PCM::SKX)
           {
               PciHandleType reg(groupnr,UPIbus,QPI_PORTX_REGISTER_DEV_ADDR[i],QPI_PORT0_MISC_REGISTER_FUNC_ADDR);
               reg.read32(QPI_RATE_STATUS_ADDR, &value);
               value &= 7; // extract lower 3 bits
               if(value) qpi_speed[i] = static_cast<uint64>((4000000000ULL + ((uint64)value)*800000000ULL)*2ULL);
           }
           if(qpi_speed[i] == 0ULL)
           {
               if(cpumodel != PCM::SKX)
                   std::cerr << "Warning: QPI_RATE_STATUS register is not available on port "<< i <<". Computing QPI speed using a measurement loop." << std::endl;
 
               // compute qpi speed
               const uint64 timerGranularity = 1000000ULL; // mks
    
               PCM * pcm = PCM::getInstance();
               initMemTest();
               uint64 startClocks = getQPIClocks((uint32)i);
               uint64 startTSC = pcm->getTickCount(timerGranularity, core_nr);
               uint64 endTSC;
               do
               {
                    doMemTest();
                    endTSC = pcm->getTickCount(timerGranularity, core_nr);
               } while (endTSC - startTSC < 200000ULL); // spin for 200 ms

               uint64 endClocks = getQPIClocks((uint32)i);
               cleanupMemTest();

               qpi_speed[i] = ((std::max)(uint64(double(endClocks - startClocks) * PCM::getBytesPerLinkCycle(cpumodel) * double(timerGranularity) / double(endTSC - startTSC)),0ULL));
               if(cpumodel == PCM::HASWELLX || cpumodel == PCM::BDX) /* BDX_DE does not have QPI. */{
                  qpi_speed[i] /=2; // HSX runs QPI clocks with doubled speed
               }
           }
         }
         if(cpumodel == PCM::SKX)
         {
             // check the speed of link 3
             if(qpi_speed.size() == 3 && qpi_speed[2] == 0)
             {
                std::cerr << "UPI link 3 is disabled"<< std::endl;
                qpi_speed.resize(2);
                qpiLLHandles.resize(2);
             }
         }
    }
    if(!qpi_speed.empty())
    {
        return *std::max_element(qpi_speed.begin(),qpi_speed.end());
    }
    else
    {
        return 0;
    }
}

<<<<<<< HEAD
void ServerPCICFGUncore::reportQPISpeed() const
{
    PCM * m = PCM::getInstance();
    std::cerr.precision(1);
    std::cerr << std::fixed;
    for (uint32 i = 0; i < (uint32)qpi_speed.size(); ++i)
        std::cerr << "Max QPI link " << i << " speed: " << qpi_speed[i] / (1e9) << " GBytes/second (" << qpi_speed[i] / (1e9 * m->getBytesPerLinkTransfer()) << " GT/second)" << std::endl;
}

#ifdef _MSC_VER
static DWORD WINAPI WatchDogProc(LPVOID state)
#else
void * WatchDogProc(void * state)
#endif
{
    CounterWidthExtender * ext = (CounterWidthExtender * ) state;
    while(1)
    {
        MySleepMs(static_cast<int>(ext->watchdog_delay_ms));
        /* uint64 dummy = */ ext->read();
    }
    return NULL;
}

=======
>>>>>>> 2cb4842d
uint64 PCM::CX_MSR_PMON_CTRY(uint32 Cbo, uint32 Ctr) const
{
    if(JAKETOWN == cpu_model || IVYTOWN == cpu_model)
    {
        return JKT_C0_MSR_PMON_CTR0 + ((JKTIVT_CBO_MSR_STEP)*Cbo) + Ctr;

    } else if(HASWELLX == cpu_model || BDX_DE == cpu_model || BDX == cpu_model || SKX == cpu_model)
    {
        return HSX_C0_MSR_PMON_CTR0 + ((HSX_CBO_MSR_STEP)*Cbo) + Ctr;
    }
    return 0;
}

uint64 PCM::CX_MSR_PMON_BOX_FILTER(uint32 Cbo) const
{
    if(JAKETOWN == cpu_model || IVYTOWN == cpu_model)
    {
        return JKT_C0_MSR_PMON_BOX_FILTER + ((JKTIVT_CBO_MSR_STEP)*Cbo);

    } else if (HASWELLX == cpu_model || BDX_DE == cpu_model || BDX == cpu_model || SKX == cpu_model)
    {
        return HSX_C0_MSR_PMON_BOX_FILTER + ((HSX_CBO_MSR_STEP)*Cbo);
    } else if (KNL == cpu_model)
    {
        return KNL_CHA0_MSR_PMON_BOX_CTL + ((KNL_CHA_MSR_STEP)*Cbo);
    }

    return 0;
}

uint64 PCM::CX_MSR_PMON_BOX_FILTER1(uint32 Cbo) const
{
    if(IVYTOWN == cpu_model)
    {
        return IVT_C0_MSR_PMON_BOX_FILTER1 + ((JKTIVT_CBO_MSR_STEP)*Cbo);

    } else if (HASWELLX == cpu_model || BDX_DE == cpu_model || BDX == cpu_model || SKX == cpu_model)
    {
        return HSX_C0_MSR_PMON_BOX_FILTER1 + ((HSX_CBO_MSR_STEP)*Cbo);
    }
    return 0;
}

uint64 PCM::CX_MSR_PMON_CTLY(uint32 Cbo, uint32 Ctl) const
{
    if(JAKETOWN == cpu_model || IVYTOWN == cpu_model)
    {
        return JKT_C0_MSR_PMON_CTL0 + ((JKTIVT_CBO_MSR_STEP)*Cbo) + Ctl;

    } else if (HASWELLX == cpu_model || BDX_DE == cpu_model || BDX == cpu_model || SKX == cpu_model)
    {
        return HSX_C0_MSR_PMON_CTL0 + ((HSX_CBO_MSR_STEP)*Cbo) + Ctl;
    }
    return 0;
}

uint64 PCM::CX_MSR_PMON_BOX_CTL(uint32 Cbo) const
{
    if(JAKETOWN == cpu_model || IVYTOWN == cpu_model)
    {
        return JKT_C0_MSR_PMON_BOX_CTL + ((JKTIVT_CBO_MSR_STEP)*Cbo);

    } else if (HASWELLX == cpu_model || BDX_DE == cpu_model || BDX == cpu_model || SKX == cpu_model)
    {
        return HSX_C0_MSR_PMON_BOX_CTL + ((HSX_CBO_MSR_STEP)*Cbo);
    } else if (KNL == cpu_model)
    {
        return KNL_CHA0_MSR_PMON_BOX_CTRL + ((KNL_CHA_MSR_STEP)*Cbo);
    }
    return 0;
}

uint32 PCM::getMaxNumOfCBoxes() const
{
    if(cpu_model == KNL)
    {
        /*
         *  on KNL two physical cores share CHA.
         *  The number of CHAs in the processor is stoted in bits 5:0
         *  of NCUPMONConfig [0x702] MSR.
         */
        uint64 val;
        uint32 refCore = socketRefCore[0];
        uint32 NCUPMONConfig = 0x702;
        MSR[refCore]->read(NCUPMONConfig, &val);
    } else {
        /*
         *  on other supported CPUs there is one CBox per physical core.  This calculation will get us
         *  the number of physical cores per socket which is the expected
         *  value to be returned.
         */
        return (uint32)num_phys_cores_per_socket;
    }
    return 0;
}

void PCM::programCboOpcodeFilter(const uint32 opc, const uint32 cbo, std::shared_ptr<SafeMsrHandle> msr, const uint32 nc_)
{
    if(JAKETOWN == cpu_model)
    {
        msr->write(CX_MSR_PMON_BOX_FILTER(cbo), JKT_CBO_MSR_PMON_BOX_FILTER_OPC(opc));

    } else if(IVYTOWN == cpu_model || HASWELLX == cpu_model || BDX_DE == cpu_model || BDX == cpu_model)
    {
        msr->write(CX_MSR_PMON_BOX_FILTER1(cbo), IVTHSX_CBO_MSR_PMON_BOX_FILTER1_OPC(opc));
    } else if(SKX == cpu_model)
    {
        msr->write(CX_MSR_PMON_BOX_FILTER1(cbo), SKX_CHA_MSR_PMON_BOX_FILTER1_OPC0(opc) +
                SKX_CHA_MSR_PMON_BOX_FILTER1_REM(1) +
                SKX_CHA_MSR_PMON_BOX_FILTER1_LOC(1) +
                SKX_CHA_MSR_PMON_BOX_FILTER1_NM(1) +
                SKX_CHA_MSR_PMON_BOX_FILTER1_NOT_NM(1) +
                (nc_?SKX_CHA_MSR_PMON_BOX_FILTER1_NC(1):0ULL));
    }
}

void PCM::programIIOCounters(IIOPMUCNTCTLRegister rawEvents[4], int IIOStack)
{
    std::vector<int32> IIO_units;
    if (IIOStack == -1)
    {
        IIO_units.push_back((int32)IIO_CBDMA);
        IIO_units.push_back((int32)IIO_PCIe0);
        IIO_units.push_back((int32)IIO_PCIe1);
        IIO_units.push_back((int32)IIO_PCIe2);
        IIO_units.push_back((int32)IIO_MCP0);
        IIO_units.push_back((int32)IIO_MCP1);
    }
    else
        IIO_units.push_back(IIOStack);

    for (int32 i = 0; (i < num_sockets) && MSR.size(); ++i)
    {
        uint32 refCore = socketRefCore[i];
        TemporalThreadAffinity tempThreadAffinity(refCore); // speedup trick for Linux

        for (std::vector<int32>::const_iterator iunit = IIO_units.begin(); iunit != IIO_units.end(); ++iunit)
        {
            const int32 unit = *iunit;
            MSR[refCore]->write(IIO_UNIT_CTL_ADDR[unit], IIO_MSR_PMON_BOX_CTL_RSV);
            // freeze
            MSR[refCore]->write(IIO_UNIT_CTL_ADDR[unit], IIO_MSR_PMON_BOX_CTL_RSV + IIO_MSR_PMON_BOX_CTL_FRZ);

            for (int c = 0; c < 4; ++c)
            {
                MSR[refCore]->write(IIO_CTL_ADDR[unit][c], IIO_MSR_PMON_CTL_EN);
                MSR[refCore]->write(IIO_CTL_ADDR[unit][c], IIO_MSR_PMON_CTL_EN | rawEvents[c].value);
            }

            // reset counter values
            MSR[refCore]->write(IIO_UNIT_CTL_ADDR[unit], IIO_MSR_PMON_BOX_CTL_RSV + IIO_MSR_PMON_BOX_CTL_FRZ + IIO_MSR_PMON_BOX_CTL_RST_COUNTERS);

            // unfreeze counters
            MSR[refCore]->write(IIO_UNIT_CTL_ADDR[unit], IIO_MSR_PMON_BOX_CTL_RSV);

        }
    }
}

void PCM::programPCIeMissCounters(const PCM::PCIeEventCode event_, const uint32 tid_, const uint32 q_, const uint32 nc_)
{
    programPCIeCounters(event_,tid_,1, q_, nc_);
}

void PCM::programPCIeCounters(const PCM::PCIeEventCode event_, const uint32 tid_, const uint32 miss_, const uint32 q_, const uint32 nc_)
{
    for (int32 i = 0; (i < num_sockets) && MSR.size(); ++i)
    {
        uint32 refCore = socketRefCore[i];
        TemporalThreadAffinity tempThreadAffinity(refCore); // speedup trick for Linux

        for(uint32 cbo = 0; cbo < getMaxNumOfCBoxes(); ++cbo)
        {
            // freeze enable
            MSR[refCore]->write(CX_MSR_PMON_BOX_CTL(cbo), CBO_MSR_PMON_BOX_CTL_FRZ_EN);
            // freeze
            MSR[refCore]->write(CX_MSR_PMON_BOX_CTL(cbo), CBO_MSR_PMON_BOX_CTL_FRZ_EN + CBO_MSR_PMON_BOX_CTL_FRZ);

#ifdef PCM_UNCORE_PMON_BOX_CHECK_STATUS
            uint64 val = 0;
            MSR[refCore]->read(CX_MSR_PMON_BOX_CTL(cbo), &val);
            if ((val & UNCORE_PMON_BOX_CTL_VALID_BITS_MASK) != (CBO_MSR_PMON_BOX_CTL_FRZ_EN + CBO_MSR_PMON_BOX_CTL_FRZ))
            {
                std::cerr << "ERROR: CBO counter programming seems not to work. ";
                std::cerr << "C" << std::dec << cbo << "_MSR_PMON_BOX_CTL=0x" << std::hex << val << std::endl;
            }
#endif

            programCboOpcodeFilter((uint32)event_, cbo, MSR[refCore], nc_);

            if((HASWELLX == cpu_model || BDX_DE == cpu_model || BDX == cpu_model) && tid_ != 0)
                MSR[refCore]->write(CX_MSR_PMON_BOX_FILTER(cbo), tid_);

            MSR[refCore]->write(CX_MSR_PMON_CTLY(cbo, 0), CBO_MSR_PMON_CTL_EN);
            // TOR_INSERTS.OPCODE event
            if(SKX == cpu_model) {
                uint64 umask = 0;
                switch(q_)
                {
                    case PRQ:
                        umask |= (uint64)(SKX_CHA_TOR_INSERTS_UMASK_PRQ(1));
                        break;
                    case IRQ:
                        umask |= (uint64)(SKX_CHA_TOR_INSERTS_UMASK_IRQ(1));
                        break;
                }
                switch(miss_)
                {
                    case 0:
                        umask |= (uint64)(SKX_CHA_TOR_INSERTS_UMASK_HIT(1));
                        break;
                    case 1:
                        umask |= (uint64)(SKX_CHA_TOR_INSERTS_UMASK_MISS(1));
                        break;
                }

                MSR[refCore]->write(CX_MSR_PMON_CTLY(cbo, 0), CBO_MSR_PMON_CTL_EN + CBO_MSR_PMON_CTL_EVENT(0x35) + CBO_MSR_PMON_CTL_UMASK(umask));
	    }
            else
                MSR[refCore]->write(CX_MSR_PMON_CTLY(cbo, 0), CBO_MSR_PMON_CTL_EN + CBO_MSR_PMON_CTL_EVENT(0x35) + (CBO_MSR_PMON_CTL_UMASK(1) | (miss_?CBO_MSR_PMON_CTL_UMASK(0x3):0ULL)) + (tid_?CBO_MSR_PMON_CTL_TID_EN:0ULL));

            // reset counter values
            MSR[refCore]->write(CX_MSR_PMON_BOX_CTL(cbo), CBO_MSR_PMON_BOX_CTL_FRZ_EN + CBO_MSR_PMON_BOX_CTL_FRZ + CBO_MSR_PMON_BOX_CTL_RST_COUNTERS);

            // unfreeze counters
            MSR[refCore]->write(CX_MSR_PMON_BOX_CTL(cbo), CBO_MSR_PMON_BOX_CTL_FRZ_EN);
        }
    }
}

PCIeCounterState PCM::getPCIeCounterState(const uint32 socket_)
{
    PCIeCounterState result;

    uint32 refCore = socketRefCore[socket_];
    TemporalThreadAffinity tempThreadAffinity(refCore); // speedup trick for Linux

    for(uint32 cbo=0; cbo < getMaxNumOfCBoxes(); ++cbo)
    {
        uint64 ctrVal = 0;
        MSR[refCore]->read(CX_MSR_PMON_CTRY(cbo, 0), &ctrVal);
        result.data += ctrVal;
    }
    return result;
}

IIOCounterState PCM::getIIOCounterState(int socket, int IIOStack, int counter)
{
    IIOCounterState result;
    uint32 refCore = socketRefCore[socket];

    MSR[refCore]->read(IIO_CTR_ADDR[IIOStack][counter], &result.data);

    return result;
}

void PCM::getIIOCounterStates(int socket, int IIOStack, IIOCounterState * result)
{
    uint32 refCore = socketRefCore[socket];
    TemporalThreadAffinity tempThreadAffinity(refCore); // speedup trick for Linux

    for (int c = 0; c < 4; ++c) {
        MSR[refCore]->read(IIO_CTR_ADDR[IIOStack][c], &(result[c].data));
    }
}<|MERGE_RESOLUTION|>--- conflicted
+++ resolved
@@ -5108,7 +5108,6 @@
     }
 }
 
-<<<<<<< HEAD
 void ServerPCICFGUncore::reportQPISpeed() const
 {
     PCM * m = PCM::getInstance();
@@ -5118,23 +5117,6 @@
         std::cerr << "Max QPI link " << i << " speed: " << qpi_speed[i] / (1e9) << " GBytes/second (" << qpi_speed[i] / (1e9 * m->getBytesPerLinkTransfer()) << " GT/second)" << std::endl;
 }
 
-#ifdef _MSC_VER
-static DWORD WINAPI WatchDogProc(LPVOID state)
-#else
-void * WatchDogProc(void * state)
-#endif
-{
-    CounterWidthExtender * ext = (CounterWidthExtender * ) state;
-    while(1)
-    {
-        MySleepMs(static_cast<int>(ext->watchdog_delay_ms));
-        /* uint64 dummy = */ ext->read();
-    }
-    return NULL;
-}
-
-=======
->>>>>>> 2cb4842d
 uint64 PCM::CX_MSR_PMON_CTRY(uint32 Cbo, uint32 Ctr) const
 {
     if(JAKETOWN == cpu_model || IVYTOWN == cpu_model)
