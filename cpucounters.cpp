--- conflicted
+++ resolved
@@ -2217,11 +2217,7 @@
             if(canUsePerf)
             {
                 e.type = PERF_TYPE_RAW;
-<<<<<<< HEAD
 		e.config = (1ULL<<63ULL) + event_select_reg.value;
-=======
-                e.config = (1ULL<<63ULL) + (((long long unsigned)PERF_TYPE_RAW)<<(64ULL-8ULL)) + event_select_reg.value;
->>>>>>> b2fa4d95
                 if (event_select_reg.fields.event_select == OFFCORE_RESPONSE_0_EVTNR)
                     e.config1 = pExtDesc->OffcoreResponseMsrValue[0];
                 if (event_select_reg.fields.event_select == OFFCORE_RESPONSE_1_EVTNR)
@@ -3903,11 +3899,15 @@
             for(uint32 cnt=0;cnt<4;++cnt)
                 result.EDCCounter[channel][cnt] = server_pcicfg_uncore[socket]->getEDCCounter(channel,cnt);
         }
+    for (uint32 controller = 0; controller < (uint32)server_pcicfg_uncore[socket]->getNumMC(); ++controller)
+    {
+      for(uint32 cnt=0;cnt<4;++cnt)
+            result.M2MCounter[controller][cnt] = server_pcicfg_uncore[socket]->getM2MCounter(controller,cnt);
+    }
         server_pcicfg_uncore[socket]->unfreezeCounters();
     }
     if(MSR.size())
     {
-<<<<<<< HEAD
         uint32 refCore = socketRefCore[socket];
         TemporalThreadAffinity tempThreadAffinity(refCore);
         for(int i=0; i<4; ++i)
@@ -3925,38 +3925,6 @@
     readAndAggregateEnergyCounters(socket, result);
   
     return result;
-=======
-      result.MCDRAMClocks[channel] = server_pcicfg_uncore[socket]->getMCDRAMClocks(channel);
-      for(uint32 cnt=0;cnt<4;++cnt)
-	    result.EDCCounter[channel][cnt] = server_pcicfg_uncore[socket]->getEDCCounter(channel,cnt);
-    }
-    for (uint32 controller = 0; controller < (uint32)server_pcicfg_uncore[socket]->getNumMC(); ++controller)
-    {
-      for(uint32 cnt=0;cnt<4;++cnt)
-            result.M2MCounter[controller][cnt] = server_pcicfg_uncore[socket]->getM2MCounter(controller,cnt);
-    }
-    server_pcicfg_uncore[socket]->unfreezeCounters();
-  }
-  if(MSR.size())
-  {
-    uint32 refCore = socketRefCore[socket];
-    TemporalThreadAffinity tempThreadAffinity(refCore);
-    for(int i=0; i<4; ++i)
-        MSR[refCore]->read(PCU_MSR_PMON_CTRX_ADDR[i],&(result.PCUCounter[i]));
-    // std::cout<< "values read: " << result.PCUCounter[0]<<" "<<result.PCUCounter[1] << " " << result.PCUCounter[2] << " " << result.PCUCounter[3] << std::endl; 
-    uint64 val=0;
-    //MSR[refCore]->read(MSR_PKG_ENERGY_STATUS,&val);
-    //std::cout << "Energy status: "<< val << std::endl;
-    MSR[refCore]->read(MSR_PACKAGE_THERM_STATUS,&val);
-    result.PackageThermalHeadroom = extractThermalHeadroom(val);
-    MSR[refCore]->read(IA32_TIME_STAMP_COUNTER, &result.InvariantTSC);
-    readAndAggregatePackageCStateResidencies(MSR[refCore], result);
-  }
-
-  readAndAggregateEnergyCounters(socket, result);
-
-  return result;
->>>>>>> b2fa4d95
 }
 
 #ifndef _MSC_VER
@@ -4719,11 +4687,6 @@
     const uint32 cpu_model = pcm->getCPUModel();
     if (cpu_model == PCM::KNL) {
         MC_CH_PCI_PMON_CTR0_ADDR = KNX_MC_CH_PCI_PMON_CTR0_ADDR;
-<<<<<<< HEAD
-    } else {
-        MC_CH_PCI_PMON_CTR0_ADDR = XPF_MC_CH_PCI_PMON_CTR0_ADDR;
-=======
->>>>>>> b2fa4d95
     }
     else {
         MC_CH_PCI_PMON_CTR0_ADDR = XPF_MC_CH_PCI_PMON_CTR0_ADDR;
@@ -4732,11 +4695,7 @@
     {
         uint64 value = 0;
         imcHandles[i]->read64(MC_CH_PCI_PMON_CTR0_ADDR, &value);
-<<<<<<< HEAD
-    // std::cout << "DEBUG: getImcReads() with fd = " << imcHandles[i]->fd << " value = " << value << std::endl;
-=======
         // std::cout << "DEBUG: getImcReads() with fd = " << imcHandles[i]->fd << " value = " << value << std::endl;
->>>>>>> b2fa4d95
         result += value;
     }
     return result;
@@ -5144,15 +5103,11 @@
     }
     for (size_t i = 0; i < (size_t)edcHandles.size(); ++i)
     {
-<<<<<<< HEAD
         edcHandles[i]->write32(EDC_CH_PCI_PMON_BOX_CTL_ADDR, UNC_PMON_UNIT_CTL_FRZ_EN + UNC_PMON_UNIT_CTL_FRZ);
-=======
-		edcHandles[i]->write32(EDC_CH_PCI_PMON_BOX_CTL_ADDR, UNC_PMON_UNIT_CTL_FRZ_EN + UNC_PMON_UNIT_CTL_FRZ);
-	}
+    }
     for (auto & handle: m2mHandles)
     {
         handle->write32(M2M_PCI_PMON_BOX_CTL_ADDR, extra + UNC_PMON_UNIT_CTL_FRZ);
->>>>>>> b2fa4d95
     }
 }
 
