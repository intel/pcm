#
# Copyright (c) 2009-2015 Intel Corporation
# written by Roman Dementiev and Jim Harris
#

EXE = pcm.x pcm-numa.x pcm-power.x pcm-sensor.x pcm-msr.x pcm-memory.x pcm-tsx.x pcm-pcie.x pcm-core.x pcm-iio.x pcm-lspci.x

all: $(EXE)

lib: libPCM.a

klocwork: $(EXE)

CXXFLAGS += -Wall -g -O3 -Wno-unknown-pragmas

# rely on Linux perf support (user needs CAP_SYS_ADMIN privileges), comment out to disable
ifneq ($(wildcard /usr/include/linux/perf_event.h),)
CXXFLAGS += -DPCM_USE_PERF
endif

UNAME:=$(shell uname)

ifeq ($(UNAME), Linux)
LIB= -pthread -lrt
CXXFLAGS += -std=c++11
endif
ifeq ($(UNAME), DragonFly)
LIB= -pthread -lrt
<<<<<<< HEAD
=======
CXXFLAGS += -std=c++11
endif
ifeq ($(UNAME), DragonFly)
LIB= -pthread -lrt
>>>>>>> cb60805d
CXXFLAGS += -std=c++0x
endif
ifeq ($(UNAME), Darwin)
LIB= -lpthread MacMSRDriver/build/Release/libPcmMsr.dylib 
CXXFLAGS += -I/usr/include -IMacMSRDriver -std=c++0x
endif
ifeq ($(UNAME), FreeBSD)
CXX=c++
LIB= -lpthread -lc++
CXXFLAGS += -std=c++0x
endif

COMMON_OBJS = msr.o cpucounters.o pci.o client_bw.o utils.o
EXE_OBJS = $(EXE:.x=.o)
OBJS = $(COMMON_OBJS) $(EXE_OBJS)

# ensure 'make' does not delete the intermediate .o files
.PRECIOUS: $(OBJS)

-include $(OBJS:.o=.d)
libPCM.a: $(OBJS)
	ar -rcs $@ $^

%.x: %.o $(COMMON_OBJS)
	$(CXX) -o $@ $^ $(LIB)

%.o: %.cpp
	$(CXX) $(CXXFLAGS) -c $*.cpp -o $*.o
	@# the following lines generate dependency files for the
	@#  target object
	@# from http://scottmcpeak.com/autodepend/autodepend.html
	$(CXX) -MM $(CXXFLAGS) $*.cpp > $*.d
	@# these sed/fmt commands modify the .d file to add a target
	@#  rule for each .h and .cpp file with no dependencies;
	@# this will force 'make' to rebuild any objects that
	@#  depend on a file that has been renamed rather than
	@#  exiting with an error
	@mv -f $*.d $*.d.tmp
	@sed -e 's|.*:|$*.o:|' < $*.d.tmp > $*.d
	@sed -e 's/.*://' -e 's/\\$$//' < $*.d.tmp | fmt -1 | \
	  sed -e 's/^ *//' -e 's/$$/:/' >> $*.d
	@rm -f $*.d.tmp

nice:
	uncrustify --replace -c ~/uncrustify.cfg *.cpp *.h WinMSRDriver/Win7/*.h WinMSRDriver/Win7/*.c WinMSRDriver/WinXP/*.h WinMSRDriver/WinXP/*.c  PCM_Win/*.h PCM_Win/*.cpp  

clean:
	rm -rf *.x *.o *~ *.d<|MERGE_RESOLUTION|>--- conflicted
+++ resolved
@@ -26,13 +26,10 @@
 endif
 ifeq ($(UNAME), DragonFly)
 LIB= -pthread -lrt
-<<<<<<< HEAD
-=======
 CXXFLAGS += -std=c++11
 endif
 ifeq ($(UNAME), DragonFly)
 LIB= -pthread -lrt
->>>>>>> cb60805d
 CXXFLAGS += -std=c++0x
 endif
 ifeq ($(UNAME), Darwin)
