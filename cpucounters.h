--- conflicted
+++ resolved
@@ -1266,13 +1266,13 @@
         );
     }
 
-<<<<<<< HEAD
     bool DDRTTrafficMetricsAvailable() const
     {
         return (
             cpu_model == PCM::SKX
             );
-=======
+    }
+    
     bool LLCReadMissLatencyMetricsAvailable() const
     {
         return (
@@ -1285,7 +1285,6 @@
             || ((SKX == cpu_model) && (num_sockets == 1))
 #endif
                );
->>>>>>> f12aa5e2
     }
 
     bool hasBecktonUncore() const
