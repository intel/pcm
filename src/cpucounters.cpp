// SPDX-License-Identifier: BSD-3-Clause
// Copyright (c) 2009-2022, Intel Corporation
// written by Roman Dementiev
//            Otto Bruggeman
//            Thomas Willhalm
//            Pat Fay
//            Austen Ott
//            Jim Harris (FreeBSD)

/*!     \file cpucounters.cpp
        \brief The bulk of PCM implementation
  */

//#define PCM_TEST_FALLBACK_TO_ATOM

#include <stdio.h>
#include <assert.h>
#ifdef PCM_EXPORTS
// pcm-lib.h includes cpucounters.h
#include "windows\pcm-lib.h"
#else
#include "cpucounters.h"
#endif
#include "msr.h"
#include "pci.h"
#include "types.h"
#include "utils.h"
#include "topology.h"

#if defined (__FreeBSD__) || defined(__DragonFly__)
#include <sys/param.h>
#include <sys/module.h>
#include <sys/types.h>
#include <sys/sysctl.h>
#include <sys/sem.h>
#include <sys/ioccom.h>
#include <sys/cpuctl.h>
#include <machine/cpufunc.h>
#endif

#ifdef _MSC_VER
#include <intrin.h>
#include <windows.h>
#include <comdef.h>
#include <tchar.h>
#include "winring0/OlsApiInit.h"
#include "windows/windriver.h"
#else
#include <pthread.h>
#if defined(__FreeBSD__) || (defined(__DragonFly__) && __DragonFly_version >= 400707)
#include <pthread_np.h>
#include <sys/_cpuset.h>
#include <sys/cpuset.h>
#endif
#include <errno.h>
#include <sys/time.h>
#ifdef __linux__
#include <sys/mman.h>
#include <dirent.h>
#include <sys/resource.h>
#endif
#endif

#include <string.h>
#include <limits>
#include <map>
#include <unordered_map>
#include <algorithm>
#include <thread>
#include <future>
#include <functional>
#include <queue>
#include <condition_variable>
#include <mutex>
#include <atomic>

#ifdef __APPLE__
#include <sys/types.h>
#include <sys/sysctl.h>
#include <sys/sem.h>
#endif

namespace pcm {

#ifdef __APPLE__
// convertUnknownToInt is used in the safe sysctl call to convert an unknown size to an int
int convertUnknownToInt(size_t size, char* value);
#endif

#ifdef _MSC_VER

void PCM_API restrictDriverAccess(LPCTSTR path)
{
    restrictDriverAccessNative(path);
}

HMODULE hOpenLibSys = NULL;

#ifndef NO_WINRING
bool PCM::initWinRing0Lib()
{
    const BOOL result = InitOpenLibSys(&hOpenLibSys);

    if (result == FALSE)
    {
        DeinitOpenLibSys(&hOpenLibSys);
        hOpenLibSys = NULL;
        return false;
    }

    BYTE major, minor, revision, release;
    GetDriverVersion(&major, &minor, &revision, &release);
    TCHAR buffer[128];
    _stprintf_s(buffer, 128, TEXT("\\\\.\\WinRing0_%d_%d_%d"),(int)major,(int)minor, (int)revision);
    restrictDriverAccess(buffer);

    return true;
}
#endif // NO_WINRING

#endif


#if defined(__FreeBSD__)
#define cpu_set_t cpuset_t
#endif

PCM * PCM::instance = NULL;

/*
static int bitCount(uint64 n)
{
    int count = 0;
    while (n)
    {
        count += static_cast<int>(n & 0x00000001);
        n >>= static_cast<uint64>(1);
    }
    return count;
}
*/

std::mutex instanceCreationMutex;

PCM * PCM::getInstance()
{
    // lock-free read
    // cppcheck-suppress identicalConditionAfterEarlyExit
    if (instance) return instance;

    std::unique_lock<std::mutex> _(instanceCreationMutex);
    // cppcheck-suppress identicalConditionAfterEarlyExit
    if (instance) return instance;

    return instance = new PCM();
}

uint64 PCM::extractCoreGenCounterValue(uint64 val)
{
    if (canUsePerf) return val;

    if(core_gen_counter_width)
        return extract_bits(val, 0, core_gen_counter_width-1);

    return val;
}

uint64 PCM::extractCoreFixedCounterValue(uint64 val)
{
    if (canUsePerf) return val;

    if(core_fixed_counter_width)
        return extract_bits(val, 0, core_fixed_counter_width-1);

    return val;
}

uint64 PCM::extractUncoreGenCounterValue(uint64 val)
{
    if(uncore_gen_counter_width)
        return extract_bits(val, 0, uncore_gen_counter_width-1);

    return val;
}

uint64 PCM::extractUncoreFixedCounterValue(uint64 val)
{
    if(uncore_fixed_counter_width)
        return extract_bits(val, 0, uncore_fixed_counter_width-1);

    return val;
}

uint64 PCM::extractQOSMonitoring(uint64 val)
{
    //Check if any of the error bit(63) or Unavailable bit(62) of the IA32_QM_CTR MSR are 1
    if(val & (3ULL<<62))
    {
        // invalid reading
        return static_cast<uint64>(PCM_INVALID_QOS_MONITORING_DATA);
    }

    // valid reading
    return extract_bits(val,0,61);
}
int32 extractThermalHeadroom(uint64 val)
{
    if(val & (1ULL<<31ULL))
    {  // valid reading
       return static_cast<int32>(extract_bits(val, 16, 22));
    }

    // invalid reading
    return static_cast<int32>(PCM_INVALID_THERMAL_HEADROOM);
}


uint64 get_frequency_from_cpuid();



#if defined(__FreeBSD__) || defined(__DragonFly__)
void pcm_cpuid_bsd(int leaf, PCM_CPUID_INFO& info, int core)
{
    cpuctl_cpuid_args_t cpuid_args_freebsd;
    char cpuctl_name[64];

    snprintf(cpuctl_name, 64, "/dev/cpuctl%d", core);
    auto fd = ::open(cpuctl_name, O_RDWR);

    cpuid_args_freebsd.level = leaf;

    ::ioctl(fd, CPUCTL_CPUID, &cpuid_args_freebsd);
    for (int i = 0; i < 4; ++i)
    {
        info.array[i] = cpuid_args_freebsd.data[i];
    }
    ::close(fd);
}
#endif

#ifdef __linux__
bool isNMIWatchdogEnabled(const bool silent);
bool keepNMIWatchdogEnabled();
#endif

void PCM::readCoreCounterConfig(const bool complainAboutMSR)
{
    if (max_cpuid >= 0xa)
    {
        // get counter related info
        PCM_CPUID_INFO cpuinfo;
        pcm_cpuid(0xa, cpuinfo);
        perfmon_version = extract_bits_ui(cpuinfo.array[0], 0, 7);
        core_gen_counter_num_max = extract_bits_ui(cpuinfo.array[0], 8, 15);
        core_gen_counter_width = extract_bits_ui(cpuinfo.array[0], 16, 23);
        if (perfmon_version > 1)
        {
            core_fixed_counter_num_max = extract_bits_ui(cpuinfo.array[3], 0, 4);
            core_fixed_counter_width = extract_bits_ui(cpuinfo.array[3], 5, 12);
        }
        else if (1 == perfmon_version)
        {
            core_fixed_counter_num_max = 3;
            core_fixed_counter_width = core_gen_counter_width;
        }
        if (isForceRTMAbortModeAvailable())
        {
            uint64 TSXForceAbort = 0;
            if (MSR.empty())
            {
                if (complainAboutMSR)
                {
                    std::cerr << "PCM Error: Can't determine the number of available counters reliably because of no access to MSR.\n";
                }
            }
            else if (MSR[0]->read(MSR_TSX_FORCE_ABORT, &TSXForceAbort) == sizeof(uint64))
            {
                TSXForceAbort &= 1;
                /*
                    TSXForceAbort is 0 (default mode) => the number of useful gen counters is 3
                    TSXForceAbort is 1                => the number of gen counters is unchanged
                */
                if (TSXForceAbort == 0)
                {
                    core_gen_counter_num_max = 3;
                }
            }
            else
            {
                std::cerr << "PCM Error: Can't determine the number of available counters reliably because reading MSR_TSX_FORCE_ABORT failed.\n";
            }
        }
#if defined(__linux__)
        const auto env = std::getenv("PCM_NO_AWS_WORKAROUND");
        auto aws_workaround = true;
        if (env != nullptr && std::string(env) == std::string("1"))
        {
            aws_workaround = false;
        }
        if (aws_workaround == true && vm == true && linux_arch_perfmon == true && core_gen_counter_num_max > 3)
        {
            core_gen_counter_num_max = 3;
            std::cerr << "INFO: Reducing the number of programmable counters to 3 to workaround the fixed cycle counter virtualization issue on AWS.\n";
            std::cerr << "      You can disable the workaround by setting PCM_NO_AWS_WORKAROUND=1 environment variable\n";
        }
        if (isNMIWatchdogEnabled(true) && keepNMIWatchdogEnabled())
        {
            --core_gen_counter_num_max;
            std::cerr << "INFO: Reducing the number of programmable counters to " << core_gen_counter_num_max  << " because NMI watchdog is enabled.\n";
        }
#endif
    }
}

bool PCM::isFixedCounterSupported(unsigned c)
{
    if (max_cpuid >= 0xa)
    {
        PCM_CPUID_INFO cpuinfo;
        pcm_cpuid(0xa, cpuinfo);
        return extract_bits_ui(cpuinfo.reg.ecx, c, c) || (extract_bits_ui(cpuinfo.reg.edx, 4, 0) > c);
    }
    return false;
}

bool PCM::isHWTMAL1Supported() const
{
    #ifdef PCM_USE_PERF
    if (perfEventTaskHandle.empty() == false)
    {
       return false; // per PID/task perf collection does not support HW TMA L1
    }
    #endif
    static int supported = -1;
    if (supported < 0)
    {
        supported = 0;
        PCM_CPUID_INFO cpuinfo;
        pcm_cpuid(1, cpuinfo);
        if (extract_bits_ui(cpuinfo.reg.ecx, 15, 15) && MSR.size())
        {
            uint64 perf_cap;
            if (MSR[0]->read(MSR_PERF_CAPABILITIES, &perf_cap) == sizeof(uint64))
            {
                supported = (int)extract_bits(perf_cap, 15, 15);
            }
        }
        if (hybrid)
        {
            supported = 0;
        }
    }
    return supported > 0;
}

void PCM::readCPUMicrocodeLevel()
{
    if (MSR.empty()) return;
    const int ref_core = 0;
    TemporalThreadAffinity affinity(ref_core);
    if (affinity.supported() && isCoreOnline(ref_core))
    {   // see "Update Signature and Verification" and "Determining the Signature"
        // sections in Intel SDM how to read ucode level
        if (MSR[ref_core]->write(MSR_IA32_BIOS_SIGN_ID, 0) == sizeof(uint64))
        {
            PCM_CPUID_INFO cpuinfo;
            pcm_cpuid(1, cpuinfo); // cpuid instructions updates MSR_IA32_BIOS_SIGN_ID
            uint64 result = 0;
            if (MSR[ref_core]->read(MSR_IA32_BIOS_SIGN_ID, &result) == sizeof(uint64))
            {
                cpu_microcode_level = result >> 32;
            }
        }
    }
}

int32 PCM::getMaxCustomCoreEvents()
{
    return core_gen_counter_num_max;
}

int PCM::getCPUModelFromCPUID()
{
    static int result = -1;
    if (result < 0)
    {
        PCM_CPUID_INFO cpuinfo;
        pcm_cpuid(1, cpuinfo);
        result = (((cpuinfo.array[0]) & 0xf0) >> 4) | ((cpuinfo.array[0] & 0xf0000) >> 12);
    }
    return result;
}

bool PCM::detectModel()
{
    char buffer[1024];
    union {
        char cbuf[16];
        int  ibuf[16 / sizeof(int)];
    } buf;
    PCM_CPUID_INFO cpuinfo;
    pcm_cpuid(0, cpuinfo);
    std::fill(buffer, buffer + 1024, 0);
    std::fill(buf.cbuf, buf.cbuf + 16, 0);
    buf.ibuf[0] = cpuinfo.array[1];
    buf.ibuf[1] = cpuinfo.array[3];
    buf.ibuf[2] = cpuinfo.array[2];
    if (strncmp(buf.cbuf, "GenuineIntel", 4 * 3) != 0)
    {
        std::cerr << getUnsupportedMessage() << "\n";
        return false;
    }
    max_cpuid = cpuinfo.array[0];

    pcm_cpuid(1, cpuinfo);
    cpu_family = (((cpuinfo.array[0]) >> 8) & 0xf) | ((cpuinfo.array[0] & 0xf00000) >> 16);
    cpu_model = (((cpuinfo.array[0]) & 0xf0) >> 4) | ((cpuinfo.array[0] & 0xf0000) >> 12);
    cpu_stepping = cpuinfo.array[0] & 0x0f;

    if (cpuinfo.reg.ecx & (1UL << 31UL)) {
        vm = true;
        std::cerr << "Detected a hypervisor/virtualization technology. Some metrics might not be available due to configuration or availability of virtual hardware features.\n";
    }

    readCoreCounterConfig();

    if (cpu_family != 6)
    {
        std::cerr << getUnsupportedMessage() << " CPU Family: " << cpu_family << "\n";
        return false;
    }

    pcm_cpuid(7, 0, cpuinfo);

    std::cerr << "\n=====  Processor information  =====\n";

#ifdef __linux__
    auto checkLinuxCpuinfoFlag = [](const std::string& flag) -> bool
    {
        std::ifstream linuxCpuinfo("/proc/cpuinfo");
        if (linuxCpuinfo.is_open())
        {
            std::string line;
            while (std::getline(linuxCpuinfo, line))
            {
                auto tokens = split(line, ':');
                if (tokens.size() >= 2 && tokens[0].find("flags") == 0)
                {
                    for (const auto & curFlag : split(tokens[1], ' '))
                    {
                        if (flag == curFlag)
                        {
                            return true;
                        }
                    }
                }
            }
            linuxCpuinfo.close();
        }
        return false;
    };
    linux_arch_perfmon = checkLinuxCpuinfoFlag("arch_perfmon");
    std::cerr << "Linux arch_perfmon flag  : " << (linux_arch_perfmon ? "yes" : "no") << "\n";
    if (vm == true && linux_arch_perfmon == false)
    {
        std::cerr << "ERROR: vPMU is not enabled in the hypervisor. Please see details in https://software.intel.com/content/www/us/en/develop/documentation/vtune-help/top/set-up-analysis-target/on-virtual-machine.html \n";
        std::cerr << "       you can force-continue by setting PCM_IGNORE_ARCH_PERFMON=1 environment variable.\n";
        auto env = std::getenv("PCM_IGNORE_ARCH_PERFMON");
        auto ignore_arch_perfmon = false;
        if (env != nullptr && std::string(env) == std::string("1"))
        {
            ignore_arch_perfmon = true;
        }
        if (!ignore_arch_perfmon)
        {
            return false;
        }
    }
#endif
    hybrid = (cpuinfo.reg.edx & (1 << 15)) ? true : false;
    std::cerr << "Hybrid processor         : " << (hybrid ? "yes" : "no") << "\n";
    std::cerr << "IBRS and IBPB supported  : " << ((cpuinfo.reg.edx & (1 << 26)) ? "yes" : "no") << "\n";
    std::cerr << "STIBP supported          : " << ((cpuinfo.reg.edx & (1 << 27)) ? "yes" : "no") << "\n";
    std::cerr << "Spec arch caps supported : " << ((cpuinfo.reg.edx & (1 << 29)) ? "yes" : "no") << "\n";
    std::cerr << "Max CPUID level          : " << max_cpuid << "\n";
    std::cerr << "CPU model number         : " << cpu_model << "\n";

    return true;
}

bool PCM::isRDTDisabled() const
{
    static int flag = -1;
    if (flag < 0)
    {
        // flag not yet initialized
        const char * varname = "PCM_NO_RDT";
        char* env = nullptr;
#ifdef _MSC_VER
        _dupenv_s(&env, NULL, varname);
#else
        env = std::getenv(varname);
#endif
        if (env != nullptr && std::string(env) == std::string("1"))
        {
            std::cout << "Disabling RDT usage because PCM_NO_RDT=1 environment variable is set.\n";
            flag = 1;
        }
        else
        {
            flag = 0;
        }
#ifdef _MSC_VER
        free(env);
#endif
    }
    return flag > 0;
}

bool PCM::QOSMetricAvailable() const
{
    if (isRDTDisabled()) return false;
#ifndef __linux__
    if (isSecureBoot()) return false;
#endif
    PCM_CPUID_INFO cpuinfo;
    pcm_cpuid(0x7,0,cpuinfo);
    return (cpuinfo.reg.ebx & (1<<12))?true:false;
}

bool PCM::L3QOSMetricAvailable() const
{
    if (isRDTDisabled()) return false;
#ifndef __linux__
    if (isSecureBoot()) return false;
#endif
    PCM_CPUID_INFO cpuinfo;
    pcm_cpuid(0xf,0,cpuinfo);
    return (cpuinfo.reg.edx & (1<<1))?true:false;
}

bool PCM::L3CacheOccupancyMetricAvailable() const
{
    PCM_CPUID_INFO cpuinfo;
    if (!(QOSMetricAvailable() && L3QOSMetricAvailable()))
        return false;
    pcm_cpuid(0xf,0x1,cpuinfo);
    return (cpuinfo.reg.edx & 1)?true:false;
}

bool PCM::CoreLocalMemoryBWMetricAvailable() const
{
    if (cpu_model == SKX && cpu_stepping < 5) return false; // SKZ4 errata
    PCM_CPUID_INFO cpuinfo;
    if (!(QOSMetricAvailable() && L3QOSMetricAvailable()))
            return false;
    pcm_cpuid(0xf,0x1,cpuinfo);
    return (cpuinfo.reg.edx & 2)?true:false;
}

bool PCM::CoreRemoteMemoryBWMetricAvailable() const
{
    if (cpu_model == SKX && cpu_stepping < 5) return false; // SKZ4 errata
    PCM_CPUID_INFO cpuinfo;
    if (!(QOSMetricAvailable() && L3QOSMetricAvailable()))
        return false;
    pcm_cpuid(0xf, 0x1, cpuinfo);
    return (cpuinfo.reg.edx & 4) ? true : false;
}

unsigned PCM::getMaxRMID() const
{
    unsigned maxRMID = 0;
    PCM_CPUID_INFO cpuinfo;
    pcm_cpuid(0xf,0,cpuinfo);
    maxRMID = (unsigned)cpuinfo.reg.ebx + 1;
    return maxRMID;
}

void PCM::initRDT()
{
    if (!(QOSMetricAvailable() && L3QOSMetricAvailable()))
        return;
#ifdef __linux__
    auto env = std::getenv("PCM_USE_RESCTRL");
    if (env != nullptr && std::string(env) == std::string("1"))
    {
        std::cerr << "INFO: using Linux resctrl driver for RDT metrics (L3OCC, LMB, RMB) because environment variable PCM_USE_RESCTRL=1\n";
        resctrl.init();
        useResctrl = true;
        return;
    }
    if (resctrl.isMounted())
    {
        std::cerr << "INFO: using Linux resctrl driver for RDT metrics (L3OCC, LMB, RMB) because resctrl driver is mounted.\n";
        resctrl.init();
        useResctrl = true;
        return;
    }
    if (isSecureBoot())
    {
        std::cerr << "INFO: using Linux resctrl driver for RDT metrics (L3OCC, LMB, RMB) because Secure Boot mode is enabled.\n";
        resctrl.init();
        useResctrl = true;
        return;
    }
#endif
    std::cerr << "Initializing RMIDs" << std::endl;
    unsigned maxRMID;
    /* Calculate maximum number of RMID supported by socket */
    maxRMID = getMaxRMID();
    // std::cout << "Maximum RMIDs per socket in the system : " << maxRMID << "\n";
    std::vector<uint32> rmid(num_sockets);
    for(int32 i = 0; i < num_sockets; i ++)
            rmid[i] = maxRMID - 1;

    /* Associate each core with 1 RMID */
    for(int32 core = 0; core < num_cores; core ++ )
    {
        if(!isCoreOnline(core)) continue;

        uint64 msr_pqr_assoc = 0 ;
        uint64 msr_qm_evtsel = 0 ;
                MSR[core]->lock();
        //Read 0xC8F MSR for each core
        MSR[core]->read(IA32_PQR_ASSOC, &msr_pqr_assoc);
        //std::cout << "initRMID reading IA32_PQR_ASSOC 0x" << std::hex << msr_pqr_assoc << std::dec << "\n";

        //std::cout << "Socket Id : " << topology[core].socket;
        msr_pqr_assoc &= 0xffffffff00000000ULL;
        msr_pqr_assoc |= (uint64)(rmid[topology[core].socket] & ((1ULL<<10)-1ULL));
        //std::cout << "initRMID writing IA32_PQR_ASSOC 0x" << std::hex << msr_pqr_assoc << std::dec << "\n";
        //Write 0xC8F MSR with new RMID for each core
        MSR[core]->write(IA32_PQR_ASSOC,msr_pqr_assoc);

        msr_qm_evtsel = static_cast<uint64>(rmid[topology[core].socket] & ((1ULL<<10)-1ULL));
        msr_qm_evtsel <<= 32;
        //Write 0xC8D MSR with new RMID for each core
        //std::cout << "initRMID writing IA32_QM_EVTSEL 0x" << std::hex << msr_qm_evtsel << std::dec << "\n";
        MSR[core]->write(IA32_QM_EVTSEL,msr_qm_evtsel);
                MSR[core]->unlock();

        /* Initializing the memory bandwidth counters */
        if (CoreLocalMemoryBWMetricAvailable())
        {
            memory_bw_local.push_back(std::make_shared<CounterWidthExtender>(new CounterWidthExtender::MBLCounter(MSR[core]), 24, 1000));
            if (CoreRemoteMemoryBWMetricAvailable())
            {
                memory_bw_total.push_back(std::make_shared<CounterWidthExtender>(new CounterWidthExtender::MBTCounter(MSR[core]), 24, 1000));
            }
        }
        rmid[topology[core].socket] --;
        //std::cout << std::flush; // Explicitly flush after each iteration
    }
    /* Get The scaling factor by running CPUID.0xF.0x1 instruction */
    L3ScalingFactor = getL3ScalingFactor();
}

void PCM::initQOSevent(const uint64 event, const int32 core)
{
   if(!isCoreOnline(core)) return;
   uint64 msr_qm_evtsel = 0 ;
   //Write 0xC8D MSR with the event id
   MSR[core]->read(IA32_QM_EVTSEL, &msr_qm_evtsel);
   //std::cout << "initQOSevent reading IA32_QM_EVTSEL 0x" << std::hex << msr_qm_evtsel << std::dec << "\n";
   msr_qm_evtsel &= 0xfffffffffffffff0ULL;
   msr_qm_evtsel |= event & ((1ULL<<8)-1ULL);
   //std::cout << "initQOSevent writing IA32_QM_EVTSEL 0x" << std::hex << msr_qm_evtsel << std::dec << "\n";
   MSR[core]->write(IA32_QM_EVTSEL,msr_qm_evtsel);
   //std::cout << std::flush;
}


void PCM::initCStateSupportTables()
{
#define PCM_PARAM_PROTECT(...) __VA_ARGS__
#define PCM_CSTATE_ARRAY(array_ , val ) \
    { \
        static uint64 tmp[] = val; \
        PCM_COMPILE_ASSERT(sizeof(tmp) / sizeof(uint64) == (static_cast<int>(MAX_C_STATE)+1)); \
        array_ = tmp; \
        break; \
    }

    // fill package C state array
    switch(cpu_model)
    {
        case ATOM:
        case ATOM_2:
        case CENTERTON:
        case AVOTON:
        case BAYTRAIL:
        case CHERRYTRAIL:
        case APOLLO_LAKE:
        case GEMINI_LAKE:
        case DENVERTON:
        case ADL:
        case RPL:
        case SNOWRIDGE:
            PCM_CSTATE_ARRAY(pkgCStateMsr, PCM_PARAM_PROTECT({0, 0, 0x3F8, 0, 0x3F9, 0, 0x3FA, 0, 0, 0, 0 }) );
        case NEHALEM_EP:
        case NEHALEM:
        case CLARKDALE:
        case WESTMERE_EP:
        case NEHALEM_EX:
        case WESTMERE_EX:
            PCM_CSTATE_ARRAY(pkgCStateMsr, PCM_PARAM_PROTECT({0, 0, 0, 0x3F8, 0, 0, 0x3F9, 0x3FA, 0, 0, 0}) );
        case SANDY_BRIDGE:
        case JAKETOWN:
        case IVY_BRIDGE:
        case IVYTOWN:
            PCM_CSTATE_ARRAY(pkgCStateMsr, PCM_PARAM_PROTECT({0, 0, 0x60D, 0x3F8, 0, 0, 0x3F9, 0x3FA, 0, 0, 0}) );
        case HASWELL:
        case HASWELL_2:
        case HASWELLX:
        case BDX_DE:
        case BDX:
        case KNL:
            PCM_CSTATE_ARRAY(pkgCStateMsr, PCM_PARAM_PROTECT({0, 0, 0x60D, 0x3F8, 0, 0, 0x3F9,  0x3FA, 0, 0, 0}) );
        case SKX:
        case ICX:
        case SPR:
        case EMR:
            PCM_CSTATE_ARRAY(pkgCStateMsr, PCM_PARAM_PROTECT({0, 0, 0x60D, 0, 0, 0, 0x3F9, 0, 0, 0, 0}) );
        case HASWELL_ULT:
        case BROADWELL:
        PCM_SKL_PATH_CASES
        case BROADWELL_XEON_E3:
            PCM_CSTATE_ARRAY(pkgCStateMsr, PCM_PARAM_PROTECT({0, 0, 0x60D, 0x3F8, 0, 0, 0x3F9, 0x3FA, 0x630, 0x631, 0x632}) );

        default:
            std::cerr << "PCM error: package C-states support array is not initialized. Package C-states metrics will not be shown.\n";
            PCM_CSTATE_ARRAY(pkgCStateMsr, PCM_PARAM_PROTECT({ 0, 0, 0, 0, 0, 0, 0, 0, 0, 0, 0 }) );
    };

    // fill core C state array
    switch(cpu_model)
    {
        case ATOM:
        case ATOM_2:
        case CENTERTON:
            PCM_CSTATE_ARRAY(coreCStateMsr, PCM_PARAM_PROTECT({ 0, 0, 0, 0, 0, 0, 0, 0, 0, 0, 0 }) );
        case NEHALEM_EP:
        case NEHALEM:
        case CLARKDALE:
        case WESTMERE_EP:
        case NEHALEM_EX:
        case WESTMERE_EX:
            PCM_CSTATE_ARRAY(coreCStateMsr, PCM_PARAM_PROTECT({0, 0, 0, 0x3FC, 0, 0, 0x3FD, 0, 0, 0, 0}) );
        case SANDY_BRIDGE:
        case JAKETOWN:
        case IVY_BRIDGE:
        case IVYTOWN:
        case HASWELL:
        case HASWELL_2:
        case HASWELL_ULT:
        case HASWELLX:
        case BDX_DE:
        case BDX:
        case BROADWELL:
        case BROADWELL_XEON_E3:
        case BAYTRAIL:
        case AVOTON:
        case CHERRYTRAIL:
        case APOLLO_LAKE:
        case GEMINI_LAKE:
        case DENVERTON:
        PCM_SKL_PATH_CASES
        case ADL:
        case RPL:
        case SNOWRIDGE:
        case ICX:
        case SPR:
        case EMR:
            PCM_CSTATE_ARRAY(coreCStateMsr, PCM_PARAM_PROTECT({0, 0, 0, 0x3FC, 0, 0, 0x3FD, 0x3FE, 0, 0, 0}) );
        case KNL:
            PCM_CSTATE_ARRAY(coreCStateMsr, PCM_PARAM_PROTECT({0, 0, 0, 0, 0, 0, 0x3FF, 0, 0, 0, 0}) );
        case SKX:
            PCM_CSTATE_ARRAY(coreCStateMsr, PCM_PARAM_PROTECT({0, 0, 0, 0, 0, 0, 0x3FD, 0, 0, 0, 0}) );
        default:
            std::cerr << "PCM error: core C-states support array is not initialized. Core C-states metrics will not be shown.\n";
            PCM_CSTATE_ARRAY(coreCStateMsr, PCM_PARAM_PROTECT({ 0, 0, 0, 0, 0, 0, 0, 0, 0, 0, 0 }) );
    };
}


#ifdef __linux__
constexpr auto perfSlotsPath = "/sys/bus/event_source/devices/cpu/events/slots";
constexpr auto perfBadSpecPath = "/sys/bus/event_source/devices/cpu/events/topdown-bad-spec";
constexpr auto perfBackEndPath = "/sys/bus/event_source/devices/cpu/events/topdown-be-bound";
constexpr auto perfFrontEndPath = "/sys/bus/event_source/devices/cpu/events/topdown-fe-bound";
constexpr auto perfRetiringPath = "/sys/bus/event_source/devices/cpu/events/topdown-retiring";
// L2 extensions:
constexpr auto perfBrMispred = "/sys/bus/event_source/devices/cpu/events/topdown-br-mispredict";
constexpr auto perfFetchLat = "/sys/bus/event_source/devices/cpu/events/topdown-fetch-lat";
constexpr auto perfHeavyOps = "/sys/bus/event_source/devices/cpu/events/topdown-heavy-ops";
constexpr auto perfMemBound = "/sys/bus/event_source/devices/cpu/events/topdown-mem-bound";

bool PCM::perfSupportsTopDown()
{
    static int yes = -1;
    if (-1 == yes)
    {
        const auto slots = readSysFS(perfSlotsPath, true);
        const auto bad = readSysFS(perfBadSpecPath, true);
        const auto be = readSysFS(perfBackEndPath, true);
        const auto fe = readSysFS(perfFrontEndPath, true);
        const auto ret = readSysFS(perfRetiringPath, true);
        bool supported = slots.size() && bad.size() && be.size() && fe.size() && ret.size();
        if (isHWTMAL2Supported())
        {
            supported = supported &&
                readSysFS("/sys/bus/event_source/devices/cpu/events/topdown-br-mispredict", true).size() &&
                readSysFS("/sys/bus/event_source/devices/cpu/events/topdown-fetch-lat", true).size() &&
                readSysFS("/sys/bus/event_source/devices/cpu/events/topdown-heavy-ops", true).size() &&
                readSysFS("/sys/bus/event_source/devices/cpu/events/topdown-mem-bound", true).size();
        }
        yes = supported ? 1 : 0;
    }
    return 1 == yes;
}
#endif

const std::vector<std::string> qat_evtsel_mapping = 
{
    { "sample_cnt" },               //0x0
    { "pci_trans_cnt" },            //0x1
    { "max_rd_lat" },               //0x2
    { "rd_lat_acc_avg" },           //0x3
    { "max_lat" },                  //0x4
    { "lat_acc_avg" },              //0x5
    { "bw_in" },                    //0x6
    { "bw_out" },                   //0x7
    { "at_page_req_lat_acc_avg" },  //0x8
    { "at_trans_lat_acc_avg" },     //0x9
    { "at_max_tlb_used" },          //0xA
    { "util_cpr0" },                //0xB
    { "util_dcpr0" },               //0xC
    { "util_dcpr1" },               //0xD
    { "util_dcpr2" },               //0xE
    { "util_xlt0" },                //0xF
    { "util_xlt1" },                //0x10
    { "util_cph0" },                //0x11
    { "util_cph1" },                //0x12
    { "util_cph2" },                //0x13
    { "util_cph3" },                //0x14
    { "util_cph4" },                //0x15
    { "util_cph5" },                //0x16
    { "util_cph6" },                //0x17
    { "util_cph7" },                //0x18
    { "util_ath0" },                //0x19
    { "util_ath1" },                //0x1A
    { "util_ath2" },                //0x1B
    { "util_ath3" },                //0x1C
    { "util_ath4" },                //0x1D
    { "util_ath5" },                //0x1E
    { "util_ath6" },                //0x1F
    { "util_ath7" },                //0x20
    { "util_ucs0" },                //0x21
    { "util_ucs1" },                //0x22
    { "util_ucs2" },                //0x23
    { "util_ucs3" },                //0x24
    { "util_pke0" },                //0x25
    { "util_pke1" },                //0x26
    { "util_pke2" },                //0x27
    { "util_pke3" },                //0x28
    { "util_pke4" },                //0x29
    { "util_pke5" },                //0x2A
    { "util_pke6" },                //0x2B
    { "util_pke7" },                //0x2C
    { "util_pke8" },                //0x2D
    { "util_pke9" },                //0x2E
    { "util_pke10" },               //0x2F
    { "util_pke11" },               //0x30
    { "util_pke12" },               //0x31
    { "util_pke13" },               //0x32
    { "util_pke14" },               //0x33
    { "util_pke15" },               //0x34
    { "util_pke16" },               //0x35
    { "util_pke17" },               //0x36
    { "unknown" }                   //0x37
};

class VirtualDummyRegister : public HWRegister
{
    uint64 lastValue;
public:
    VirtualDummyRegister() : lastValue(0) {}
    void operator = (uint64 val) override
    {
        lastValue = val;
    }
    operator uint64 () override
    {
        return lastValue;
    }
};

class QATTelemetryVirtualGeneralConfigRegister : public HWRegister
{
    friend class QATTelemetryVirtualCounterRegister;
    int domain, b, d, f;
    PCM::IDX_OPERATION operation;
    PCM::IDX_STATE state;
    std::unordered_map<std::string, uint32> data_cache; //data cache
public:
    QATTelemetryVirtualGeneralConfigRegister(int domain_, int b_, int d_, int f_) :
        domain(domain_),
        b(b_),
        d(d_),
        f(f_),
        operation(PCM::QAT_TLM_STOP),
        state(PCM::IDX_STATE_OFF)
    {
    }
    void operator = (uint64 val) override
    {
        operation = PCM::IDX_OPERATION(val);
#ifdef __linux__
        std::ostringstream sysfs_path(std::ostringstream::out);
        switch (operation)
        {
            case PCM::QAT_TLM_START: //enable
                state = PCM::IDX_STATE_ON; 
                // falls through
            case PCM::QAT_TLM_STOP: //disable
                if (state == PCM::IDX_STATE_ON)
                {
                    //std::cerr << "QAT telemetry operation = " << operation << ".\n";
                    sysfs_path << std::string("/sys/bus/pci/devices/") <<
                        std::hex << std::setw(4) << std::setfill('0') << domain << ":" <<
                        std::hex << std::setw(2) << std::setfill('0') << b << ":" <<
                        std::hex << std::setw(2) << std::setfill('0') << d << "." <<
                        std::hex << f << "/telemetry/control";

                    if (writeSysFS(sysfs_path.str().c_str(), (operation == PCM::QAT_TLM_START  ? "1" : "0")) == false)
                    {
                        std::cerr << "Linux sysfs: Error on control QAT telemetry operation = " << operation << ".\n";
                    }
                }
                break;
            case PCM::QAT_TLM_REFRESH: //refresh data
                if (state == PCM::IDX_STATE_ON)
                {
                    //std::cerr << "QAT telemetry operation = " << operation << ".\n";
                    sysfs_path << std::string("/sys/bus/pci/devices/") <<
                        std::hex << std::setw(4) << std::setfill('0') << domain << ":" <<
                        std::hex << std::setw(2) << std::setfill('0') << b << ":" <<
                        std::hex << std::setw(2) << std::setfill('0') << d << "." <<
                        std::hex << f << "/telemetry/device_data";

                    data_cache.clear();
                    readMapFromSysFS(sysfs_path.str().c_str(), data_cache);
                }
                break;
            default:
                break;
        }
#endif
    }
    operator uint64 () override
    {
        return operation;
    }
    ~QATTelemetryVirtualGeneralConfigRegister()
    {
        //std::cerr << "~QATTelemetryVirtualGeneralConfigRegister.\n" << std::flush;
    }
};

class QATTelemetryVirtualControlRegister : public HWRegister
{
    friend class QATTelemetryVirtualCounterRegister;
    uint64 event;
public:
    QATTelemetryVirtualControlRegister() : event(0x0)
    {
    }
    void operator = (uint64 val) override
    {
        event = extract_bits(val, 32, 59);
    }
    operator uint64 () override
    {
        return event;
    }
};

class QATTelemetryVirtualCounterRegister : public HWRegister
{
    std::shared_ptr<QATTelemetryVirtualGeneralConfigRegister> gConfigReg;
    std::shared_ptr<QATTelemetryVirtualControlRegister> controlReg;
    int ctr_id;
public:
    QATTelemetryVirtualCounterRegister( std::shared_ptr<QATTelemetryVirtualGeneralConfigRegister> gConfigReg_, std::shared_ptr<QATTelemetryVirtualControlRegister> controlReg_, int ctr_id_) : 
        gConfigReg(gConfigReg_),
        controlReg(controlReg_),
        ctr_id(ctr_id_)
    {
    }
    void operator = (uint64 /* val */) override
    {
        // no-op
    }
    operator uint64 () override
    {
        uint64 result = 0;
        uint32 eventsel = controlReg->event;
        if (eventsel < qat_evtsel_mapping.size())
        {
            std::string key = qat_evtsel_mapping[eventsel];
            if (gConfigReg->data_cache.find(key) != gConfigReg->data_cache.end())
            {
                result = gConfigReg->data_cache.at(key);
            }
        }
        //std::cerr << std::hex << "QAT-CTR(0x" << ctr_id << "), key="<< key << ", val=0x" << std::hex << result << ".\n" << std::dec;
        return result;
    }
};

bool PCM::discoverSystemTopology()
{
    typedef std::map<uint32, uint32> socketIdMap_type;
    socketIdMap_type socketIdMap;

    PCM_CPUID_INFO cpuid_args;
    uint32 smtMaskWidth = 0;
    uint32 coreMaskWidth = 0;
    uint32 l2CacheMaskShift = 0;

    struct domain
    {
        TopologyEntry::DomainTypeID type = TopologyEntry::DomainTypeID::InvalidDomainTypeID;
        unsigned levelShift = 0, nextLevelShift = 0, width = 0;
    };
    std::unordered_map<int, domain> topologyDomainMap;
    {
        TemporalThreadAffinity aff0(0);

        if (initCoreMasks(smtMaskWidth, coreMaskWidth, l2CacheMaskShift) == false)
        {
            std::cerr << "ERROR: Major problem? No leaf 0 under cpuid function 11.\n";
            return false;
        }

        int subleaf = 0;

        std::vector<domain> topologyDomains;
        if (max_cpuid >= 0x1F)
        {
            subleaf = 0;
            do
            {
                pcm_cpuid(0x1F, subleaf, cpuid_args);
                domain d;
                d.type = (TopologyEntry::DomainTypeID)extract_bits_ui(cpuid_args.reg.ecx, 8, 15);
                if (d.type == TopologyEntry::DomainTypeID::InvalidDomainTypeID)
                {
                    break;
                }
                d.nextLevelShift = extract_bits_ui(cpuid_args.reg.eax, 0, 4);
                d.levelShift = topologyDomains.empty() ? 0 : topologyDomains.back().nextLevelShift;
                d.width = d.nextLevelShift - d.levelShift;
                topologyDomains.push_back(d);
                ++subleaf;
            } while (true);

            if (topologyDomains.size())
            {
                domain d;
                d.type = TopologyEntry::DomainTypeID::SocketPackageDomain;
                d.levelShift = topologyDomains.back().nextLevelShift;
                d.nextLevelShift = 32;
                d.width = d.nextLevelShift - d.levelShift;
                topologyDomains.push_back(d);
            }
            for (size_t l = 0; l < topologyDomains.size(); ++l)
            {
                topologyDomainMap[topologyDomains[l].type] = topologyDomains[l];
#if 0
                std::cerr << "Topology level: " << l <<
                                      " type: " << topologyDomains[l].type <<
                                      " (" << TopologyEntry::getDomainTypeStr(topologyDomains[l].type) << ")" <<
                                      " width: " << topologyDomains[l].width <<
                                      " levelShift: " << topologyDomains[l].levelShift <<
                                      " nextLevelShift: " << topologyDomains[l].nextLevelShift << "\n";
#endif
            }
        }
    }

#ifndef __APPLE__
    auto populateEntry = [&topologyDomainMap,&smtMaskWidth, &coreMaskWidth, &l2CacheMaskShift](TopologyEntry& entry)
    {
        auto getAPICID = [&](const uint32 leaf)
        {
            PCM_CPUID_INFO cpuid_args;
#if defined(__FreeBSD__) || defined(__DragonFly__)
            pcm_cpuid_bsd(leaf, cpuid_args, entry.os_id);
#else
            pcm_cpuid(leaf, 0x0, cpuid_args);
#endif
            return cpuid_args.array[3];
        };
        if (topologyDomainMap.size())
        {
            auto getID = [&topologyDomainMap](const int apic_id, const TopologyEntry::DomainTypeID t)
            {
                const auto di = topologyDomainMap.find(t);
                if (di != topologyDomainMap.end())
                {
                    const auto & d = di->second;
                    return extract_bits_ui(apic_id, d.levelShift, d.nextLevelShift - 1);
                }
                return 0U;
            };
            entry.tile_id = extract_bits_ui(getAPICID(0xb), l2CacheMaskShift, 31);
            const int apic_id = getAPICID(0x1F);
            entry.thread_id = getID(apic_id, TopologyEntry::DomainTypeID::LogicalProcessorDomain);
            entry.core_id = getID(apic_id, TopologyEntry::DomainTypeID::CoreDomain);
            entry.module_id = getID(apic_id, TopologyEntry::DomainTypeID::ModuleDomain);
            if (entry.tile_id == 0)
            {
                entry.tile_id = getID(apic_id, TopologyEntry::DomainTypeID::TileDomain);
            }
            entry.die_id = getID(apic_id, TopologyEntry::DomainTypeID::DieDomain);
            entry.die_grp_id = getID(apic_id, TopologyEntry::DomainTypeID::DieGrpDomain);
            entry.socket = getID(apic_id, TopologyEntry::DomainTypeID::SocketPackageDomain);
        }
        else
        {
            fillEntry(entry, smtMaskWidth, coreMaskWidth, l2CacheMaskShift, getAPICID(0xb));
        }
    };
#endif

    auto populateHybridEntry = [this](TopologyEntry& entry, int core) -> bool
    {
        if (hybrid == false) return true;
        PCM_CPUID_INFO cpuid_args;
#if defined(__FreeBSD__) || defined(__DragonFly__)
        pcm_cpuid_bsd(0x1a, cpuid_args, core);
#elif defined (_MSC_VER) || defined(__linux__)
        pcm_cpuid(0x1a, 0x0, cpuid_args);
        (void)core;
#else
        std::cerr << "PCM Error: Hybrid processors are not supported for your OS\n";
        (void)core;
        return false;
#endif
        entry.native_cpu_model = extract_bits_ui(cpuid_args.reg.eax, 0, 23);
        entry.core_type = (TopologyEntry::CoreType) extract_bits_ui(cpuid_args.reg.eax, 24, 31);
        return true;
    };

#ifdef _MSC_VER
// version for Windows 7 and later version

    char * slpi = new char[sizeof(SYSTEM_LOGICAL_PROCESSOR_INFORMATION_EX)];
    DWORD len = (DWORD)sizeof(SYSTEM_LOGICAL_PROCESSOR_INFORMATION_EX);
    BOOL res = GetLogicalProcessorInformationEx(RelationAll, (PSYSTEM_LOGICAL_PROCESSOR_INFORMATION_EX)slpi, &len);

    while (res == FALSE)
    {
        delete[] slpi;

        if (GetLastError() == ERROR_INSUFFICIENT_BUFFER)
        {
            slpi = new char[len];
            res = GetLogicalProcessorInformationEx(RelationAll, (PSYSTEM_LOGICAL_PROCESSOR_INFORMATION_EX)slpi, &len);
        }
        else
        {
            tcerr << "Error in Windows function 'GetLogicalProcessorInformationEx': " <<
                GetLastError() << " ";
            const TCHAR * strError = _com_error(GetLastError()).ErrorMessage();
            if (strError) tcerr << strError;
            tcerr << "\n";
            return false;
        }
    }

    char * base_slpi = slpi;
    PSYSTEM_LOGICAL_PROCESSOR_INFORMATION_EX pi = NULL;

    for ( ; slpi < base_slpi + len; slpi += (DWORD)pi->Size)
    {
        pi = (PSYSTEM_LOGICAL_PROCESSOR_INFORMATION_EX)slpi;
        if (pi->Relationship == RelationProcessorCore)
        {
            threads_per_core = (pi->Processor.Flags == LTP_PC_SMT) ? 2 : 1;
            // std::cout << "thr per core: " << threads_per_core << "\n";
            num_cores += threads_per_core;
        }
    }
    // std::cout << std::flush;

    num_online_cores = num_cores;

    if (num_cores != GetActiveProcessorCount(ALL_PROCESSOR_GROUPS))
    {
        std::cerr << "Error in processor group size counting: " << num_cores << "!=" << GetActiveProcessorCount(ALL_PROCESSOR_GROUPS) << "\n";
        std::cerr << "Make sure your binary is compiled for 64-bit: using 'x64' platform configuration.\n";
        return false;
    }

    for (int i = 0; i < (int)num_cores; i++)
    {
        ThreadGroupTempAffinity affinity(i);

        TopologyEntry entry;
        entry.os_id = i;

        populateEntry(entry);
        if (populateHybridEntry(entry, i) == false)
        {
            return false;
        }

        topology.push_back(entry);
        socketIdMap[entry.socket] = 0;
    }

    delete[] base_slpi;

#else
    // for Linux, Mac OS, FreeBSD and DragonFlyBSD

    TopologyEntry entry;

#ifdef __linux__
    num_cores = readMaxFromSysFS("/sys/devices/system/cpu/present");
    if(num_cores == -1)
    {
      std::cerr << "Cannot read number of present cores\n";
      return false;
    }
    ++num_cores;

    // open /proc/cpuinfo
    FILE * f_cpuinfo = fopen("/proc/cpuinfo", "r");
    if (!f_cpuinfo)
    {
        std::cerr << "Cannot open /proc/cpuinfo file.\n";
        return false;
    }

    // map with key=pkg_apic_id (not necessarily zero based or sequential) and
    // associated value=socket_id that should be 0 based and sequential
    std::map<int, int> found_pkg_ids;
    topology.resize(num_cores);
    char buffer[1024];
    while (0 != fgets(buffer, 1024, f_cpuinfo))
    {
        if (strncmp(buffer, "processor", sizeof("processor") - 1) == 0)
        {
            pcm_sscanf(buffer) >> s_expect("processor\t: ") >> entry.os_id;
            //std::cout << "os_core_id: " << entry.os_id << "\n";
            try {
                TemporalThreadAffinity _(entry.os_id);

                populateEntry(entry);
                if (populateHybridEntry(entry, entry.os_id) == false)
                {
                    return false;
                }

                topology[entry.os_id] = entry;
                socketIdMap[entry.socket] = 0;
                ++num_online_cores;
            }
            catch (std::exception &)
            {
                std::cerr << "Marking core " << entry.os_id << " offline\n";
            }
        }
    }
    //std::cout << std::flush;
    fclose(f_cpuinfo);

#elif defined(__FreeBSD__) || defined(__DragonFly__)

    size_t size = sizeof(num_cores);

    if(0 != sysctlbyname("hw.ncpu", &num_cores, &size, NULL, 0))
    {
        std::cerr << "Unable to get hw.ncpu from sysctl.\n";
        return false;
    }
    num_online_cores = num_cores;

    if (modfind("cpuctl") == -1)
    {
        std::cerr << "cpuctl(4) not loaded.\n";
        return false;
    }

    for (int i = 0; i < num_cores; i++)
    {
        entry.os_id = i;

        populateEntry(entry);
        if (populateHybridEntry(entry, i) == false)
        {
            return false;
        }

        if (entry.socket == 0 && entry.core_id == 0) ++threads_per_core;

        topology.push_back(entry);
        socketIdMap[entry.socket] = 0;
    }

#else // Getting processor info for Mac OS
#define SAFE_SYSCTLBYNAME(message, ret_value)                                                              \
    {                                                                                                      \
        size_t size;                                                                                       \
        char *pParam;                                                                                      \
        if(0 != sysctlbyname(message, NULL, &size, NULL, 0))                                               \
        {                                                                                                  \
            std::cerr << "Unable to determine size of " << message << " sysctl return type.\n";            \
            return false;                                                                                  \
        }                                                                                                  \
        if(NULL == (pParam = (char *)malloc(size)))                                                        \
        {                                                                                                  \
            std::cerr << "Unable to allocate memory for " << message << "\n";                              \
            return false;                                                                                  \
        }                                                                                                  \
        if(0 != sysctlbyname(message, (void*)pParam, &size, NULL, 0))                                      \
        {                                                                                                  \
            std::cerr << "Unable to get " << message << " from sysctl.\n";                                 \
            return false;                                                                                  \
        }                                                                                                  \
        ret_value = convertUnknownToInt(size, pParam);                                                     \
        free(pParam);                                                                                      \
    }
// End SAFE_SYSCTLBYNAME

    // Using OSXs sysctl to get the number of CPUs right away
    SAFE_SYSCTLBYNAME("hw.logicalcpu", num_cores)
    num_online_cores = num_cores;

#undef SAFE_SYSCTLBYNAME

    // The OSX version needs the MSR handle earlier so that it can build the CPU topology.
    // This topology functionality should potentially go into a different KEXT
    for(int i = 0; i < num_cores; i++)
    {
        MSR.push_back(std::make_shared<SafeMsrHandle>(i));
    }

    assert(num_cores > 0);
    TopologyEntry entries[num_cores];
    if (MSR[0]->buildTopology(num_cores, entries) != 0) {
      std::cerr << "Unable to build CPU topology" << std::endl;
      return false;
    }
    for(int i = 0; i < num_cores; i++){
        socketIdMap[entries[i].socket] = 0;
        if(entries[i].os_id >= 0)
        {
            if(entries[i].core_id == 0 && entries[i].socket == 0) ++threads_per_core;
            if (populateHybridEntry(entries[i], i) == false)
            {
                return false;
            }
            topology.push_back(entries[i]);
        }
    }
// End of OSX specific code
#endif

#endif //end of ifdef _MSC_VER

    if(num_cores == 0) {
        num_cores = (int32)topology.size();
    }
    if(num_sockets == 0) {
        num_sockets = (int32)(std::max)(socketIdMap.size(), (size_t)1);
    }

    socketIdMap_type::iterator s = socketIdMap.begin();
    for (uint32 sid = 0; s != socketIdMap.end(); ++s)
    {
        s->second = sid++;
        // first is apic id, second is logical socket id
        systemTopology->addSocket( s->first, s->second );
    }

    for (int32 cid = 0; cid < num_cores; ++cid)
    {
        //std::cerr << "Cid: " << cid << "\n";
        systemTopology->addThread( cid, topology[cid] );
    }

    // All threads are here now so we can set the refCore for a socket
    for ( auto& socket : systemTopology->sockets() )
        socket->setRefCore();

    // use map to change apic socket id to the logical socket id
    for (int i = 0; (i < (int)num_cores) && (!socketIdMap.empty()); ++i)
    {
        if(isCoreOnline((int32)i))
          topology[i].socket = socketIdMap[topology[i].socket];
    }

#if 0
    std::cerr << "Number of socket ids: " << socketIdMap.size() << "\n";
    std::cerr << "Topology:\nsocket os_id core_id\n";
    for (int i = 0; i < num_cores; ++i)
    {
        std::cerr << topology[i].socket << " " << topology[i].os_id << " " << topology[i].core_id << "\n";
    }
#endif
    if (threads_per_core == 0)
    {
        for (int i = 0; i < (int)num_cores; ++i)
        {
            if (topology[i].socket == topology[0].socket && topology[i].core_id == topology[0].core_id)
                ++threads_per_core;
        }
        assert(threads_per_core != 0);
    }
    if(num_phys_cores_per_socket == 0 && num_cores == num_online_cores) num_phys_cores_per_socket = num_cores / num_sockets / threads_per_core;
    if(num_online_cores == 0) num_online_cores = num_cores;

    int32 i = 0;

    socketRefCore.resize(num_sockets, -1);
    for(i = 0; i < num_cores; ++i)
    {
        if(isCoreOnline(i))
        {
            socketRefCore[topology[i].socket] = i;
        }
    }

    num_online_sockets = 0;
    for(i = 0; i < num_sockets; ++i)
    {
        if(isSocketOnline(i))
        {
            ++num_online_sockets;
        }
    }

    FrontendBoundSlots.resize(num_cores, 0);
    BadSpeculationSlots.resize(num_cores, 0);
    BackendBoundSlots.resize(num_cores, 0);
    RetiringSlots.resize(num_cores, 0);
    AllSlotsRaw.resize(num_cores, 0);
    MemBoundSlots.resize(num_cores, 0);
    FetchLatSlots.resize(num_cores, 0);
    BrMispredSlots.resize(num_cores, 0);
    HeavyOpsSlots.resize(num_cores, 0);

#if 0
    std::cerr << "Socket reference cores:\n";
    for(int32 i=0; i< num_sockets;++i)
    {
        std::cerr << "socketRefCore[" << i << "]=" << socketRefCore[i] << "\n";
    }
#endif

    return true;
}

void PCM::printSystemTopology() const
{
    const bool all_cores_online_no_hybrid = (num_cores == num_online_cores && hybrid == false);

    if (all_cores_online_no_hybrid)
    {
      std::cerr << "Number of physical cores: " << (num_cores/threads_per_core) << "\n";
    }

    std::cerr << "Number of logical cores: " << num_cores << "\n";
    std::cerr << "Number of online logical cores: " << num_online_cores << "\n";

    if (all_cores_online_no_hybrid)
    {
      std::cerr << "Threads (logical cores) per physical core: " << threads_per_core << "\n";
    }
    else
    {
        std::cerr << "Threads (logical cores) per physical core: " << threads_per_core << " (maybe imprecise due to core offlining/hybrid CPU)\n";
        std::cerr << "Offlined cores: ";
        for (int i = 0; i < (int)num_cores; ++i)
            if(isCoreOnline((int32)i) == false)
                std::cerr << i << " ";
        std::cerr << "\n";
    }
    std::cerr << "Num sockets: " << num_sockets << "\n";
    if (all_cores_online_no_hybrid)
    {
        std::cerr << "Physical cores per socket: " << num_phys_cores_per_socket << "\n";
    }
    else
    {
        std::cerr << "Physical cores per socket: " << num_cores / num_sockets / threads_per_core << " (maybe imprecise due to core offlining/hybrid CPU)\n";
    }

    if (hybrid == false)
    {
        // TODO: deprecate this output and move it to uncore PMU section (use getMaxNumOfUncorePMUs(CBO_PMU_ID) )
        std::cerr << "Last level cache slices per socket: " << getMaxNumOfCBoxesInternal() << "\n";
    }
    std::cerr << "Core PMU (perfmon) version: " << perfmon_version << "\n";
    std::cerr << "Number of core PMU generic (programmable) counters: " << core_gen_counter_num_max << "\n";
    std::cerr << "Width of generic (programmable) counters: " << core_gen_counter_width << " bits\n";
    if (perfmon_version > 0)
    {
        std::cerr << "Number of core PMU fixed counters: " << core_fixed_counter_num_max << "\n";
        std::cerr << "Width of fixed counters: " << core_fixed_counter_width << " bits\n";
    }
    if (perfmon_version < 2 && vm == true)
    {
        std::cerr << "Warning: detected an unsupported virtualized environment: the hypervisor has limited the core PMU (perfmon) version to " << perfmon_version << "\n";
    }
}

bool PCM::initMSR()
{
#ifdef __APPLE__
    for (size_t i=0; i < MSR.size(); ++i)
    {
        systemTopology->addMSRHandleToOSThread(MSR[i], (uint32)i);
    }
#else
    try
    {
        for (int i = 0; i < (int)num_cores; ++i)
        {
            if ( isCoreOnline( (int32)i ) ) {
                MSR.push_back(std::make_shared<SafeMsrHandle>(i));
                systemTopology->addMSRHandleToOSThread( MSR.back(), (uint32)i );
            } else { // the core is offlined, assign an invalid MSR handle
                MSR.push_back(std::make_shared<SafeMsrHandle>());
                systemTopology->addMSRHandleToOSThread( MSR.back(), (uint32)i );
            }
        }
    }
    catch (...)
    {
        // failed
        MSR.clear();

        std::cerr << "Can not access CPUs Model Specific Registers (MSRs).\n";
#ifdef _MSC_VER
        std::cerr << "You must have signed msr.sys driver in your current directory and have administrator rights to run this program.\n";
#elif defined(__linux__)
        std::cerr << "execute 'modprobe msr' as root user, then execute pcm as root user.\n";
#elif defined(__FreeBSD__) || defined(__DragonFly__)
        std::cerr << "Ensure cpuctl module is loaded and that you have read and write\n";
        std::cerr << "permissions for /dev/cpuctl* devices (the 'chown' command can help).\n";
#endif
        return false;
    }
#endif
    return true;
}

bool PCM::detectNominalFrequency()
{
    if (MSR.size())
    {
        if (max_cpuid >= 0x16)
        {
            PCM_CPUID_INFO cpuinfo;
            pcm_cpuid(0x16, cpuinfo);
            nominal_frequency = uint64(extract_bits_ui(cpuinfo.reg.eax, 0, 15)) * 1000000ULL;;
        }
        if (!nominal_frequency)
        {
            uint64 freq = 0;
            MSR[socketRefCore[0]]->read(PLATFORM_INFO_ADDR, &freq);
            const uint64 bus_freq = (
                  cpu_model == SANDY_BRIDGE
               || cpu_model == JAKETOWN
               || cpu_model == IVYTOWN
               || cpu_model == HASWELLX
               || cpu_model == BDX_DE
               || cpu_model == BDX
               || cpu_model == IVY_BRIDGE
               || cpu_model == HASWELL
               || cpu_model == BROADWELL
               || cpu_model == AVOTON
               || cpu_model == APOLLO_LAKE
               || cpu_model == GEMINI_LAKE
               || cpu_model == DENVERTON
               || useSKLPath()
               || cpu_model == SNOWRIDGE
               || cpu_model == KNL
               || cpu_model == ADL
               || cpu_model == RPL
               || cpu_model == SKX
               || cpu_model == ICX
               || cpu_model == SPR
               || cpu_model == EMR
               ) ? (100000000ULL) : (133333333ULL);

            nominal_frequency = ((freq >> 8) & 255) * bus_freq;
        }

        if(!nominal_frequency)
            nominal_frequency = get_frequency_from_cpuid();

        if(!nominal_frequency)
        {
            computeNominalFrequency();
        }

        if(!nominal_frequency)
        {
            std::cerr << "Error: Can not detect core frequency.\n";
            destroyMSR();
            return false;
        }

#ifndef PCM_SILENT
        std::cerr << "Nominal core frequency: " << nominal_frequency << " Hz\n";
#endif
    }

    return true;
}

void PCM::initEnergyMonitoring()
{
    if(packageEnergyMetricsAvailable() && MSR.size())
    {
        uint64 rapl_power_unit = 0;
        MSR[socketRefCore[0]]->read(MSR_RAPL_POWER_UNIT,&rapl_power_unit);
        uint64 energy_status_unit = extract_bits(rapl_power_unit,8,12);
        if (cpu_model == PCM::CHERRYTRAIL || cpu_model == PCM::BAYTRAIL)
            joulesPerEnergyUnit = double(1ULL << energy_status_unit)/1000000.; // (2)^energy_status_unit microJoules
        else
            joulesPerEnergyUnit = 1./double(1ULL<<energy_status_unit); // (1/2)^energy_status_unit
        //std::cout << "MSR_RAPL_POWER_UNIT: " << energy_status_unit << "; Joules/unit " << joulesPerEnergyUnit << "\n";
        uint64 power_unit = extract_bits(rapl_power_unit,0,3);
        double wattsPerPowerUnit = 1./double(1ULL<<power_unit);

        uint64 package_power_info = 0;
        MSR[socketRefCore[0]]->read(MSR_PKG_POWER_INFO,&package_power_info);
        pkgThermalSpecPower = (int32) (double(extract_bits(package_power_info, 0, 14))*wattsPerPowerUnit);
        pkgMinimumPower = (int32) (double(extract_bits(package_power_info, 16, 30))*wattsPerPowerUnit);
        pkgMaximumPower = (int32) (double(extract_bits(package_power_info, 32, 46))*wattsPerPowerUnit);

#ifndef PCM_SILENT
        std::cerr << "Package thermal spec power: " << pkgThermalSpecPower << " Watt; ";
        std::cerr << "Package minimum power: " << pkgMinimumPower << " Watt; ";
        std::cerr << "Package maximum power: " << pkgMaximumPower << " Watt;\n";
#endif

        int i = 0;

        if(energy_status.empty())
            for (i = 0; i < (int)num_sockets; ++i)
                energy_status.push_back(
                    std::make_shared<CounterWidthExtender>(
                        new CounterWidthExtender::MsrHandleCounter(MSR[socketRefCore[i]], MSR_PKG_ENERGY_STATUS), 32, 10000));

        if(dramEnergyMetricsAvailable() && dram_energy_status.empty())
            for (i = 0; i < (int)num_sockets; ++i)
                dram_energy_status.push_back(
                    std::make_shared<CounterWidthExtender>(
                    new CounterWidthExtender::MsrHandleCounter(MSR[socketRefCore[i]], MSR_DRAM_ENERGY_STATUS), 32, 10000));
    }

    if (ppEnergyMetricsAvailable() && MSR.size() && num_sockets == 1 && pp_energy_status.empty())
    {
        pp_energy_status.push_back(std::make_shared<CounterWidthExtender>(
            new CounterWidthExtender::MsrHandleCounter(MSR[socketRefCore[0]], MSR_PP0_ENERGY_STATUS), 32, 10000));
        pp_energy_status.push_back(std::make_shared<CounterWidthExtender>(
            new CounterWidthExtender::MsrHandleCounter(MSR[socketRefCore[0]], MSR_PP1_ENERGY_STATUS), 32, 10000));
    }
}

static const uint32 UBOX0_DEV_IDS[] = {
    0x3451,
    0x3251
};

std::vector<std::pair<uint32, uint32> > socket2UBOX0bus;

void initSocket2Bus(std::vector<std::pair<uint32, uint32> > & socket2bus, uint32 device, uint32 function, const uint32 DEV_IDS[], uint32 devIdsSize);

void initSocket2Ubox0Bus()
{
    initSocket2Bus(socket2UBOX0bus, SERVER_UBOX0_REGISTER_DEV_ADDR, SERVER_UBOX0_REGISTER_FUNC_ADDR,
        UBOX0_DEV_IDS, (uint32)sizeof(UBOX0_DEV_IDS) / sizeof(UBOX0_DEV_IDS[0]));
}

bool initRootBusMap(std::map<int, int> &rootbus_map)
{
    bool mapped = false;
    static const uint32 MSM_DEV_IDS[] = { SPR_MSM_DEV_ID };

    std::vector<std::pair<uint32, uint32> > socket2MSMbus;
    initSocket2Bus(socket2MSMbus, SPR_MSM_DEV_ADDR, SPR_MSM_FUNC_ADDR, MSM_DEV_IDS, (uint32)sizeof(MSM_DEV_IDS) / sizeof(MSM_DEV_IDS[0]));

    for (auto & s2bus : socket2MSMbus)
    {
        uint32 cpuBusValid = 0x0;
        int cpuBusPackageId;
        std::vector<uint32> cpuBusNo;

        if (get_cpu_bus(s2bus.first, s2bus.second, SPR_MSM_DEV_ADDR, SPR_MSM_FUNC_ADDR, cpuBusValid, cpuBusNo, cpuBusPackageId) == false)
            return false;

        for (int cpuBusId = 0; cpuBusId < SPR_MSM_CPUBUSNO_MAX; ++cpuBusId)
        {
            if (!((cpuBusValid >> cpuBusId) & 0x1))
            {
                //std::cout << "CPU bus " << cpuBusId << " is disabled on package " << cpuBusPackageId << std::endl;
                continue;
            }

            int rootBus = (cpuBusNo[(int)(cpuBusId / 4)] >> ((cpuBusId % 4) * 8)) & 0xff;
            rootbus_map[((s2bus.first << 8) | rootBus)] = cpuBusPackageId;
            //std::cout << "Mapped CPU bus #" << std::dec << cpuBusId << std::hex << " (domain=0x" << s2bus.first << " bus=0x" << rootBus << ") to " << std::dec << "package" << cpuBusPackageId << std::endl;
        }

        mapped = true;
    }

    return mapped;
}

#define SPR_IDX_ACCEL_COUNTER_MAX_NUM (8)
#define SPR_QAT_ACCEL_COUNTER_MAX_NUM (16)

struct idx_accel_dev_info {
    uint64 mem_bar;
    uint32 numa_node;
    uint32 socket_id;
    uint32 domain;
    uint32 bus;
    uint32 dev;
    uint32 func;
};

bool getIDXDevBAR(std::vector<std::pair<uint32, uint32> > & socket2bus, uint32 dev, uint32 func, std::map<int, int> &bus2socket, std::vector<struct idx_accel_dev_info> &idx_devs)
{
    uint64 memBar = 0x0;
    uint32 pciCmd = 0x0, pmCsr= 0x0;
    uint32 numaNode = 0xff;
    struct idx_accel_dev_info idx_dev;

    for (auto & s2bus : socket2bus)
    {
        memBar = 0x0;
        pciCmd = 0x0;

        PciHandleType IDXHandle(s2bus.first, s2bus.second, dev, func);
        IDXHandle.read64(SPR_IDX_ACCEL_BAR0_OFFSET, &memBar);
        IDXHandle.read32(SPR_IDX_ACCEL_PCICMD_OFFSET, &pciCmd);
        IDXHandle.read32(SPR_IDX_ACCEL_PMCSR_OFFSET, &pmCsr);      
        if (memBar == 0x0 || (pciCmd & 0x02) == 0x0) //Check BAR0 is valid or NOT.
        {
            std::cerr << "Warning: IDX - BAR0 of B:0x" << std::hex << s2bus.second << ",D:0x" << std::hex << dev << ",F:0x" << std::hex << func
                << " is invalid(memBar=0x" << std::hex << memBar << ", pciCmd=0x" << std::hex << pciCmd <<"), skipped." << std::dec << std::endl;
            continue;
        }

        if ((pmCsr & 0x03) == 0x3) //Check power state
        {
            std::cout << "Warning: IDX - Power state of B:0x" << std::hex << s2bus.second << ",D:0x" << std::hex << dev << ",F:0x" << std::hex << func \
                << " is off, skipped." << std::endl;
            continue;
        }

        numaNode = 0xff;
#ifdef __linux__
        std::ostringstream devNumaNodePath(std::ostringstream::out);
        devNumaNodePath << std::string("/sys/bus/pci/devices/") <<
            std::hex << std::setw(4) << std::setfill('0') << s2bus.first << ":" <<
            std::hex << std::setw(2) << std::setfill('0') << s2bus.second << ":" <<
            std::hex << std::setw(2) << std::setfill('0') << dev << "." <<
            std::hex << func << "/numa_node";
        const std::string devNumaNodeStr = readSysFS(devNumaNodePath.str().c_str(), true);
        if (devNumaNodeStr.size())
        {
            numaNode = std::atoi(devNumaNodeStr.c_str());
            if (numaNode == (std::numeric_limits<uint32>::max)())
            {
                numaNode = 0xff; //translate to special value for numa disable case. 
            }
        }
        //std::cout << "IDX DEBUG: numa node file path=" << devNumaNodePath.str().c_str()  << ", value=" << numaNode << std::endl;
#endif
        idx_dev.mem_bar = memBar;
        idx_dev.numa_node = numaNode;
        idx_dev.socket_id = 0xff;
        idx_dev.domain = s2bus.first;
        idx_dev.bus = s2bus.second;
        idx_dev.dev = dev;
        idx_dev.func = func;
        if (bus2socket.find(((s2bus.first << 8 ) | s2bus.second)) != bus2socket.end())
        {
            idx_dev.socket_id = bus2socket.at(((s2bus.first << 8 ) | s2bus.second));
        }

        idx_devs.push_back(idx_dev);
    }

    return true;
}

void PCM::initUncoreObjects()
{
    if (hasPCICFGUncore() && MSR.size())
    {
        int i = 0;
        bool failed = false;
        try
        {
            for (i = 0; i < (int)num_sockets; ++i)
            {
                serverUncorePMUs.push_back(std::make_shared<ServerUncorePMUs>(i, this));
            }
        }
        catch (std::runtime_error & e)
        {
            std::cerr << e.what() << "\n";
            failed = true;
        }
        catch (...)
        {
            failed = true;
        }
        if (failed)
        {
            serverUncorePMUs.clear();
            std::cerr << "Can not access server uncore PCI configuration space. Access to uncore counters (memory and QPI bandwidth) is disabled.\n";
#ifdef _MSC_VER
            std::cerr << "You must have signed msr.sys driver in your current directory and have administrator rights to run this program.\n";
#else
            //std::cerr << "you must have read and write permissions for /proc/bus/pci/7f/10.* and /proc/bus/pci/ff/10.* devices (the 'chown' command can help).\n";
            //std::cerr << "you must have read and write permissions for /dev/mem device (the 'chown' command can help).\n";
            //std::cerr << "you must have read permission for /sys/firmware/acpi/tables/MCFG device (the 'chmod' command can help).\n";
            std::cerr << "You must be root to access server uncore counters in PCM.\n";
#endif
        }
    } else if(hasClientMCCounters() && MSR.size())
    {
       // initialize memory bandwidth counting
       try
       {
           switch (cpu_model)
           {
           case TGL:
           case ADL: // TGLClientBW works fine for ADL
           case RPL: // TGLClientBW works fine for ADL
               clientBW = std::make_shared<TGLClientBW>();
               break;
/*         Disabled since ADLClientBW requires 2x multiplier for BW on top
           case ADL:
           case RPL:
               clientBW = std::make_shared<ADLClientBW>();
               break;
*/
           default:
               clientBW = std::make_shared<ClientBW>();
           }
           clientImcReads = std::make_shared<CounterWidthExtender>(
               new CounterWidthExtender::ClientImcReadsCounter(clientBW), 32, 10000);
           clientImcWrites = std::make_shared<CounterWidthExtender>(
               new CounterWidthExtender::ClientImcWritesCounter(clientBW), 32, 10000);
           clientGtRequests = std::make_shared<CounterWidthExtender>(
               new CounterWidthExtender::ClientGtRequestsCounter(clientBW), 32, 10000);
           clientIaRequests = std::make_shared<CounterWidthExtender>(
               new CounterWidthExtender::ClientIaRequestsCounter(clientBW), 32, 10000);
           clientIoRequests = std::make_shared<CounterWidthExtender>(
               new CounterWidthExtender::ClientIoRequestsCounter(clientBW), 32, 10000);

       } catch(...)
       {
           std::cerr << "Can not read memory controller counter information from PCI configuration space. Access to memory bandwidth counters is not possible.\n";
           #ifdef _MSC_VER
           // TODO: add message here
           #endif
           #ifdef __linux__
           std::cerr << "You must be root to access these SandyBridge/IvyBridge/Haswell counters in PCM. \n";
           #endif
       }
    }
    if (cpu_model == ICX || cpu_model == SNOWRIDGE || cpu_model == SPR || cpu_model == EMR)
    {
        bool failed = false;
        try
        {
            initSocket2Ubox0Bus();
        }
        catch (std::exception & e)
        {
            std::cerr << e.what() << "\n";
            failed = true;
        }
        catch (...)
        {
            failed = true;
        }
        if (failed)
        {
            std::cerr << "Can not read PCI configuration space bus mapping. Access to uncore counters is disabled.\n";
        }
    }
    if (cpu_model == ICX || cpu_model == SNOWRIDGE)
    {
        for (size_t s = 0; s < (size_t)num_sockets && s < socket2UBOX0bus.size() && s < serverUncorePMUs.size(); ++s)
        {
            serverBW.push_back(std::make_shared<ServerBW>(serverUncorePMUs[s]->getNumMC(), socket2UBOX0bus[s].first, socket2UBOX0bus[s].second));
            // std::cout << " Added serverBW object serverUncorePMUs[s]->getNumMC() = " << serverUncorePMUs[s]->getNumMC() << std::endl;
        }
        if (socket2UBOX0bus.size() != (size_t)num_sockets)
        {
            std::cerr << "PCM warning: found " << socket2UBOX0bus.size() << " uboxes. Expected " << num_sockets << std::endl;
        }
    }

    if (useLinuxPerfForUncore())
    {
        initUncorePMUsPerf();
    }
    else
    {
        initUncorePMUsDirect();
    }

    for (uint32 s = 0; s < (uint32)num_sockets; ++s)
    {
        std::cerr << "Socket " << s << ":" <<
            " " << getMaxNumOfUncorePMUs(PCU_PMU_ID, s) << " PCU units detected."
            " " << ((s < iioPMUs.size()) ? iioPMUs[s].size() : 0) << " IIO units detected."
            " " << ((s < irpPMUs.size()) ? irpPMUs[s].size() : 0) << " IRP units detected."
            " " << getMaxNumOfUncorePMUs(CBO_PMU_ID, s) << " CHA/CBO units detected."
            " " << getMaxNumOfUncorePMUs(MDF_PMU_ID, s) << " MDF units detected."
            " " << getMaxNumOfUncorePMUs(UBOX_PMU_ID, s) << " UBOX units detected."
            " " << ((s < cxlPMUs.size()) ? cxlPMUs[s].size() : 0) << " CXL units detected."
            "\n";
    }
}

void PCM::globalFreezeUncoreCounters()
{
    globalFreezeUncoreCountersInternal(1ULL);
}

void PCM::globalUnfreezeUncoreCounters()
{
    globalFreezeUncoreCountersInternal(0ULL);
}

// 1 : freeze
// 0 : unfreeze
void PCM::globalFreezeUncoreCountersInternal(const unsigned long long int freeze)
{
    for (uint32 s = 0; s < (uint32)num_sockets; ++s)
    {
        auto& handle = MSR[socketRefCore[s]];
        switch (cpu_model)
        {
        case SPR:
        case EMR:
            handle->write(SPR_MSR_UNCORE_PMON_GLOBAL_CTL, freeze);
            break;
        case SKX:
        case ICX:
            handle->write(MSR_UNCORE_PMON_GLOBAL_CTL, (1ULL - freeze) << 61ULL);
            break;
        case HASWELLX:
        case BDX:
            handle->write(MSR_UNCORE_PMON_GLOBAL_CTL, (1ULL - freeze) << 29ULL);
            break;
        case IVYTOWN:
            handle->write(IVT_MSR_UNCORE_PMON_GLOBAL_CTL, (1ULL - freeze) << 29ULL);
            break;
        }
    }
}


void PCM::initUncorePMUsDirect()
{
    uncorePMUs.resize(num_sockets);
    for (uint32 s = 0; s < (uint32)num_sockets; ++s)
    {
        auto & handle = MSR[socketRefCore[s]];
        // unfreeze uncore PMUs
        globalUnfreezeUncoreCounters();

        if (IVYTOWN == cpu_model || JAKETOWN == cpu_model)
        {
            uncorePMUs[s].resize(1);
            {
            std::vector<std::shared_ptr<HWRegister> >   CounterControlRegs{
                    std::make_shared<MSRRegister>(handle, JKTIVT_UBOX_MSR_PMON_CTL0_ADDR),
                    std::make_shared<MSRRegister>(handle, JKTIVT_UBOX_MSR_PMON_CTL1_ADDR)
                },
                                                        CounterValueRegs{
                    std::make_shared<MSRRegister>(handle, JKTIVT_UBOX_MSR_PMON_CTR0_ADDR),
                    std::make_shared<MSRRegister>(handle, JKTIVT_UBOX_MSR_PMON_CTR1_ADDR)
                };
            uncorePMUs[s][0][UBOX_PMU_ID].push_back(
                std::make_shared<UncorePMU>(
                    std::shared_ptr<MSRRegister>(),
                    CounterControlRegs,
                    CounterValueRegs,
                    std::make_shared<MSRRegister>(handle, JKTIVT_UCLK_FIXED_CTL_ADDR),
                    std::make_shared<MSRRegister>(handle, JKTIVT_UCLK_FIXED_CTR_ADDR)
                )
            );
            }
        }
        else if (SPR == cpu_model || EMR == cpu_model)
        {
            uncorePMUs[s].resize(1);
            {
            std::vector<std::shared_ptr<HWRegister> >   CounterControlRegs{
                    std::make_shared<MSRRegister>(handle, SPR_UBOX_MSR_PMON_CTL0_ADDR),
                    std::make_shared<MSRRegister>(handle, SPR_UBOX_MSR_PMON_CTL1_ADDR)
            },
                CounterValueRegs{
                    std::make_shared<MSRRegister>(handle, SPR_UBOX_MSR_PMON_CTR0_ADDR),
                    std::make_shared<MSRRegister>(handle, SPR_UBOX_MSR_PMON_CTR1_ADDR)
            };
            uncorePMUs[s][0][UBOX_PMU_ID].push_back(
                std::make_shared<UncorePMU>(
                    std::make_shared<MSRRegister>(handle, SPR_UBOX_MSR_PMON_BOX_CTL_ADDR),
                    CounterControlRegs,
                    CounterValueRegs,
                    std::make_shared<MSRRegister>(handle, SPR_UCLK_FIXED_CTL_ADDR),
                    std::make_shared<MSRRegister>(handle, SPR_UCLK_FIXED_CTR_ADDR)
                )
            );
            }
        }
        else if (isServerCPU() && hasPCICFGUncore())
        {
            uncorePMUs[s].resize(1);
            {
            std::vector<std::shared_ptr<HWRegister> >   CounterControlRegs{
                    std::make_shared<MSRRegister>(handle, UBOX_MSR_PMON_CTL0_ADDR),
                    std::make_shared<MSRRegister>(handle, UBOX_MSR_PMON_CTL1_ADDR),
            },
                CounterValueRegs{
                    std::make_shared<MSRRegister>(handle, UBOX_MSR_PMON_CTR0_ADDR),
                    std::make_shared<MSRRegister>(handle, UBOX_MSR_PMON_CTR1_ADDR),
            };
            uncorePMUs[s][0][UBOX_PMU_ID].push_back(
                std::make_shared<UncorePMU>(
                    std::shared_ptr<MSRRegister>(),
                    CounterControlRegs,
                    CounterValueRegs,
                    std::make_shared<MSRRegister>(handle, UCLK_FIXED_CTL_ADDR),
                    std::make_shared<MSRRegister>(handle, UCLK_FIXED_CTR_ADDR)
                )
            );
            }
        }

        auto addPMUsFromDiscoveryRef = [this, &handle, &s](std::vector<UncorePMURef>& out, const unsigned int pmuType, const int filter0 = -1)
        {
            if (uncorePMUDiscovery.get())
            {
                for (size_t box = 0; box < uncorePMUDiscovery->getNumBoxes(pmuType, s); ++box)
                {
                    if (uncorePMUDiscovery->getBoxAccessType(pmuType, s, box) == UncorePMUDiscovery::accessTypeEnum::MSR
                        && uncorePMUDiscovery->getBoxNumRegs(pmuType, s, box) >= 4)
                    {
                        out.push_back(
                            std::make_shared<UncorePMU>(
                                std::make_shared<MSRRegister>(handle, uncorePMUDiscovery->getBoxCtlAddr(pmuType, s, box)),
                                std::make_shared<MSRRegister>(handle, uncorePMUDiscovery->getBoxCtlAddr(pmuType, s, box, 0)),
                                std::make_shared<MSRRegister>(handle, uncorePMUDiscovery->getBoxCtlAddr(pmuType, s, box, 1)),
                                std::make_shared<MSRRegister>(handle, uncorePMUDiscovery->getBoxCtlAddr(pmuType, s, box, 2)),
                                std::make_shared<MSRRegister>(handle, uncorePMUDiscovery->getBoxCtlAddr(pmuType, s, box, 3)),
                                std::make_shared<MSRRegister>(handle, uncorePMUDiscovery->getBoxCtrAddr(pmuType, s, box, 0)),
                                std::make_shared<MSRRegister>(handle, uncorePMUDiscovery->getBoxCtrAddr(pmuType, s, box, 1)),
                                std::make_shared<MSRRegister>(handle, uncorePMUDiscovery->getBoxCtrAddr(pmuType, s, box, 2)),
                                std::make_shared<MSRRegister>(handle, uncorePMUDiscovery->getBoxCtrAddr(pmuType, s, box, 3)),
                                std::shared_ptr<MSRRegister>(),
                                std::shared_ptr<MSRRegister>(),
                                (filter0 < 0) ? std::shared_ptr<MSRRegister>() : std::make_shared<MSRRegister>(handle, uncorePMUDiscovery->getBoxCtlAddr(pmuType, s, box) + filter0) // filters not supported by discovery
                            )
                        );
                    }
                }
            }
        };

        switch (cpu_model)
        {
        case IVYTOWN:
        case JAKETOWN:
            uncorePMUs[s].resize(1);
            uncorePMUs[s][0][PCU_PMU_ID].push_back(
                std::make_shared<UncorePMU>(
                    std::make_shared<MSRRegister>(handle, JKTIVT_PCU_MSR_PMON_BOX_CTL_ADDR),
                    std::make_shared<MSRRegister>(handle, JKTIVT_PCU_MSR_PMON_CTL0_ADDR),
                    std::make_shared<MSRRegister>(handle, JKTIVT_PCU_MSR_PMON_CTL1_ADDR),
                    std::make_shared<MSRRegister>(handle, JKTIVT_PCU_MSR_PMON_CTL2_ADDR),
                    std::make_shared<MSRRegister>(handle, JKTIVT_PCU_MSR_PMON_CTL3_ADDR),
                    std::make_shared<MSRRegister>(handle, JKTIVT_PCU_MSR_PMON_CTR0_ADDR),
                    std::make_shared<MSRRegister>(handle, JKTIVT_PCU_MSR_PMON_CTR1_ADDR),
                    std::make_shared<MSRRegister>(handle, JKTIVT_PCU_MSR_PMON_CTR2_ADDR),
                    std::make_shared<MSRRegister>(handle, JKTIVT_PCU_MSR_PMON_CTR3_ADDR),
                    std::shared_ptr<MSRRegister>(),
                    std::shared_ptr<MSRRegister>(),
                    std::make_shared<MSRRegister>(handle, JKTIVT_PCU_MSR_PMON_BOX_FILTER_ADDR)
                )
            );
            break;
        case BDX_DE:
        case BDX:
        case KNL:
        case HASWELLX:
        case SKX:
        case ICX:
            uncorePMUs[s].resize(1);
            uncorePMUs[s][0][PCU_PMU_ID].push_back(
                std::make_shared<UncorePMU>(
                    std::make_shared<MSRRegister>(handle, HSX_PCU_MSR_PMON_BOX_CTL_ADDR),
                    std::make_shared<MSRRegister>(handle, HSX_PCU_MSR_PMON_CTL0_ADDR),
                    std::make_shared<MSRRegister>(handle, HSX_PCU_MSR_PMON_CTL1_ADDR),
                    std::make_shared<MSRRegister>(handle, HSX_PCU_MSR_PMON_CTL2_ADDR),
                    std::make_shared<MSRRegister>(handle, HSX_PCU_MSR_PMON_CTL3_ADDR),
                    std::make_shared<MSRRegister>(handle, HSX_PCU_MSR_PMON_CTR0_ADDR),
                    std::make_shared<MSRRegister>(handle, HSX_PCU_MSR_PMON_CTR1_ADDR),
                    std::make_shared<MSRRegister>(handle, HSX_PCU_MSR_PMON_CTR2_ADDR),
                    std::make_shared<MSRRegister>(handle, HSX_PCU_MSR_PMON_CTR3_ADDR),
                    std::shared_ptr<MSRRegister>(),
                    std::shared_ptr<MSRRegister>(),
                    std::make_shared<MSRRegister>(handle, HSX_PCU_MSR_PMON_BOX_FILTER_ADDR)
                )
            );
            break;
        case SPR:
        case EMR:
            uncorePMUs[s].resize(1);
            addPMUsFromDiscoveryRef(uncorePMUs[s][0][PCU_PMU_ID], SPR_PCU_BOX_TYPE, 0xE);
            if (uncorePMUs[s][0][PCU_PMU_ID].empty())
            {
                std::cerr << "ERROR: PCU PMU not found\n";
            }
            break;
        }

        // add MDF PMUs
        switch (cpu_model)
        {
        case SPR:
        case EMR:
            uncorePMUs[s].resize(1);
            addPMUsFromDiscoveryRef(uncorePMUs[s][0][MDF_PMU_ID], SPR_MDF_BOX_TYPE);
            if (uncorePMUs[s][0][MDF_PMU_ID].empty())
            {
                std::cerr << "ERROR: MDF PMU not found\n";
            }
            break;
        }
    }

    // init IIO addresses
    iioPMUs.resize(num_sockets);
    switch (cpu_model)
    {
    case PCM::SKX:
        for (uint32 s = 0; s < (uint32)num_sockets; ++s)
        {
            auto & handle = MSR[socketRefCore[s]];
            for (int unit = 0; unit < SKX_IIO_STACK_COUNT; ++unit)
            {
                iioPMUs[s][unit] = UncorePMU(
                    std::make_shared<MSRRegister>(handle, SKX_IIO_CBDMA_UNIT_CTL + SKX_IIO_PM_REG_STEP * unit),
                    std::make_shared<MSRRegister>(handle, SKX_IIO_CBDMA_CTL0 + SKX_IIO_PM_REG_STEP * unit + 0),
                    std::make_shared<MSRRegister>(handle, SKX_IIO_CBDMA_CTL0 + SKX_IIO_PM_REG_STEP * unit + 1),
                    std::make_shared<MSRRegister>(handle, SKX_IIO_CBDMA_CTL0 + SKX_IIO_PM_REG_STEP * unit + 2),
                    std::make_shared<MSRRegister>(handle, SKX_IIO_CBDMA_CTL0 + SKX_IIO_PM_REG_STEP * unit + 3),
                    std::make_shared<MSRRegister>(handle, SKX_IIO_CBDMA_CTR0 + SKX_IIO_PM_REG_STEP * unit + 0),
                    std::make_shared<MSRRegister>(handle, SKX_IIO_CBDMA_CTR0 + SKX_IIO_PM_REG_STEP * unit + 1),
                    std::make_shared<MSRRegister>(handle, SKX_IIO_CBDMA_CTR0 + SKX_IIO_PM_REG_STEP * unit + 2),
                    std::make_shared<MSRRegister>(handle, SKX_IIO_CBDMA_CTR0 + SKX_IIO_PM_REG_STEP * unit + 3)
                );
            }
        }
        break;
    case PCM::ICX:
        for (uint32 s = 0; s < (uint32)num_sockets; ++s)
        {
            auto & handle = MSR[socketRefCore[s]];
            for (int unit = 0; unit < ICX_IIO_STACK_COUNT; ++unit)
            {
                iioPMUs[s][unit] = UncorePMU(
                    std::make_shared<MSRRegister>(handle, ICX_IIO_UNIT_CTL[unit]),
                    std::make_shared<MSRRegister>(handle, ICX_IIO_UNIT_CTL[unit] + ICX_IIO_CTL_REG_OFFSET + 0),
                    std::make_shared<MSRRegister>(handle, ICX_IIO_UNIT_CTL[unit] + ICX_IIO_CTL_REG_OFFSET + 1),
                    std::make_shared<MSRRegister>(handle, ICX_IIO_UNIT_CTL[unit] + ICX_IIO_CTL_REG_OFFSET + 2),
                    std::make_shared<MSRRegister>(handle, ICX_IIO_UNIT_CTL[unit] + ICX_IIO_CTL_REG_OFFSET + 3),
                    std::make_shared<MSRRegister>(handle, ICX_IIO_UNIT_CTL[unit] + ICX_IIO_CTR_REG_OFFSET + 0),
                    std::make_shared<MSRRegister>(handle, ICX_IIO_UNIT_CTL[unit] + ICX_IIO_CTR_REG_OFFSET + 1),
                    std::make_shared<MSRRegister>(handle, ICX_IIO_UNIT_CTL[unit] + ICX_IIO_CTR_REG_OFFSET + 2),
                    std::make_shared<MSRRegister>(handle, ICX_IIO_UNIT_CTL[unit] + ICX_IIO_CTR_REG_OFFSET + 3)
                );
            }
        }
        break;
    case PCM::SNOWRIDGE:
        for (uint32 s = 0; s < (uint32)num_sockets; ++s)
        {
            auto & handle = MSR[socketRefCore[s]];
            for (int unit = 0; unit < SNR_IIO_STACK_COUNT; ++unit)
            {
                iioPMUs[s][unit] = UncorePMU(
                    std::make_shared<MSRRegister>(handle, SNR_IIO_CBDMA_UNIT_CTL + SNR_IIO_PM_REG_STEP * unit),
                    std::make_shared<MSRRegister>(handle, SNR_IIO_CBDMA_CTL0 + SNR_IIO_PM_REG_STEP * unit + 0),
                    std::make_shared<MSRRegister>(handle, SNR_IIO_CBDMA_CTL0 + SNR_IIO_PM_REG_STEP * unit + 1),
                    std::make_shared<MSRRegister>(handle, SNR_IIO_CBDMA_CTL0 + SNR_IIO_PM_REG_STEP * unit + 2),
                    std::make_shared<MSRRegister>(handle, SNR_IIO_CBDMA_CTL0 + SNR_IIO_PM_REG_STEP * unit + 3),
                    std::make_shared<MSRRegister>(handle, SNR_IIO_CBDMA_CTR0 + SNR_IIO_PM_REG_STEP * unit + 0),
                    std::make_shared<MSRRegister>(handle, SNR_IIO_CBDMA_CTR0 + SNR_IIO_PM_REG_STEP * unit + 1),
                    std::make_shared<MSRRegister>(handle, SNR_IIO_CBDMA_CTR0 + SNR_IIO_PM_REG_STEP * unit + 2),
                    std::make_shared<MSRRegister>(handle, SNR_IIO_CBDMA_CTR0 + SNR_IIO_PM_REG_STEP * unit + 3)
                );
            }
        }
        break;

    case PCM::SPR:
    case PCM::EMR:
        for (uint32 s = 0; s < (uint32)num_sockets; ++s)
        {
            auto & handle = MSR[socketRefCore[s]];
            for (int unit = 0; unit < SPR_M2IOSF_NUM; ++unit)
            {
                iioPMUs[s][unit] = UncorePMU(
                    std::make_shared<MSRRegister>(handle, SPR_M2IOSF_IIO_UNIT_CTL + SPR_M2IOSF_REG_STEP * unit),
                    std::make_shared<MSRRegister>(handle, SPR_M2IOSF_IIO_CTL0 + SPR_M2IOSF_REG_STEP * unit + 0),
                    std::make_shared<MSRRegister>(handle, SPR_M2IOSF_IIO_CTL0 + SPR_M2IOSF_REG_STEP * unit + 1),
                    std::make_shared<MSRRegister>(handle, SPR_M2IOSF_IIO_CTL0 + SPR_M2IOSF_REG_STEP * unit + 2),
                    std::make_shared<MSRRegister>(handle, SPR_M2IOSF_IIO_CTL0 + SPR_M2IOSF_REG_STEP * unit + 3),
                    std::make_shared<MSRRegister>(handle, SPR_M2IOSF_IIO_CTR0 + SPR_M2IOSF_REG_STEP * unit + 0),
                    std::make_shared<MSRRegister>(handle, SPR_M2IOSF_IIO_CTR0 + SPR_M2IOSF_REG_STEP * unit + 1),
                    std::make_shared<MSRRegister>(handle, SPR_M2IOSF_IIO_CTR0 + SPR_M2IOSF_REG_STEP * unit + 2),
                    std::make_shared<MSRRegister>(handle, SPR_M2IOSF_IIO_CTR0 + SPR_M2IOSF_REG_STEP * unit + 3)
                );
            }
        }
        break;
    }

    //init the IDX accelerator
    auto createIDXPMU = [](const size_t addr, const size_t mapSize, const size_t numaNode, const size_t socketId) -> IDX_PMU
    {
        const auto alignedAddr = addr & ~4095ULL;
        auto handle = std::make_shared<MMIORange>(alignedAddr, mapSize, false);
        auto pmon_offset = (handle->read64(SPR_IDX_ACCEL_PMON_BASE_OFFSET) & SPR_IDX_ACCEL_PMON_BASE_MASK)*SPR_IDX_ACCEL_PMON_BASE_RATIO;

        const auto n_regs = SPR_IDX_ACCEL_COUNTER_MAX_NUM;
        std::vector<std::shared_ptr<HWRegister> > CounterControlRegs, CounterValueRegs, CounterFilterWQRegs, CounterFilterENGRegs;
        std::vector<std::shared_ptr<HWRegister> > CounterFilterTCRegs, CounterFilterPGSZRegs, CounterFilterXFERSZRegs;

        for (size_t r = 0; r < n_regs; ++r)
        {
            CounterControlRegs.push_back(std::make_shared<MMIORegister64>(handle, (SPR_IDX_PMON_CTL_OFFSET(r) + pmon_offset)));
            CounterValueRegs.push_back(std::make_shared<MMIORegister64>(handle, (SPR_IDX_PMON_CTR_OFFSET(r) + pmon_offset)));
            CounterFilterWQRegs.push_back(std::make_shared<MMIORegister32>(handle, (SPR_IDX_PMON_FILTER_WQ_OFFSET(r) + pmon_offset)));
            CounterFilterENGRegs.push_back(std::make_shared<MMIORegister32>(handle, (SPR_IDX_PMON_FILTER_ENG_OFFSET(r) + pmon_offset)));
            CounterFilterTCRegs.push_back(std::make_shared<MMIORegister32>(handle, (SPR_IDX_PMON_FILTER_TC_OFFSET(r) + pmon_offset)));
            CounterFilterPGSZRegs.push_back(std::make_shared<MMIORegister32>(handle, (SPR_IDX_PMON_FILTER_PGSZ_OFFSET(r) + pmon_offset)));
            CounterFilterXFERSZRegs.push_back(std::make_shared<MMIORegister32>(handle, (SPR_IDX_PMON_FILTER_XFERSZ_OFFSET(r) + pmon_offset)));
        }

        return IDX_PMU(
            false,
            numaNode,
            socketId,
            std::make_shared<MMIORegister32>(handle, SPR_IDX_PMON_RESET_CTL_OFFSET + pmon_offset),
            std::make_shared<MMIORegister32>(handle, SPR_IDX_PMON_FREEZE_CTL_OFFSET + pmon_offset),
            std::make_shared<VirtualDummyRegister>(),
            CounterControlRegs,
            CounterValueRegs,
            CounterFilterWQRegs,
            CounterFilterENGRegs,
            CounterFilterTCRegs,
            CounterFilterPGSZRegs,
            CounterFilterXFERSZRegs
        );
    };

    //init the QAT accelerator
    auto createQATPMU = [](const size_t numaNode, const size_t socketId, const size_t domain, const size_t bus, const size_t dev, const size_t func) -> IDX_PMU
    {
        const auto n_regs = SPR_QAT_ACCEL_COUNTER_MAX_NUM;
        auto GlobalConfigReg= std::make_shared<QATTelemetryVirtualGeneralConfigRegister>(domain, bus, dev, func);
        std::vector<std::shared_ptr<HWRegister> > CounterControlRegs, CounterValueRegs, CounterFilterWQRegs, CounterFilterENGRegs;
        std::vector<std::shared_ptr<HWRegister> > CounterFilterTCRegs, CounterFilterPGSZRegs, CounterFilterXFERSZRegs;
        for (size_t r = 0; r < n_regs; ++r)
        {
            auto CounterControlReg= std::make_shared<QATTelemetryVirtualControlRegister>();
            CounterControlRegs.push_back(CounterControlReg);
            CounterValueRegs.push_back(std::make_shared<QATTelemetryVirtualCounterRegister>(GlobalConfigReg, CounterControlReg, r));
            CounterFilterWQRegs.push_back(std::make_shared<VirtualDummyRegister>()); //dummy
            CounterFilterENGRegs.push_back(std::make_shared<VirtualDummyRegister>()); //dummy
            CounterFilterTCRegs.push_back(std::make_shared<VirtualDummyRegister>()); //dummy
            CounterFilterPGSZRegs.push_back(std::make_shared<VirtualDummyRegister>()); //dummy
            CounterFilterXFERSZRegs.push_back(std::make_shared<VirtualDummyRegister>()); //dummy
        }

        return IDX_PMU(
            false,
            numaNode,
            socketId,
            std::make_shared<VirtualDummyRegister>(),
            std::make_shared<VirtualDummyRegister>(),
            GlobalConfigReg,
            CounterControlRegs,
            CounterValueRegs,
            CounterFilterWQRegs,
            CounterFilterENGRegs,
            CounterFilterTCRegs,
            CounterFilterPGSZRegs,
            CounterFilterXFERSZRegs
        );
    };

    if (supportIDXAccelDev() == true)
    {
        static const uint32 IAA_DEV_IDS[] = { 0x0CFE };
        static const uint32 DSA_DEV_IDS[] = { 0x0B25 };
        static const uint32 QAT_DEV_IDS[] = { 0x4940, 0x4942 };
        std::vector<std::pair<uint32, uint32> > socket2IAAbus;
        std::vector<std::pair<uint32, uint32> > socket2DSAbus;
        std::vector<std::pair<uint32, uint32> > socket2QATbus;
        std::map<int, int> rootbusMap;

        //Enumurate IDX devices by PCIe bus scan
        initSocket2Bus(socket2IAAbus, SPR_IDX_IAA_REGISTER_DEV_ADDR, SPR_IDX_IAA_REGISTER_FUNC_ADDR, IAA_DEV_IDS, (uint32)sizeof(IAA_DEV_IDS) / sizeof(IAA_DEV_IDS[0]));
        initSocket2Bus(socket2DSAbus, SPR_IDX_DSA_REGISTER_DEV_ADDR, SPR_IDX_DSA_REGISTER_FUNC_ADDR, DSA_DEV_IDS, (uint32)sizeof(DSA_DEV_IDS) / sizeof(DSA_DEV_IDS[0]));
        initSocket2Bus(socket2QATbus, SPR_IDX_QAT_REGISTER_DEV_ADDR, SPR_IDX_QAT_REGISTER_FUNC_ADDR, QAT_DEV_IDS, (uint32)sizeof(QAT_DEV_IDS) / sizeof(QAT_DEV_IDS[0]));
#ifndef PCM_SILENT
        std::cerr << "Info: IDX - Detected " << socket2IAAbus.size() << " IAA devices, " << socket2DSAbus.size() << " DSA devices, " << socket2QATbus.size() << " QAT devices. \n";
#endif
        initRootBusMap(rootbusMap);

        idxPMUs.resize(IDX_MAX);
        idxPMUs[IDX_IAA].clear();
        if (socket2IAAbus.size())
        {
            std::vector<struct idx_accel_dev_info> devInfos;
            getIDXDevBAR(socket2IAAbus, SPR_IDX_IAA_REGISTER_DEV_ADDR, SPR_IDX_IAA_REGISTER_FUNC_ADDR, rootbusMap, devInfos);
            for (auto & devInfo : devInfos)
            {
                idxPMUs[IDX_IAA].push_back(createIDXPMU(devInfo.mem_bar, SPR_IDX_ACCEL_BAR0_SIZE, devInfo.numa_node, devInfo.socket_id));
            }
        }

        idxPMUs[IDX_DSA].clear();
        if (socket2DSAbus.size())
        {
            std::vector<struct idx_accel_dev_info> devInfos;
            getIDXDevBAR(socket2DSAbus, SPR_IDX_DSA_REGISTER_DEV_ADDR, SPR_IDX_DSA_REGISTER_FUNC_ADDR, rootbusMap, devInfos);
            for (auto & devInfo : devInfos)
            {
                idxPMUs[IDX_DSA].push_back(createIDXPMU(devInfo.mem_bar, SPR_IDX_ACCEL_BAR0_SIZE, devInfo.numa_node, devInfo.socket_id));
            }
        }

        idxPMUs[IDX_QAT].clear();
#ifdef __linux__
        if (socket2QATbus.size())
        {
            std::vector<struct idx_accel_dev_info> devInfos;
            getIDXDevBAR(socket2QATbus, SPR_IDX_QAT_REGISTER_DEV_ADDR, SPR_IDX_QAT_REGISTER_FUNC_ADDR, rootbusMap, devInfos);
            for (auto & devInfo : devInfos)
            {
                std::ostringstream qat_TLMCTL_sysfs_path(std::ostringstream::out);
                qat_TLMCTL_sysfs_path << std::string("/sys/bus/pci/devices/") <<
                    std::hex << std::setw(4) << std::setfill('0') << devInfo.domain << ":" <<
                    std::hex << std::setw(2) << std::setfill('0') << devInfo.bus << ":" <<
                    std::hex << std::setw(2) << std::setfill('0') << devInfo.dev << "." <<
                    std::hex << devInfo.func << "/telemetry/control";
                const std::string qatTLMCTLStr = readSysFS(qat_TLMCTL_sysfs_path.str().c_str(), true);
                if (!qatTLMCTLStr.size()) //check TLM feature available or NOT.
                {
                    std::cout << "Warning: IDX - QAT telemetry feature of B:0x" << std::hex << devInfo.bus << ",D:0x" << devInfo.dev << ",F:0x" << devInfo.func \
                        << " is NOT available, skipped." << std::dec << std::endl;
                    continue;
                }
                idxPMUs[IDX_QAT].push_back(createQATPMU(devInfo.numa_node, devInfo.socket_id, devInfo.domain , devInfo.bus, devInfo.dev , devInfo.func));
            }
        }
#endif
    }

    // init IRP PMU
    int irpStacks = 0;
    size_t IRP_CTL_REG_OFFSET = 0;
    size_t IRP_CTR_REG_OFFSET = 0;
    const uint32* IRP_UNIT_CTL = nullptr;

    switch (getCPUModel())
    {
    case SKX:
        irpStacks = SKX_IIO_STACK_COUNT;
        IRP_CTL_REG_OFFSET = SKX_IRP_CTL_REG_OFFSET;
        IRP_CTR_REG_OFFSET = SKX_IRP_CTR_REG_OFFSET;
        IRP_UNIT_CTL = SKX_IRP_UNIT_CTL;
        break;
    case ICX:
        irpStacks = ICX_IIO_STACK_COUNT;
        IRP_CTL_REG_OFFSET = ICX_IRP_CTL_REG_OFFSET;
        IRP_CTR_REG_OFFSET = ICX_IRP_CTR_REG_OFFSET;
        IRP_UNIT_CTL = ICX_IRP_UNIT_CTL;
        break;
    case SNOWRIDGE:
        irpStacks = SNR_IIO_STACK_COUNT;
        IRP_CTL_REG_OFFSET = SNR_IRP_CTL_REG_OFFSET;
        IRP_CTR_REG_OFFSET = SNR_IRP_CTR_REG_OFFSET;
        IRP_UNIT_CTL = SNR_IRP_UNIT_CTL;
        break;
    case SPR:
    case EMR:
        irpStacks = SPR_M2IOSF_NUM;
        IRP_CTL_REG_OFFSET = SPR_IRP_CTL_REG_OFFSET;
        IRP_CTR_REG_OFFSET = SPR_IRP_CTR_REG_OFFSET;
        IRP_UNIT_CTL = SPR_IRP_UNIT_CTL;
        break;
    }
    if (IRP_UNIT_CTL)
    {
        irpPMUs.resize(num_sockets);
        for (uint32 s = 0; s < (uint32)num_sockets; ++s)
        {
            auto& handle = MSR[socketRefCore[s]];
            for (int unit = 0; unit < irpStacks; ++unit)
            {
                irpPMUs[s][unit] = UncorePMU(
                    std::make_shared<MSRRegister>(handle, IRP_UNIT_CTL[unit]),
                    std::make_shared<MSRRegister>(handle, IRP_UNIT_CTL[unit] + IRP_CTL_REG_OFFSET + 0),
                    std::make_shared<MSRRegister>(handle, IRP_UNIT_CTL[unit] + IRP_CTL_REG_OFFSET + 1),
                    std::shared_ptr<MSRRegister>(),
                    std::shared_ptr<MSRRegister>(),
                    std::make_shared<MSRRegister>(handle, IRP_UNIT_CTL[unit] + IRP_CTR_REG_OFFSET + 0),
                    std::make_shared<MSRRegister>(handle, IRP_UNIT_CTL[unit] + IRP_CTR_REG_OFFSET + 1),
                    std::shared_ptr<MSRRegister>(),
                    std::shared_ptr<MSRRegister>()
                );
            }
        }
    }

    if (hasPCICFGUncore() && MSR.size())
    {
        for (uint32 s = 0; s < (uint32)num_sockets; ++s)
        {
            uncorePMUs[s].resize(1);
            auto & handle = MSR[socketRefCore[s]];
            for (uint32 cbo = 0; cbo < getMaxNumOfCBoxesInternal(); ++cbo)
            {
                assert(CX_MSR_PMON_BOX_CTL(cbo));
                const auto filter1MSR = CX_MSR_PMON_BOX_FILTER1(cbo);
                std::shared_ptr<HWRegister> filter1MSRHandle = filter1MSR ? std::make_shared<MSRRegister>(handle, filter1MSR) : std::shared_ptr<HWRegister>();
                uncorePMUs[s][0][CBO_PMU_ID].push_back(std::make_shared<UncorePMU>(
                        std::make_shared<MSRRegister>(handle, CX_MSR_PMON_BOX_CTL(cbo)),
                        std::make_shared<MSRRegister>(handle, CX_MSR_PMON_CTLY(cbo, 0)),
                        std::make_shared<MSRRegister>(handle, CX_MSR_PMON_CTLY(cbo, 1)),
                        std::make_shared<MSRRegister>(handle, CX_MSR_PMON_CTLY(cbo, 2)),
                        std::make_shared<MSRRegister>(handle, CX_MSR_PMON_CTLY(cbo, 3)),
                        std::make_shared<CounterWidthExtenderRegister>(
                            std::make_shared<CounterWidthExtender>(new CounterWidthExtender::MsrHandleCounter(MSR[socketRefCore[s]], CX_MSR_PMON_CTRY(cbo, 0)), 48, 5555)),
                        std::make_shared<CounterWidthExtenderRegister>(
                            std::make_shared<CounterWidthExtender>(new CounterWidthExtender::MsrHandleCounter(MSR[socketRefCore[s]], CX_MSR_PMON_CTRY(cbo, 1)), 48, 5555)),
                        std::make_shared<CounterWidthExtenderRegister>(
                            std::make_shared<CounterWidthExtender>(new CounterWidthExtender::MsrHandleCounter(MSR[socketRefCore[s]], CX_MSR_PMON_CTRY(cbo, 2)), 48, 5555)),
                        std::make_shared<CounterWidthExtenderRegister>(
                            std::make_shared<CounterWidthExtender>(new CounterWidthExtender::MsrHandleCounter(MSR[socketRefCore[s]], CX_MSR_PMON_CTRY(cbo, 3)), 48, 5555)),
                        std::shared_ptr<MSRRegister>(),
                        std::shared_ptr<MSRRegister>(),
                        std::make_shared<MSRRegister>(handle, CX_MSR_PMON_BOX_FILTER(cbo)),
                        filter1MSRHandle
                    )
                );
            }
        }
    }

    if (1)
    {
        cxlPMUs.resize(num_sockets);
        for (uint32 s = 0; s < (uint32)num_sockets; ++s)
        {
            if (uncorePMUDiscovery.get())
            {
                auto createCXLPMU = [this](const uint32 s, const unsigned BoxType, const size_t pos) -> UncorePMU
                {
                    std::vector<std::shared_ptr<HWRegister> > CounterControlRegs, CounterValueRegs;
                    const auto n_regs = uncorePMUDiscovery->getBoxNumRegs(BoxType, s, pos);
                    const auto unitControlAddr = uncorePMUDiscovery->getBoxCtlAddr(BoxType, s, pos);
                    const auto unitControlAddrAligned = unitControlAddr & ~4095ULL;
                    auto handle = std::make_shared<MMIORange>(unitControlAddrAligned, CXL_PMON_SIZE, false);
                    for (size_t r = 0; r < n_regs; ++r)
                    {
                        CounterControlRegs.push_back(std::make_shared<MMIORegister64>(handle, uncorePMUDiscovery->getBoxCtlAddr(BoxType, s, pos, r) - unitControlAddrAligned));
                        CounterValueRegs.push_back(std::make_shared<MMIORegister64>(handle, uncorePMUDiscovery->getBoxCtrAddr(BoxType, s, pos, r) - unitControlAddrAligned));
                    }
                    return UncorePMU(std::make_shared<MMIORegister64>(handle, unitControlAddr - unitControlAddrAligned), CounterControlRegs, CounterValueRegs);
                };
                if (getCPUModel() == PCM::SPR || getCPUModel() == PCM::EMR)
                {
                    const auto n_units = (std::min)(uncorePMUDiscovery->getNumBoxes(SPR_CXLCM_BOX_TYPE, s),
                        uncorePMUDiscovery->getNumBoxes(SPR_CXLDP_BOX_TYPE, s));
                    for (size_t pos = 0; pos < n_units; ++pos)
                    {
                        cxlPMUs[s].push_back(std::make_pair(createCXLPMU(s, SPR_CXLCM_BOX_TYPE, pos), createCXLPMU(s, SPR_CXLDP_BOX_TYPE, pos)));
                    }
                }
            }
        }
    }
}

#ifdef PCM_USE_PERF
std::vector<int> enumeratePerfPMUs(const std::string & type, int max_id);
void populatePerfPMUs(unsigned socket_, const std::vector<int> & ids, std::vector<UncorePMU> & pmus, bool fixed, bool filter0 = false, bool filter1 = false);
void populatePerfPMUs(unsigned socket_, const std::vector<int>& ids, std::vector<UncorePMURef>& pmus, bool fixed, bool filter0 = false, bool filter1 = false);

std::vector<std::pair<int, uint32> > enumerateIDXPerfPMUs(const std::string & type, int max_id);
void populateIDXPerfPMUs(unsigned socket_, const std::vector<std::pair<int, uint32> > & ids, std::vector<IDX_PMU> & pmus);
#endif

void PCM::initUncorePMUsPerf()
{
#ifdef PCM_USE_PERF
    uncorePMUs.resize(num_sockets);
    iioPMUs.resize(num_sockets);
    irpPMUs.resize(num_sockets);
    for (uint32 s = 0; s < (uint32)num_sockets; ++s)
    {
        uncorePMUs[s].resize(1);
        populatePerfPMUs(s, enumeratePerfPMUs("pcu", 100), uncorePMUs[s][0][PCU_PMU_ID], false, true);
        populatePerfPMUs(s, enumeratePerfPMUs("ubox", 100), uncorePMUs[s][0][UBOX_PMU_ID], true);
        populatePerfPMUs(s, enumeratePerfPMUs("cbox", 100), uncorePMUs[s][0][CBO_PMU_ID], false, true, true);
        populatePerfPMUs(s, enumeratePerfPMUs("cha", 200), uncorePMUs[s][0][CBO_PMU_ID], false, true, true);
        populatePerfPMUs(s, enumeratePerfPMUs("mdf", 200), uncorePMUs[s][0][MDF_PMU_ID], false, true, true);
        auto populateMapPMUs = [&s](const std::string& type, std::vector<std::map<int32, UncorePMU> > & out)
        {
            std::vector<UncorePMU> PMUVector;
            populatePerfPMUs(s, enumeratePerfPMUs(type, 100), PMUVector, false);
            for (size_t i = 0; i < PMUVector.size(); ++i)
            {
                out[s][i] = PMUVector[i];
            }
        };
        populateMapPMUs("iio", iioPMUs);
        populateMapPMUs("irp", irpPMUs);
    }

    if (supportIDXAccelDev() == true)
    {
        idxPMUs.resize(IDX_MAX);
        idxPMUs[IDX_IAA].clear();
        idxPMUs[IDX_DSA].clear();
        idxPMUs[IDX_QAT].clear(); //QAT NOT support perf driver mode.
        populateIDXPerfPMUs(0, enumerateIDXPerfPMUs("iax", 100), idxPMUs[IDX_IAA]);
        populateIDXPerfPMUs(0, enumerateIDXPerfPMUs("dsa", 100), idxPMUs[IDX_DSA]);
#ifndef PCM_SILENT
        std::cerr << "Info: IDX - Detected " << idxPMUs[IDX_IAA].size() << " IAA devices, " << idxPMUs[IDX_DSA].size() << " DSA devices.\n";
        std::cerr << "Warning: IDX - QAT device NOT support perf driver mode.\n";
#endif
    }
#endif
}

#ifdef __linux__

const char * keepNMIWatchdogEnabledEnvStr = "PCM_KEEP_NMI_WATCHDOG";

bool keepNMIWatchdogEnabled()
{
    static int keep = -1;
    if (keep < 0)
    {
        keep = (safe_getenv(keepNMIWatchdogEnabledEnvStr) == std::string("1")) ? 1 : 0;
    }
    return keep == 1;
}

#define PCM_NMI_WATCHDOG_PATH "/proc/sys/kernel/nmi_watchdog"

bool isNMIWatchdogEnabled(const bool silent)
{
    const auto watchdog = readSysFS(PCM_NMI_WATCHDOG_PATH, silent);
    if (watchdog.length() == 0)
    {
        return false;
    }

    return (std::atoi(watchdog.c_str()) == 1);
}

void disableNMIWatchdog(const bool silent)
{
    if (!silent)
    {
        std::cerr << " Disabling NMI watchdog since it consumes one hw-PMU counter. To keep NMI watchdog set environment variable "
                  << keepNMIWatchdogEnabledEnvStr << "=1 (this reduces the core metrics set)\n";
    }
    writeSysFS(PCM_NMI_WATCHDOG_PATH, "0");
}

void enableNMIWatchdog(const bool silent)
{
    if (!silent) std::cerr << " Re-enabling NMI watchdog.\n";
    writeSysFS(PCM_NMI_WATCHDOG_PATH, "1");
}
#endif

class CoreTaskQueue
{
    std::queue<std::packaged_task<void()> > wQueue;
    std::mutex m;
    std::condition_variable condVar;
    std::thread worker;
    CoreTaskQueue() = delete;
    CoreTaskQueue(CoreTaskQueue &) = delete;
    CoreTaskQueue & operator = (CoreTaskQueue &) = delete;
public:
    CoreTaskQueue(int32 core) :
        worker([=]() {
        try {
            TemporalThreadAffinity tempThreadAffinity(core, false);
            std::unique_lock<std::mutex> lock(m);
            while (1) {
                while (wQueue.empty()) {
                    condVar.wait(lock);
                }
                while (!wQueue.empty()) {
                    wQueue.front()();
                    wQueue.pop();
                }
            }
        }
        catch (const std::exception & e)
        {
            std::cerr << "PCM Error. Exception in CoreTaskQueue worker function: " << e.what() << "\n";
        }

        })
    {}
    void push(std::packaged_task<void()> & task)
    {
        std::unique_lock<std::mutex> lock(m);
        wQueue.push(std::move(task));
        condVar.notify_one();
    }
};

std::ofstream* PCM::outfile = nullptr;       // output file stream
std::streambuf* PCM::backup_ofile = nullptr; // backup of original output = cout
std::streambuf* PCM::backup_ofile_cerr = nullptr; // backup of original output = cerr

#ifdef __linux__
void increaseULimit()
{
    rlimit lim{};
    if (getrlimit(RLIMIT_NOFILE, &lim) == 0)
    {
        const rlim_t recommendedLimit = 1000000;
        // std::cout << "file open limit: " << lim.rlim_cur << "," << lim.rlim_max << "\n";
        if (lim.rlim_cur < recommendedLimit || lim.rlim_max < recommendedLimit)
        {
            lim.rlim_cur = lim.rlim_max = recommendedLimit;
            if (setrlimit(RLIMIT_NOFILE, &lim) != 0)
            {
                std::cerr << "PCM Info: setrlimit for file limit " << recommendedLimit << " failed with error " << strerror(errno) << "\n";
            }
        }
    }
    else
    {
       std::cerr << "PCM Info: getrlimit for file limit failed with error " << strerror(errno) << "\n";
    }
}
#endif

PCM::PCM() :
    cpu_family(-1),
    cpu_model(-1),
    cpu_stepping(-1),
    cpu_microcode_level(-1),
    max_cpuid(0),
    threads_per_core(0),
    num_cores(0),
    num_sockets(0),
    num_phys_cores_per_socket(0),
    num_online_cores(0),
    num_online_sockets(0),
    accel(0),
    accel_counters_num_max(0),
    core_gen_counter_num_max(0),
    core_gen_counter_num_used(0), // 0 means no core gen counters used
    core_gen_counter_width(0),
    core_fixed_counter_num_max(0),
    core_fixed_counter_num_used(0),
    core_fixed_counter_width(0),
    uncore_gen_counter_num_max(8),
    uncore_gen_counter_num_used(0),
    uncore_gen_counter_width(48),
    uncore_fixed_counter_num_max(1),
    uncore_fixed_counter_num_used(0),
    uncore_fixed_counter_width(48),
    perfmon_version(0),
    perfmon_config_anythread(1),
    nominal_frequency(0),
    max_qpi_speed(0),
    L3ScalingFactor(0),
    pkgThermalSpecPower(-1),
    pkgMinimumPower(-1),
    pkgMaximumPower(-1),
    systemTopology(new SystemRoot(this)),
    joulesPerEnergyUnit(0),
#ifdef __linux__
    resctrl(*this),
#endif
    useResctrl(false),
    disable_JKT_workaround(false),
    blocked(false),
    coreCStateMsr(NULL),
    pkgCStateMsr(NULL),
    L2CacheHitRatioAvailable(false),
    L3CacheHitRatioAvailable(false),
    L3CacheMissesAvailable(false),
    L2CacheMissesAvailable(false),
    L2CacheHitsAvailable(false),
    L3CacheHitsNoSnoopAvailable(false),
    L3CacheHitsSnoopAvailable(false),
    L3CacheHitsAvailable(false),
    forceRTMAbortMode(false),
    mode(INVALID_MODE),
    canUsePerf(false),
    run_state(1),
    needToRestoreNMIWatchdog(false)
{
#ifdef __linux__
    increaseULimit();
#endif
#ifdef _MSC_VER
    // WARNING: This driver code (msr.sys) is only for testing purposes, not for production use
    Driver drv(Driver::msrLocalPath());
    // drv.stop();     // restart driver (usually not needed)
    if (!drv.start())
    {
        tcerr << "Cannot access CPU counters\n";
        tcerr << "You must have a signed  driver at " << drv.driverPath() << " and have administrator rights to run this program\n";
        return;
    }
#endif

    if(!detectModel()) return;

    if(!checkModel()) return;

    initCStateSupportTables();

    if(!discoverSystemTopology()) return;

    if(!initMSR()) return;

    readCoreCounterConfig(true);

#ifndef PCM_SILENT
    printSystemTopology();
#endif

    if(!detectNominalFrequency()) return;

    showSpecControlMSRs();

#ifndef PCM_DEBUG_TOPOLOGY
    if (safe_getenv("PCM_PRINT_TOPOLOGY") == "1")
#endif
    {
        printDetailedSystemTopology(1);
    }

    initEnergyMonitoring();

#ifndef PCM_SILENT
    std::cerr << "\n";
#endif

    uncorePMUDiscovery = std::make_shared<UncorePMUDiscovery>();

    initUncoreObjects();

    initRDT();

    readCPUMicrocodeLevel();

#ifdef PCM_USE_PERF
    canUsePerf = true;
    perfEventHandle.resize(num_cores, std::vector<int>(PERF_MAX_COUNTERS, -1));
#endif

    for (int32 i = 0; i < num_cores; ++i)
    {
        coreTaskQueues.push_back(std::make_shared<CoreTaskQueue>(i));
    }

#ifndef PCM_SILENT
    std::cerr << "\n";
#endif
}

void PCM::printDetailedSystemTopology(const int detailLevel)
{
    // produce debug output similar to Intel MPI cpuinfo
    if (true)
    {
        std::cerr << "\n=====  Processor topology  =====\n";
        std::cerr << "OS_Processor    Thread_Id       Core_Id         ";
        if (detailLevel > 0) std::cerr << "Module_Id       ";
        std::cerr << "Tile_Id         ";
        if (detailLevel > 0) std::cerr << "Die_Id          Die_Group_Id    ";
        std::cerr << "Package_Id      Core_Type       Native_CPU_Model\n";
        std::map<uint32, std::vector<uint32> > os_id_by_core, os_id_by_tile, core_id_by_socket;
        size_t counter = 0;
        for (auto it = topology.begin(); it != topology.end(); ++it)
        {
            std::cerr << std::left << std::setfill(' ')
                << std::setw(16) << ((it->os_id >= 0) ? it->os_id : counter)
                << std::setw(16) << it->thread_id
                << std::setw(16) << it->core_id;
            if (detailLevel > 0) std::cerr << std::setw(16) << it->module_id;
            std::cerr << std::setw(16) << it->tile_id;
            if (detailLevel > 0) std::cerr << std::setw(16) << it->die_id << std::setw(16) << it->die_grp_id;
            std::cerr << std::setw(16) << it->socket
                << std::setw(16) << it->getCoreTypeStr()
                << std::setw(16) << it->native_cpu_model
                << "\n";
            if (std::find(core_id_by_socket[it->socket].begin(), core_id_by_socket[it->socket].end(), it->core_id)
                == core_id_by_socket[it->socket].end())
                core_id_by_socket[it->socket].push_back(it->core_id);
            // add socket offset to distinguish cores and tiles from different sockets
            os_id_by_core[(it->socket << 15) + it->core_id].push_back(it->os_id);
            os_id_by_tile[(it->socket << 15) + it->tile_id].push_back(it->os_id);

            ++counter;
        }
        std::cerr << "=====  Placement on packages  =====\n";
        std::cerr << "Package Id.    Core Id.     Processors\n";
        for (auto pkg = core_id_by_socket.begin(); pkg != core_id_by_socket.end(); ++pkg)
        {
            auto core_id = pkg->second.begin();
            std::cerr << std::left << std::setfill(' ') << std::setw(15) << pkg->first << *core_id;
            for (++core_id; core_id != pkg->second.end(); ++core_id)
            {
                std::cerr << "," << *core_id;
            }
            std::cerr << "\n";
        }
        std::cerr << "\n=====  Core/Tile sharing  =====\n";
        std::cerr << "Level      Processors\nCore       ";
        for (auto core = os_id_by_core.begin(); core != os_id_by_core.end(); ++core)
        {
            auto os_id = core->second.begin();
            std::cerr << "(" << *os_id;
            for (++os_id; os_id != core->second.end(); ++os_id) {
                std::cerr << "," << *os_id;
            }
            std::cerr << ")";
        }
        std::cerr << "\nTile / L2$ ";
        for (auto core = os_id_by_tile.begin(); core != os_id_by_tile.end(); ++core)
        {
            auto os_id = core->second.begin();
            std::cerr << "(" << *os_id;
            for (++os_id; os_id != core->second.end(); ++os_id) {
                std::cerr << "," << *os_id;
            }
            std::cerr << ")";
        }
        std::cerr << "\n";
        std::cerr << "\n";
    }
}

void PCM::enableJKTWorkaround(bool enable)
{
    if(disable_JKT_workaround) return;
    std::cerr << "Using PCM on your system might have a performance impact as per http://software.intel.com/en-us/articles/performance-impact-when-sampling-certain-llc-events-on-snb-ep-with-vtune\n";
    std::cerr << "You can avoid the performance impact by using the option --noJKTWA, however the cache metrics might be wrong then.\n";
    if(MSR.size())
    {
        for(int32 i = 0; i < num_cores; ++i)
        {
            uint64 val64 = 0;
            MSR[i]->read(0x39C, &val64);
            if(enable)
                val64 |= 1ULL;
            else
                val64 &= (~1ULL);
            MSR[i]->write(0x39C, val64);
        }
    }
    for (size_t i = 0; i < (size_t)serverUncorePMUs.size(); ++i)
    {
            if(serverUncorePMUs[i].get()) serverUncorePMUs[i]->enableJKTWorkaround(enable);
    }
}

void PCM::showSpecControlMSRs()
{
    PCM_CPUID_INFO cpuinfo;
    pcm_cpuid(7, 0, cpuinfo);

    if (MSR.size())
    {
        if ((cpuinfo.reg.edx & (1 << 26)) || (cpuinfo.reg.edx & (1 << 27)))
        {
            uint64 val64 = 0;
            MSR[0]->read(MSR_IA32_SPEC_CTRL, &val64);
            std::cerr << "IBRS enabled in the kernel   : " << ((val64 & 1) ? "yes" : "no") << "\n";
            std::cerr << "STIBP enabled in the kernel  : " << ((val64 & 2) ? "yes" : "no") << "\n";
        }
        if (cpuinfo.reg.edx & (1 << 29))
        {
            uint64 val64 = 0;
            MSR[0]->read(MSR_IA32_ARCH_CAPABILITIES, &val64);
            std::cerr << "The processor is not susceptible to Rogue Data Cache Load: " << ((val64 & 1) ? "yes" : "no") << "\n";
            std::cerr << "The processor supports enhanced IBRS                     : " << ((val64 & 2) ? "yes" : "no") << "\n";
        }
    }
}

bool PCM::isCoreOnline(int32 os_core_id) const
{
    return (topology[os_core_id].os_id != -1) && (topology[os_core_id].core_id != -1) && (topology[os_core_id].socket != -1);
}

bool PCM::isSocketOnline(int32 socket_id) const
{
    return socketRefCore[socket_id] != -1;
}

bool PCM::isCPUModelSupported(const int model_)
{
    return (   model_ == NEHALEM_EP
            || model_ == NEHALEM_EX
            || model_ == WESTMERE_EP
            || model_ == WESTMERE_EX
            || isAtom(model_)
            || model_ == SNOWRIDGE
            || model_ == CLARKDALE
            || model_ == SANDY_BRIDGE
            || model_ == JAKETOWN
            || model_ == IVY_BRIDGE
            || model_ == HASWELL
            || model_ == IVYTOWN
            || model_ == HASWELLX
            || model_ == BDX_DE
            || model_ == BDX
            || model_ == BROADWELL
            || model_ == KNL
            || model_ == SKL
            || model_ == SKL_UY
            || model_ == KBL
            || model_ == KBL_1
            || model_ == CML
            || model_ == ICL
            || model_ == RKL
            || model_ == TGL
            || model_ == ADL
            || model_ == RPL
            || model_ == SKX
            || model_ == ICX
            || model_ == SPR
            || model_ == EMR
           );
}

bool PCM::checkModel()
{
    switch (cpu_model)
    {
        case NEHALEM:
            cpu_model = NEHALEM_EP;
            break;
        case ATOM_2:
            cpu_model = ATOM;
            break;
        case HASWELL_ULT:
        case HASWELL_2:
            cpu_model = HASWELL;
            break;
        case BROADWELL_XEON_E3:
            cpu_model = BROADWELL;
            break;
        case ICX_D:
            cpu_model = ICX;
            break;
        case CML_1:
            cpu_model = CML;
            break;
        case ICL_1:
            cpu_model = ICL;
            break;
        case TGL_1:
            cpu_model = TGL;
            break;
        case ADL_1:
            cpu_model = ADL;
            break;
        case RPL_1:
        case RPL_2:
        case RPL_3:
            cpu_model = RPL;
            break;
    }

    if(!isCPUModelSupported((int)cpu_model))
    {
        std::cerr << getUnsupportedMessage() << " CPU model number: " << cpu_model << " Brand: \"" << getCPUBrandString().c_str() << "\"\n";
/* FOR TESTING PURPOSES ONLY */
#ifdef PCM_TEST_FALLBACK_TO_ATOM
        std::cerr << "Fall back to ATOM functionality.\n";
        cpu_model = ATOM;
        return true;
#endif
        return false;
    }
    return true;
}

void PCM::destroyMSR()
{
    MSR.clear();
}

PCM::~PCM()
{
    if (instance)
    {
        destroyMSR();
        instance = NULL;
        delete systemTopology;
    }
}

bool PCM::good()
{
    return !MSR.empty();
}

#ifdef PCM_USE_PERF
perf_event_attr PCM_init_perf_event_attr(bool group = true)
{
    perf_event_attr e;
    bzero(&e,sizeof(perf_event_attr));
    e.type = -1; // must be set up later
    e.size = sizeof(e);
    e.config = -1; // must be set up later
    e.sample_period = 0;
    e.sample_type = 0;
    e.read_format = group ? PERF_FORMAT_GROUP : 0; /* PERF_FORMAT_TOTAL_TIME_ENABLED | PERF_FORMAT_TOTAL_TIME_RUNNING |
                          PERF_FORMAT_ID | PERF_FORMAT_GROUP ; */
    e.disabled = 0;
    e.inherit = 0;
    e.pinned = 0;
    e.exclusive = 0;
    e.exclude_user = 0;
    e.exclude_kernel = 0;
    e.exclude_hv = 0;
    e.exclude_idle = 0;
    e.mmap = 0;
    e.comm = 0;
    e.freq = 0;
    e.inherit_stat = 0;
    e.enable_on_exec = 0;
    e.task = 0;
    e.watermark = 0;
    e.wakeup_events = 0;
    return e;
}
#endif

PCM::ErrorCode PCM::program(const PCM::ProgramMode mode_, const void * parameter_, const bool silent, const int pid)
{
#ifdef __linux__
    if (isNMIWatchdogEnabled(silent) && (keepNMIWatchdogEnabled() == false))
    {
        disableNMIWatchdog(silent);
        needToRestoreNMIWatchdog = true;
    }
#endif

    if (MSR.empty()) return PCM::MSRAccessDenied;

    ExtendedCustomCoreEventDescription * pExtDesc = (ExtendedCustomCoreEventDescription *)parameter_;

#ifdef PCM_USE_PERF
    closePerfHandles(silent);
    if (!silent) std::cerr << "Trying to use Linux perf events...\n";
    const char * no_perf_env = std::getenv("PCM_NO_PERF");
    if (no_perf_env != NULL && std::string(no_perf_env) == std::string("1"))
    {
        canUsePerf = false;
        if (!silent) std::cerr << "Usage of Linux perf events is disabled through PCM_NO_PERF environment variable. Using direct PMU programming...\n";
    }
/*
    if(num_online_cores < num_cores)
    {
        canUsePerf = false;
        std::cerr << "PCM does not support using Linux perf API on systems with offlined cores. Falling-back to direct PMU programming.\n";
    }
*/
    else if(PERF_COUNT_HW_MAX <= PCM_PERF_COUNT_HW_REF_CPU_CYCLES)
    {
        canUsePerf = false;
        if (!silent) std::cerr << "Can not use Linux perf because your Linux kernel does not support PERF_COUNT_HW_REF_CPU_CYCLES event. Falling-back to direct PMU programming.\n";
    }
    else if(EXT_CUSTOM_CORE_EVENTS == mode_ && pExtDesc && pExtDesc->fixedCfg && (pExtDesc->fixedCfg->value & 0x444))
    {
        canUsePerf = false;
        if (!silent)
        {
             std::cerr << "Can not use Linux perf because \"any_thread\" fixed counter configuration requested (0x" << std::hex << pExtDesc->fixedCfg->value
                       << std::dec << ") =\n" << *(pExtDesc->fixedCfg) << "\nFalling-back to direct PMU programming.\n\n";
        }
    }
    else if(EXT_CUSTOM_CORE_EVENTS == mode_ && pExtDesc && (pExtDesc->OffcoreResponseMsrValue[0] || pExtDesc->OffcoreResponseMsrValue[1]))
    {
        const std::string offcore_rsp_format = readSysFS("/sys/bus/event_source/devices/cpu/format/offcore_rsp");
        if (offcore_rsp_format != "config1:0-63\n")
        {
            canUsePerf = false;
            if (!silent) std::cerr << "Can not use Linux perf because OffcoreResponse usage is not supported. Falling-back to direct PMU programming.\n";
        }
    }
    if (isHWTMAL1Supported() == true && perfSupportsTopDown() == false && pid == -1)
    {
        canUsePerf = false;
        if (!silent) std::cerr << "Installed Linux kernel perf does not support hardware top-down level-1 counters. Using direct PMU programming instead.\n";
    }
    if (canUsePerf && (cpu_model == ADL || cpu_model == RPL))
    {
        canUsePerf = false;
        if (!silent) std::cerr << "Linux kernel perf rejects an architectural event on your platform. Using direct PMU programming instead.\n";
    }

    if (canUsePerf == false && noMSRMode())
    {
        std::cerr << "ERROR: can not use perf driver and no-MSR mode is enabled\n" ;
        return PCM::UnknownError;
    }
#endif

    if (programmed_core_pmu == false)
    {
        if((canUsePerf == false) && PMUinUse())
        {
            return PCM::PMUBusy;
        }
    }

    mode = mode_;

    // copy custom event descriptions
    if (mode == CUSTOM_CORE_EVENTS)
    {
        if (!parameter_)
        {
            std::cerr << "PCM Internal Error: data structure for custom event not initialized\n";
            return PCM::UnknownError;
        }
        CustomCoreEventDescription * pDesc = (CustomCoreEventDescription *)parameter_;
        coreEventDesc[0] = pDesc[0];
        coreEventDesc[1] = pDesc[1];
        if (isAtom() == false && cpu_model != KNL)
        {
            coreEventDesc[2] = pDesc[2];
            core_gen_counter_num_used = 3;
            if (core_gen_counter_num_max > 3) {
                coreEventDesc[3] = pDesc[3];
                core_gen_counter_num_used = 4;
            }
        }
        else
            core_gen_counter_num_used = 2;
    }
    else if (mode != EXT_CUSTOM_CORE_EVENTS)
    {
        auto LLCArchEventInit = [](CustomCoreEventDescription * evt)
        {
            evt[0].event_number = ARCH_LLC_MISS_EVTNR;
            evt[0].umask_value = ARCH_LLC_MISS_UMASK;
            evt[1].event_number = ARCH_LLC_REFERENCE_EVTNR;
            evt[1].umask_value = ARCH_LLC_REFERENCE_UMASK;
        };
        if (isAtom() || cpu_model == KNL)
        {
            LLCArchEventInit(coreEventDesc);
            L2CacheHitRatioAvailable = true;
            L2CacheMissesAvailable = true;
            L2CacheHitsAvailable = true;
            core_gen_counter_num_used = 2;
        }
        else if (memoryEventErrata())
        {
            LLCArchEventInit(coreEventDesc);
            L3CacheHitRatioAvailable = true;
            L3CacheMissesAvailable = true;
            L2CacheMissesAvailable = true;
            L3CacheHitsAvailable = true;
            core_gen_counter_num_used = 2;
            if (HASWELLX == cpu_model || HASWELL == cpu_model)
            {
                coreEventDesc[BasicCounterState::HSXL2MissPos].event_number = HSX_L2_RQSTS_MISS_EVTNR;
                coreEventDesc[BasicCounterState::HSXL2MissPos].umask_value = HSX_L2_RQSTS_MISS_UMASK;
                coreEventDesc[BasicCounterState::HSXL2RefPos].event_number = HSX_L2_RQSTS_REFERENCES_EVTNR;
                coreEventDesc[BasicCounterState::HSXL2RefPos].umask_value = HSX_L2_RQSTS_REFERENCES_UMASK;
                L2CacheHitRatioAvailable = true;
                L2CacheHitsAvailable = true;
                core_gen_counter_num_used = 4;
            }
        }
        else
        switch ( cpu_model ) {
            case ADL:
            case RPL:
                LLCArchEventInit(hybridAtomEventDesc);
                hybridAtomEventDesc[2].event_number = SKL_MEM_LOAD_RETIRED_L2_MISS_EVTNR;
                hybridAtomEventDesc[2].umask_value = SKL_MEM_LOAD_RETIRED_L2_MISS_UMASK;
                hybridAtomEventDesc[3].event_number = SKL_MEM_LOAD_RETIRED_L2_HIT_EVTNR;
                hybridAtomEventDesc[3].umask_value = SKL_MEM_LOAD_RETIRED_L2_HIT_UMASK;
                LLCArchEventInit(coreEventDesc);
                coreEventDesc[2].event_number = SKL_MEM_LOAD_RETIRED_L2_MISS_EVTNR;
                coreEventDesc[2].umask_value = SKL_MEM_LOAD_RETIRED_L2_MISS_UMASK;
                coreEventDesc[3].event_number = SKL_MEM_LOAD_RETIRED_L2_HIT_EVTNR;
                coreEventDesc[3].umask_value = SKL_MEM_LOAD_RETIRED_L2_HIT_UMASK;
                L2CacheHitRatioAvailable = true;
                L3CacheHitRatioAvailable = true;
                L3CacheMissesAvailable = true;
                L2CacheMissesAvailable = true;
                L2CacheHitsAvailable = true;
                L3CacheHitsSnoopAvailable = true;
                L3CacheHitsAvailable = true;
                core_gen_counter_num_used = 4;
                break;
            case SNOWRIDGE:
                LLCArchEventInit(coreEventDesc);
                coreEventDesc[2].event_number = SKL_MEM_LOAD_RETIRED_L2_MISS_EVTNR;
                coreEventDesc[2].umask_value = SKL_MEM_LOAD_RETIRED_L2_MISS_UMASK;
                coreEventDesc[3].event_number = SKL_MEM_LOAD_RETIRED_L2_HIT_EVTNR;
                coreEventDesc[3].umask_value = SKL_MEM_LOAD_RETIRED_L2_HIT_UMASK;
                L2CacheHitRatioAvailable = true;
                L3CacheHitRatioAvailable = true;
                L3CacheMissesAvailable = true;
                L2CacheMissesAvailable = true;
                L2CacheHitsAvailable = true;
                L3CacheHitsSnoopAvailable = true;
                L3CacheHitsAvailable = true;
                core_gen_counter_num_used = 4;
                break;
            PCM_SKL_PATH_CASES
            case SKX:
            case ICX:
            case SPR:
            case EMR:
                assert(useSkylakeEvents());
                coreEventDesc[0].event_number = SKL_MEM_LOAD_RETIRED_L3_MISS_EVTNR;
                coreEventDesc[0].umask_value = SKL_MEM_LOAD_RETIRED_L3_MISS_UMASK;
                coreEventDesc[1].event_number = SKL_MEM_LOAD_RETIRED_L3_HIT_EVTNR;
                coreEventDesc[1].umask_value = SKL_MEM_LOAD_RETIRED_L3_HIT_UMASK;
                coreEventDesc[2].event_number = SKL_MEM_LOAD_RETIRED_L2_MISS_EVTNR;
                coreEventDesc[2].umask_value = SKL_MEM_LOAD_RETIRED_L2_MISS_UMASK;
                coreEventDesc[3].event_number = SKL_MEM_LOAD_RETIRED_L2_HIT_EVTNR;
                coreEventDesc[3].umask_value = SKL_MEM_LOAD_RETIRED_L2_HIT_UMASK;
                if (core_gen_counter_num_max == 2)
                {
                    L3CacheHitRatioAvailable = true;
                    L3CacheMissesAvailable = true;
                    L3CacheHitsSnoopAvailable = true;
                    L3CacheHitsAvailable = true;
                    core_gen_counter_num_used = 2;
                    break;
                }
                else if (core_gen_counter_num_max == 3)
                {
                    L3CacheHitRatioAvailable = true;
                    L3CacheMissesAvailable = true;
                    L2CacheMissesAvailable = true;
                    L3CacheHitsSnoopAvailable = true;
                    L3CacheHitsAvailable = true;
                    core_gen_counter_num_used = 3;
                    break;
                }
                L2CacheHitRatioAvailable = true;
                L3CacheHitRatioAvailable = true;
                L3CacheMissesAvailable = true;
                L2CacheMissesAvailable = true;
                L2CacheHitsAvailable = true;
                L3CacheHitsSnoopAvailable = true;
                L3CacheHitsAvailable = true;
                core_gen_counter_num_used = 4;
                break;
            case SANDY_BRIDGE:
            case JAKETOWN:
            case IVYTOWN:
            case IVY_BRIDGE:
            case HASWELL:
            case HASWELLX:
            case BROADWELL:
            case BDX_DE:
            case BDX:
                coreEventDesc[0].event_number = ARCH_LLC_MISS_EVTNR;
                coreEventDesc[0].umask_value = ARCH_LLC_MISS_UMASK;
                coreEventDesc[1].event_number = MEM_LOAD_UOPS_LLC_HIT_RETIRED_XSNP_NONE_EVTNR;
                coreEventDesc[1].umask_value = MEM_LOAD_UOPS_LLC_HIT_RETIRED_XSNP_NONE_UMASK;
                coreEventDesc[2].event_number = MEM_LOAD_UOPS_LLC_HIT_RETIRED_XSNP_EVTNR;
                coreEventDesc[2].umask_value = MEM_LOAD_UOPS_LLC_HIT_RETIRED_XSNP_UMASK;
                coreEventDesc[3].event_number = MEM_LOAD_UOPS_RETIRED_L2_HIT_EVTNR;
                coreEventDesc[3].umask_value = MEM_LOAD_UOPS_RETIRED_L2_HIT_UMASK;
                if (core_gen_counter_num_max == 3)
                {
                    L3CacheHitRatioAvailable = true;
                    L3CacheMissesAvailable = true;
                    L2CacheMissesAvailable = true;
                    L3CacheHitsNoSnoopAvailable = true;
                    L3CacheHitsSnoopAvailable = true;
                    L3CacheHitsAvailable = true;
                    core_gen_counter_num_used = 3;
                    break;
                }
                L2CacheHitRatioAvailable = true;
                L3CacheHitRatioAvailable = true;
                L3CacheMissesAvailable = true;
                L2CacheMissesAvailable = true;
                L2CacheHitsAvailable = true;
                L3CacheHitsNoSnoopAvailable = true;
                L3CacheHitsSnoopAvailable = true;
                L3CacheHitsAvailable = true;
                core_gen_counter_num_used = 4;
                break;
            case NEHALEM_EP:
            case WESTMERE_EP:
            case CLARKDALE:
                coreEventDesc[0].event_number = MEM_LOAD_RETIRED_L3_MISS_EVTNR;
                coreEventDesc[0].umask_value = MEM_LOAD_RETIRED_L3_MISS_UMASK;
                coreEventDesc[1].event_number = MEM_LOAD_RETIRED_L3_UNSHAREDHIT_EVTNR;
                coreEventDesc[1].umask_value = MEM_LOAD_RETIRED_L3_UNSHAREDHIT_UMASK;
                coreEventDesc[2].event_number = MEM_LOAD_RETIRED_L2_HITM_EVTNR;
                coreEventDesc[2].umask_value = MEM_LOAD_RETIRED_L2_HITM_UMASK;
                coreEventDesc[3].event_number = MEM_LOAD_RETIRED_L2_HIT_EVTNR;
                coreEventDesc[3].umask_value = MEM_LOAD_RETIRED_L2_HIT_UMASK;
                L2CacheHitRatioAvailable = true;
                L3CacheHitRatioAvailable = true;
                L3CacheMissesAvailable = true;
                L2CacheMissesAvailable = true;
                L2CacheHitsAvailable = true;
                L3CacheHitsNoSnoopAvailable = true;
                L3CacheHitsSnoopAvailable = true;
                L3CacheHitsAvailable = true;
                core_gen_counter_num_used = 4;
                break;
            default:
                assert(!useSkylakeEvents());
                coreEventDesc[0].event_number = ARCH_LLC_MISS_EVTNR;
                coreEventDesc[0].umask_value = ARCH_LLC_MISS_UMASK;
                coreEventDesc[1].event_number = MEM_LOAD_RETIRED_L3_UNSHAREDHIT_EVTNR;
                coreEventDesc[1].umask_value = MEM_LOAD_RETIRED_L3_UNSHAREDHIT_UMASK;
                coreEventDesc[2].event_number = MEM_LOAD_RETIRED_L2_HITM_EVTNR;
                coreEventDesc[2].umask_value = MEM_LOAD_RETIRED_L2_HITM_UMASK;
                coreEventDesc[3].event_number = MEM_LOAD_RETIRED_L2_HIT_EVTNR;
                coreEventDesc[3].umask_value = MEM_LOAD_RETIRED_L2_HIT_UMASK;
                L2CacheHitRatioAvailable = true;
                L3CacheHitRatioAvailable = true;
                L3CacheMissesAvailable = true;
                L2CacheMissesAvailable = true;
                L2CacheHitsAvailable = true;
                L3CacheHitsNoSnoopAvailable = true;
                L3CacheHitsSnoopAvailable = true;
                L3CacheHitsAvailable = true;
                core_gen_counter_num_used = 4;
        }
    }

    core_fixed_counter_num_used = 3;

    if(EXT_CUSTOM_CORE_EVENTS == mode_ && pExtDesc && (pExtDesc->gpCounterCfg || pExtDesc->gpCounterHybridAtomCfg))
    {
        core_gen_counter_num_used = pExtDesc->nGPCounters;
    }

    if(cpu_model == JAKETOWN)
    {
        bool enableWA = false;
        for(uint32 i = 0; i< core_gen_counter_num_used; ++i)
        {
            if(coreEventDesc[i].event_number == MEM_LOAD_UOPS_LLC_HIT_RETIRED_XSNP_EVTNR)
                enableWA = true;
        }
        enableJKTWorkaround(enableWA); // this has a performance penalty on memory access
    }

    if (core_gen_counter_num_used > core_gen_counter_num_max)
    {
        std::cerr << "PCM ERROR: Trying to program " << core_gen_counter_num_used << " general purpose counters with only "
            << core_gen_counter_num_max << " available\n";
        return PCM::UnknownError;
    }
    if (core_fixed_counter_num_used > core_fixed_counter_num_max)
    {
        std::cerr << "PCM ERROR: Trying to program " << core_fixed_counter_num_used << " fixed counters with only "
            << core_fixed_counter_num_max << " available\n";
        return PCM::UnknownError;
    }
    if (pid != -1 && canUsePerf == false)
    {
        std::cerr << "PCM ERROR: pid monitoring is only supported with Linux perf_event driver\n";
        return PCM::UnknownError;
    }
#ifdef __linux__
    if (isNMIWatchdogEnabled(silent) && (canUsePerf == false))
    {
        std::cerr << "PCM ERROR: Unsupported mode. NMI watchdog is enabled and Linux perf_event driver is not used\n";
        return PCM::UnknownError;
    }
#endif

    std::vector<int> tids{};
    #ifdef PCM_USE_PERF
    if (pid != -1)
    {
        const auto strDir = std::string("/proc/") +  std::to_string(pid) + "/task/";
        DIR * tidDir = opendir(strDir.c_str());
        if (tidDir)
        {
            struct dirent * entry{nullptr};
            while ((entry = readdir(tidDir)) != nullptr)
            {
                assert(entry->d_name);
                const auto tid = atoi(entry->d_name);
                if (tid)
                {
                    tids.push_back(tid);
                    // std::cerr << "Detected task " << tids.back() << "\n";
                }
            }
            closedir(tidDir);
        }
        else
        {
            std::cerr << "ERROR: Can't open " << strDir << "\n";
            return PCM::UnknownError;
        }
    }
    if (tids.empty() == false)
    {
        if (isHWTMAL1Supported())
        {
            if (!silent) std::cerr << "INFO: TMA L1 metrics are not supported in PID collection mode\n";
        }
        if (!silent) std::cerr << "INFO: collecting core metrics for " << tids.size() << " threads in process " << pid << "\n";
        PerfEventHandleContainer _1(num_cores, std::vector<int>(PERF_MAX_COUNTERS, -1));
        perfEventTaskHandle.resize(tids.size(), _1);
    }
    #endif

    lastProgrammedCustomCounters.clear();
    lastProgrammedCustomCounters.resize(num_cores);
    core_global_ctrl_value = 0ULL;
    isHWTMAL1Supported(); // ínit value to prevent MT races

    std::vector<std::future<void> > asyncCoreResults;
    std::vector<PCM::ErrorCode> programmingStatuses(num_cores, PCM::Success);

    for (int i = 0; i < (int)num_cores; ++i)
    {
        if (isCoreOnline(i) == false) continue;

        std::packaged_task<void()> task([this, i, mode_, pExtDesc, &programmingStatuses, &tids]() -> void
            {
                TemporalThreadAffinity tempThreadAffinity(i, false); // speedup trick for Linux

                programmingStatuses[i] = programCoreCounters(i, mode_, pExtDesc, lastProgrammedCustomCounters[i], tids);
            });
        asyncCoreResults.push_back(task.get_future());
        coreTaskQueues[i]->push(task);
    }

    for (auto& ar : asyncCoreResults)
        ar.wait();

    for (const auto& status : programmingStatuses)
    {
        if (status != PCM::Success)
        {
            return status;
        }
    }

    programmed_core_pmu = true;

    if (canUsePerf && !silent)
    {
        std::cerr << "Successfully programmed on-core PMU using Linux perf\n";
    }

    if (EXT_CUSTOM_CORE_EVENTS == mode_ && pExtDesc && pExtDesc->defaultUncoreProgramming == false)
    {
        return PCM::Success;
    }

    if (hasPCICFGUncore()) // program uncore counters
    {
        std::vector<std::future<uint64>> qpi_speeds;
        for (size_t i = 0; i < (size_t)serverUncorePMUs.size(); ++i)
        {
            serverUncorePMUs[i]->program();
            qpi_speeds.push_back(std::async(std::launch::async,
                &ServerUncorePMUs::computeQPISpeed, serverUncorePMUs[i].get(), socketRefCore[i], cpu_model));
        }
        for (size_t i = 0; i < (size_t)serverUncorePMUs.size(); ++i)
        {
            max_qpi_speed = (std::max)(qpi_speeds[i].get(), max_qpi_speed);
        }

        programCbo();

    } // program uncore counters on old CPU arch
    else if (cpu_model == NEHALEM_EP || cpu_model == WESTMERE_EP || cpu_model == CLARKDALE)
    {
        for (int i = 0; i < (int)num_cores; ++i)
        {
            if (isCoreOnline(i) == false) continue;
            TemporalThreadAffinity tempThreadAffinity(i, false); // speedup trick for Linux
            programNehalemEPUncore(i);
        }
    }
    else if (hasBecktonUncore())
    {
        for (int i = 0; i < (int)num_cores; ++i)
        {
            if (isCoreOnline(i) == false) continue;
            TemporalThreadAffinity tempThreadAffinity(i, false); // speedup trick for Linux
            programBecktonUncore(i);
        }
    }

    if (!silent) reportQPISpeed();

    return PCM::Success;
}

void PCM::checkError(const PCM::ErrorCode code)
{
    switch (code)
    {
    case PCM::Success:
        break;
    case PCM::MSRAccessDenied:
        std::cerr << "Access to Intel(r) Performance Counter Monitor has denied (no MSR or PCI CFG space access).\n";
        exit(EXIT_FAILURE);
    case PCM::PMUBusy:
        std::cerr << "Access to Intel(r) Performance Counter Monitor has denied (Performance Monitoring Unit is occupied by other application)\n";
        std::cerr << "Try to stop the application that uses PMU, or reset PMU configuration from PCM application itself\n";
        std::cerr << "You can try to reset PMU configuration now. Try to reset? (y/n)\n";
        char yn;
        std::cin >> yn;
        if ('y' == yn)
        {
            resetPMU();
            std::cerr << "PMU configuration has been reset. Try to rerun the program again.\n";
        }
        exit(EXIT_FAILURE);
    default:
        std::cerr << "Access to Intel(r) Performance Counter Monitor has denied (Unknown error).\n";
        exit(EXIT_FAILURE);
    }
}

std::mutex printErrorMutex;

PCM::ErrorCode PCM::programCoreCounters(const int i /* core */,
    const PCM::ProgramMode mode_,
    const ExtendedCustomCoreEventDescription * pExtDesc,
    std::vector<EventSelectRegister> & result,
    const std::vector<int> & tids)
{
    (void) tids; // to silence uused param warning on non Linux OS
    // program core counters

    result.clear();
    FixedEventControlRegister ctrl_reg;
    auto initFixedCtrl = [&](const bool & enableCtr3)
    {
        if (EXT_CUSTOM_CORE_EVENTS == mode_ && pExtDesc && pExtDesc->fixedCfg)
        {
             ctrl_reg = *(pExtDesc->fixedCfg);
        }
        else
        {
             ctrl_reg.value = 0;
             ctrl_reg.fields.os0 = 1;
             ctrl_reg.fields.usr0 = 1;

             ctrl_reg.fields.os1 = 1;
             ctrl_reg.fields.usr1 = 1;

             ctrl_reg.fields.os2 = 1;
             ctrl_reg.fields.usr2 = 1;

             if (enableCtr3 && isFixedCounterSupported(3))
             {
                  ctrl_reg.fields.os3 = 1;
                  ctrl_reg.fields.usr3 = 1;
             }
        }
    };
#ifdef PCM_USE_PERF
    int leader_counter = -1;
    auto programPerfEvent = [this, &leader_counter, &i, &tids](perf_event_attr e, const int eventPos, const std::string & eventName) -> bool
    {
        auto programPerfEventHelper = [&i]( PerfEventHandleContainer & perfEventHandle,
                                            perf_event_attr & e,
                                            const int eventPos,
                                            const std::string & eventName,
                                            const int leader_counter,
                                            const int tid) -> bool
        {
            // if (i == 0) std::cerr << "DEBUG: programming event "<< std::hex << e.config << std::dec << "\n";
            if ((perfEventHandle[i][eventPos] = syscall(SYS_perf_event_open, &e, tid,
                i /* core id */, leader_counter /* group leader */, 0)) <= 0)
            {
                std::lock_guard<std::mutex> _(printErrorMutex);
                std::cerr << "Linux Perf: Error when programming " << eventName << ", error: " << strerror(errno) <<
                " with config 0x" << std::hex << e.config <<
                " config1 0x" << e.config1 << std::dec << " for tid " << tid << " leader " << leader_counter << "\n";
                if (24 == errno)
                {
                    std::cerr << PCM_ULIMIT_RECOMMENDATION;
                }
                else
                {
                    std::cerr << "try running with environment variable PCM_NO_PERF=1\n";
                }
                return false;
            }
            return true;
        };
        if (tids.empty() == false)
        {
            e.inherit = 1;
            e.exclude_kernel = 1;
            e.exclude_hv = 1;
            e.read_format = 0; // 'inherit' does not work for combinations of read format (e.g. PERF_FORMAT_GROUP)
            auto handleIt = perfEventTaskHandle.begin();
            for (const auto & tid: tids)
            {
                if (handleIt == perfEventTaskHandle.end())
                {
                    break;
                }
                if (programPerfEventHelper(*handleIt, e, eventPos, eventName, -1, tid) == false)
                {
                    return false;
                }
                ++handleIt;
            }
            return true;
        }
        return programPerfEventHelper(perfEventHandle, e, eventPos, eventName, leader_counter, -1);
    };
    if (canUsePerf)
    {
        initFixedCtrl(false);
        perf_event_attr e = PCM_init_perf_event_attr();
        e.type = PERF_TYPE_HARDWARE;
        e.config = PERF_COUNT_HW_INSTRUCTIONS;
        e.exclude_kernel = 1 - ctrl_reg.fields.os0;
        e.exclude_hv = e.exclude_kernel;
        e.exclude_user = 1 - ctrl_reg.fields.usr0;
        if (programPerfEvent(e, PERF_INST_RETIRED_POS, "INST_RETIRED") == false)
        {
            return PCM::UnknownError;
        }
        leader_counter = perfEventHandle[i][PERF_INST_RETIRED_POS];
        e.config = PERF_COUNT_HW_CPU_CYCLES;
        e.exclude_kernel = 1 - ctrl_reg.fields.os1;
        e.exclude_hv = e.exclude_kernel;
        e.exclude_user = 1 - ctrl_reg.fields.usr1;
        if (programPerfEvent(e, PERF_CPU_CLK_UNHALTED_THREAD_POS, "CPU_CLK_UNHALTED_THREAD") == false)
        {
            return PCM::UnknownError;
        }
        e.config = PCM_PERF_COUNT_HW_REF_CPU_CYCLES;
        e.exclude_kernel = 1 - ctrl_reg.fields.os2;
        e.exclude_hv = e.exclude_kernel;
        e.exclude_user = 1 - ctrl_reg.fields.usr2;
        if (programPerfEvent(e, PERF_CPU_CLK_UNHALTED_REF_POS, "CPU_CLK_UNHALTED_REF") == false)
        {
            return PCM::UnknownError;
        }
    }
    else
#endif
    {
        // disable counters while programming
        MSR[i]->write(IA32_CR_PERF_GLOBAL_CTRL, 0);
        MSR[i]->read(IA32_CR_FIXED_CTR_CTRL, &ctrl_reg.value);

        initFixedCtrl(true);

        MSR[i]->write(INST_RETIRED_ADDR, 0);
        MSR[i]->write(CPU_CLK_UNHALTED_THREAD_ADDR, 0);
        MSR[i]->write(CPU_CLK_UNHALTED_REF_ADDR, 0);
        MSR[i]->write(IA32_CR_FIXED_CTR_CTRL, ctrl_reg.value);
    }

    if (EXT_CUSTOM_CORE_EVENTS == mode_ && pExtDesc)
    {
        if (pExtDesc->OffcoreResponseMsrValue[0]) // still need to do also if perf API is used due to a bug in perf
            MSR[i]->write(MSR_OFFCORE_RSP0, pExtDesc->OffcoreResponseMsrValue[0]);
        if (pExtDesc->OffcoreResponseMsrValue[1])
            MSR[i]->write(MSR_OFFCORE_RSP1, pExtDesc->OffcoreResponseMsrValue[1]);

        if (pExtDesc->LoadLatencyMsrValue != ExtendedCustomCoreEventDescription::invalidMsrValue())
        {
            MSR[i]->write(MSR_LOAD_LATENCY, pExtDesc->LoadLatencyMsrValue);
        }
        if (pExtDesc->FrontendMsrValue != ExtendedCustomCoreEventDescription::invalidMsrValue())
        {
            MSR[i]->write(MSR_FRONTEND, pExtDesc->FrontendMsrValue);
        }
    }

    auto setEvent = [] (EventSelectRegister & reg, const uint64 event,  const uint64 umask)
    {
            reg.fields.event_select = event;
            reg.fields.umask = umask;
            reg.fields.usr = 1;
            reg.fields.os = 1;
            reg.fields.edge = 0;
            reg.fields.pin_control = 0;
            reg.fields.apic_int = 0;
            reg.fields.any_thread = 0;
            reg.fields.enable = 1;
            reg.fields.invert = 0;
            reg.fields.cmask = 0;
            reg.fields.in_tx = 0;
            reg.fields.in_txcp = 0;
    };
    EventSelectRegister event_select_reg;
    uint64 PEBSEnable = 0ULL;
    for (uint32 j = 0; j < core_gen_counter_num_used; ++j)
    {
        if (hybrid == false || (hybrid == true && topology[i].core_type == TopologyEntry::Core))
        {
            if (EXT_CUSTOM_CORE_EVENTS == mode_ && pExtDesc && pExtDesc->gpCounterCfg)
            {
                event_select_reg = pExtDesc->gpCounterCfg[j];
                event_select_reg.fields.enable = 1;
            }
            else
            {
                MSR[i]->read(IA32_PERFEVTSEL0_ADDR + j, &event_select_reg.value); // read-only also safe for perf
                setEvent(event_select_reg, coreEventDesc[j].event_number, coreEventDesc[j].umask_value);
            }
        }
        else if (hybrid == true && topology[i].core_type == TopologyEntry::Atom)
        {
            if (EXT_CUSTOM_CORE_EVENTS == mode_ && pExtDesc && pExtDesc->gpCounterHybridAtomCfg)
            {
                event_select_reg = pExtDesc->gpCounterHybridAtomCfg[j];
                event_select_reg.fields.enable = 1;
            }
            else
            {
                MSR[i]->read(IA32_PERFEVTSEL0_ADDR + j, &event_select_reg.value); // read-only also safe for perf
                setEvent(event_select_reg, hybridAtomEventDesc[j].event_number, hybridAtomEventDesc[j].umask_value);
            }
        }

        result.push_back(event_select_reg);
        if (pExtDesc != nullptr && event_select_reg.fields.event_select == LOAD_LATENCY_EVTNR && event_select_reg.fields.umask == LOAD_LATENCY_UMASK)
        {
            PEBSEnable |= (1ULL << j);
        }
#ifdef PCM_USE_PERF
        if (canUsePerf)
        {
            perf_event_attr e = PCM_init_perf_event_attr();
            e.type = PERF_TYPE_RAW;
            e.config = (1ULL << 63ULL) + event_select_reg.value;
            if (pExtDesc != nullptr)
            {
                if (event_select_reg.fields.event_select == getOCREventNr(0, i).first && event_select_reg.fields.umask == getOCREventNr(0, i).second)
                    e.config1 = pExtDesc->OffcoreResponseMsrValue[0];
                if (event_select_reg.fields.event_select == getOCREventNr(1, i).first && event_select_reg.fields.umask == getOCREventNr(1, i).second)
                    e.config1 = pExtDesc->OffcoreResponseMsrValue[1];

                if (event_select_reg.fields.event_select == LOAD_LATENCY_EVTNR && event_select_reg.fields.umask == LOAD_LATENCY_UMASK)
                {
                    e.config1 = pExtDesc->LoadLatencyMsrValue;
                }
                if (event_select_reg.fields.event_select == FRONTEND_EVTNR && event_select_reg.fields.umask == FRONTEND_UMASK)
                {
                    e.config1 = pExtDesc->FrontendMsrValue;
                }
            }

            if (programPerfEvent(e, PERF_GEN_EVENT_0_POS + j, std::string("generic event #") + std::to_string(j) + std::string(" on core #") + std::to_string(i)) == false)
            {
                return PCM::UnknownError;
            }
        }
        else
#endif
        {
            MSR[i]->write(IA32_PMC0 + j, 0);
            MSR[i]->write(IA32_PERFEVTSEL0_ADDR + j, event_select_reg.value);
        }
    }

    if (!canUsePerf)
    {
        // start counting, enable all (4 programmable + 3 fixed) counters
        uint64 value = (1ULL << 0) + (1ULL << 1) + (1ULL << 2) + (1ULL << 3) + (1ULL << 32) + (1ULL << 33) + (1ULL << 34);

	if (isFixedCounterSupported(3))
	{
	    value |= (1ULL << 35);
	    MSR[i]->write(TOPDOWN_SLOTS_ADDR, 0);
	}

	if (isHWTMAL1Supported())
	{
	    value |= (1ULL << 48);
	    MSR[i]->write(PERF_METRICS_ADDR, 0);
	}

        if (isAtom() || cpu_model == KNL)       // KNL and Atom have 3 fixed + only 2 programmable counters
            value = (1ULL << 0) + (1ULL << 1) + (1ULL << 32) + (1ULL << 33) + (1ULL << 34);

        for (uint32 j = 0; j < core_gen_counter_num_used; ++j)
        {
            value |= (1ULL << j); // enable all custom counters (if > 4)
        }

        if (core_global_ctrl_value)
        {
            assert(core_global_ctrl_value == value);
        }
        else
        {
            core_global_ctrl_value = value;
        }

        MSR[i]->write(IA32_PERF_GLOBAL_OVF_CTRL, value);
        MSR[i]->write(IA32_CR_PERF_GLOBAL_CTRL, value);
    }
#ifdef PCM_USE_PERF
    else
    {
	    if (isFixedCounterSupported(3) && isHWTMAL1Supported() && perfSupportsTopDown())
        {
            std::vector<std::pair<const char*, int> > topDownEvents = {  std::make_pair(perfSlotsPath, PERF_TOPDOWN_SLOTS_POS),
                                          std::make_pair(perfBadSpecPath, PERF_TOPDOWN_BADSPEC_POS),
                                          std::make_pair(perfBackEndPath, PERF_TOPDOWN_BACKEND_POS),
                                          std::make_pair(perfFrontEndPath, PERF_TOPDOWN_FRONTEND_POS),
                                          std::make_pair(perfRetiringPath, PERF_TOPDOWN_RETIRING_POS)};
            if (isHWTMAL2Supported())
            {
                topDownEvents.push_back(std::make_pair(perfMemBound, PERF_TOPDOWN_MEM_BOUND_POS));
                topDownEvents.push_back(std::make_pair(perfFetchLat, PERF_TOPDOWN_FETCH_LAT_POS));
                topDownEvents.push_back(std::make_pair(perfBrMispred, PERF_TOPDOWN_BR_MISPRED_POS));
                topDownEvents.push_back(std::make_pair(perfHeavyOps, PERF_TOPDOWN_HEAVY_OPS_POS));
            }
            int readPos = core_fixed_counter_num_used + core_gen_counter_num_used;
            leader_counter = -1;
            for (const auto & event : topDownEvents)
            {
                uint64 eventSel = 0, umask = 0;
                const auto eventDesc = readSysFS(event.first);
                const auto tokens = split(eventDesc, ',');
                for (const auto & token : tokens)
                {
                    if (match(token, "event=", &eventSel))
                    {
                        // found and matched event, wrote value to 'eventSel'
                    }
                    else if (match(token, "umask=", &umask))
                    {
                        // found and matched umask, wrote value to 'umask'
                    }
                    else
                    {
                        std::lock_guard<std::mutex> _(printErrorMutex);
                        std::cerr << "ERROR: unknown token " << token << " in event description \"" << eventDesc << "\" from " << event.first << "\n";
                        return PCM::UnknownError;
                    }
                }
                EventSelectRegister reg;
                reg.fields.event_select = eventSel;
                reg.fields.umask = umask;
                perf_event_attr e = PCM_init_perf_event_attr();
                e.type = PERF_TYPE_RAW;
                e.config = reg.value;
                // std::cerr << "Programming perf event " << std::hex << e.config << "\n" << std::dec;
                if (programPerfEvent(e, event.second, std::string("event ") + event.first + " " + eventDesc) == false)
                {
                    return PCM::UnknownError;
                }
                leader_counter = perfEventHandle[i][PERF_TOPDOWN_SLOTS_POS];
                perfTopDownPos[event.second] = readPos++;
            }
        }
    }
#endif
    if (PEBSEnable)
    {
        cleanupPEBS = true;
        MSR[i]->write(IA32_PEBS_ENABLE_ADDR, PEBSEnable);
    }
    return PCM::Success;
}

void PCM::reportQPISpeed() const
{
    if (!max_qpi_speed) return;

    if (hasPCICFGUncore()) {
        for (size_t i = 0; i < (size_t)serverUncorePMUs.size(); ++i)
        {
            std::cerr << "Socket " << i << "\n";
            if(serverUncorePMUs[i].get()) serverUncorePMUs[i]->reportQPISpeed();
        }
    } else {
        std::cerr << "Max " << xPI() << " speed: " << max_qpi_speed / (1e9) << " GBytes/second (" << max_qpi_speed / (1e9*getBytesPerLinkTransfer()) << " GT/second)\n";
    }

}

void PCM::programNehalemEPUncore(int32 core)
{

#define CPUCNT_INIT_THE_REST_OF_EVTCNT \
    unc_event_select_reg.fields.occ_ctr_rst = 1; \
    unc_event_select_reg.fields.edge = 0; \
    unc_event_select_reg.fields.enable_pmi = 0; \
    unc_event_select_reg.fields.enable = 1; \
    unc_event_select_reg.fields.invert = 0; \
    unc_event_select_reg.fields.cmask = 0;

    uncore_gen_counter_num_used = 8;

    UncoreEventSelectRegister unc_event_select_reg;

    MSR[core]->read(MSR_UNCORE_PERFEVTSEL0_ADDR, &unc_event_select_reg.value);

    unc_event_select_reg.fields.event_select = UNC_QMC_WRITES_FULL_ANY_EVTNR;
    unc_event_select_reg.fields.umask = UNC_QMC_WRITES_FULL_ANY_UMASK;

    CPUCNT_INIT_THE_REST_OF_EVTCNT

        MSR[core]->write(MSR_UNCORE_PERFEVTSEL0_ADDR, unc_event_select_reg.value);


    MSR[core]->read(MSR_UNCORE_PERFEVTSEL1_ADDR, &unc_event_select_reg.value);

    unc_event_select_reg.fields.event_select = UNC_QMC_NORMAL_READS_ANY_EVTNR;
    unc_event_select_reg.fields.umask = UNC_QMC_NORMAL_READS_ANY_UMASK;

    CPUCNT_INIT_THE_REST_OF_EVTCNT

        MSR[core]->write(MSR_UNCORE_PERFEVTSEL1_ADDR, unc_event_select_reg.value);


    MSR[core]->read(MSR_UNCORE_PERFEVTSEL2_ADDR, &unc_event_select_reg.value);
    unc_event_select_reg.fields.event_select = UNC_QHL_REQUESTS_EVTNR;
    unc_event_select_reg.fields.umask = UNC_QHL_REQUESTS_IOH_READS_UMASK;
    CPUCNT_INIT_THE_REST_OF_EVTCNT
        MSR[core]->write(MSR_UNCORE_PERFEVTSEL2_ADDR, unc_event_select_reg.value);

    MSR[core]->read(MSR_UNCORE_PERFEVTSEL3_ADDR, &unc_event_select_reg.value);
    unc_event_select_reg.fields.event_select = UNC_QHL_REQUESTS_EVTNR;
    unc_event_select_reg.fields.umask = UNC_QHL_REQUESTS_IOH_WRITES_UMASK;
    CPUCNT_INIT_THE_REST_OF_EVTCNT
        MSR[core]->write(MSR_UNCORE_PERFEVTSEL3_ADDR, unc_event_select_reg.value);

    MSR[core]->read(MSR_UNCORE_PERFEVTSEL4_ADDR, &unc_event_select_reg.value);
    unc_event_select_reg.fields.event_select = UNC_QHL_REQUESTS_EVTNR;
    unc_event_select_reg.fields.umask = UNC_QHL_REQUESTS_REMOTE_READS_UMASK;
    CPUCNT_INIT_THE_REST_OF_EVTCNT
        MSR[core]->write(MSR_UNCORE_PERFEVTSEL4_ADDR, unc_event_select_reg.value);

    MSR[core]->read(MSR_UNCORE_PERFEVTSEL5_ADDR, &unc_event_select_reg.value);
    unc_event_select_reg.fields.event_select = UNC_QHL_REQUESTS_EVTNR;
    unc_event_select_reg.fields.umask = UNC_QHL_REQUESTS_REMOTE_WRITES_UMASK;
    CPUCNT_INIT_THE_REST_OF_EVTCNT
        MSR[core]->write(MSR_UNCORE_PERFEVTSEL5_ADDR, unc_event_select_reg.value);

    MSR[core]->read(MSR_UNCORE_PERFEVTSEL6_ADDR, &unc_event_select_reg.value);
    unc_event_select_reg.fields.event_select = UNC_QHL_REQUESTS_EVTNR;
    unc_event_select_reg.fields.umask = UNC_QHL_REQUESTS_LOCAL_READS_UMASK;
    CPUCNT_INIT_THE_REST_OF_EVTCNT
        MSR[core]->write(MSR_UNCORE_PERFEVTSEL6_ADDR, unc_event_select_reg.value);

    MSR[core]->read(MSR_UNCORE_PERFEVTSEL7_ADDR, &unc_event_select_reg.value);
    unc_event_select_reg.fields.event_select = UNC_QHL_REQUESTS_EVTNR;
    unc_event_select_reg.fields.umask = UNC_QHL_REQUESTS_LOCAL_WRITES_UMASK;
    CPUCNT_INIT_THE_REST_OF_EVTCNT
        MSR[core]->write(MSR_UNCORE_PERFEVTSEL7_ADDR, unc_event_select_reg.value);


#undef CPUCNT_INIT_THE_REST_OF_EVTCNT

    // start uncore counting
    uint64 value = 255 + (1ULL << 32);           // enable all counters
    MSR[core]->write(MSR_UNCORE_PERF_GLOBAL_CTRL_ADDR, value);

    // synchronise counters
    MSR[core]->write(MSR_UNCORE_PMC0, 0);
    MSR[core]->write(MSR_UNCORE_PMC1, 0);
    MSR[core]->write(MSR_UNCORE_PMC2, 0);
    MSR[core]->write(MSR_UNCORE_PMC3, 0);
    MSR[core]->write(MSR_UNCORE_PMC4, 0);
    MSR[core]->write(MSR_UNCORE_PMC5, 0);
    MSR[core]->write(MSR_UNCORE_PMC6, 0);
    MSR[core]->write(MSR_UNCORE_PMC7, 0);
}

void PCM::programBecktonUncore(int32 core)
{
    // program Beckton uncore
    if (core == socketRefCore[0]) computeQPISpeedBeckton((int)core);

    uint64 value = 1 << 29ULL;           // reset all counters
    MSR[core]->write(U_MSR_PMON_GLOBAL_CTL, value);

    BecktonUncorePMUZDPCTLFVCRegister FVCreg;
    FVCreg.value = 0;
    if (cpu_model == NEHALEM_EX)
    {
        FVCreg.fields.bcmd = 0;             // rd_bcmd
        FVCreg.fields.resp = 0;             // ack_resp
        FVCreg.fields.evnt0 = 5;            // bcmd_match
        FVCreg.fields.evnt1 = 6;            // resp_match
        FVCreg.fields.pbox_init_err = 0;
    }
    else
    {
        FVCreg.fields_wsm.bcmd = 0;             // rd_bcmd
        FVCreg.fields_wsm.resp = 0;             // ack_resp
        FVCreg.fields_wsm.evnt0 = 5;            // bcmd_match
        FVCreg.fields_wsm.evnt1 = 6;            // resp_match
        FVCreg.fields_wsm.pbox_init_err = 0;
    }
    MSR[core]->write(MB0_MSR_PMU_ZDP_CTL_FVC, FVCreg.value);
    MSR[core]->write(MB1_MSR_PMU_ZDP_CTL_FVC, FVCreg.value);

    BecktonUncorePMUCNTCTLRegister CNTCTLreg;
    CNTCTLreg.value = 0;
    CNTCTLreg.fields.en = 1;
    CNTCTLreg.fields.pmi_en = 0;
    CNTCTLreg.fields.count_mode = 0;
    CNTCTLreg.fields.storage_mode = 0;
    CNTCTLreg.fields.wrap_mode = 1;
    CNTCTLreg.fields.flag_mode = 0;
    CNTCTLreg.fields.inc_sel = 0x0d;           // FVC_EV0
    MSR[core]->write(MB0_MSR_PMU_CNT_CTL_0, CNTCTLreg.value);
    MSR[core]->write(MB1_MSR_PMU_CNT_CTL_0, CNTCTLreg.value);
    CNTCTLreg.fields.inc_sel = 0x0e;           // FVC_EV1
    MSR[core]->write(MB0_MSR_PMU_CNT_CTL_1, CNTCTLreg.value);
    MSR[core]->write(MB1_MSR_PMU_CNT_CTL_1, CNTCTLreg.value);

    value = 1 + ((0x0C) << 1ULL);              // enable bit + (event select IMT_INSERTS_WR)
    MSR[core]->write(BB0_MSR_PERF_CNT_CTL_1, value);
    MSR[core]->write(BB1_MSR_PERF_CNT_CTL_1, value);

    MSR[core]->write(MB0_MSR_PERF_GLOBAL_CTL, 3); // enable two counters
    MSR[core]->write(MB1_MSR_PERF_GLOBAL_CTL, 3); // enable two counters

    MSR[core]->write(BB0_MSR_PERF_GLOBAL_CTL, 2); // enable second counter
    MSR[core]->write(BB1_MSR_PERF_GLOBAL_CTL, 2); // enable second counter

    // program R-Box to monitor QPI traffic

    // enable counting on all counters on the left side (port 0-3)
    MSR[core]->write(R_MSR_PMON_GLOBAL_CTL_7_0, 255);
    // ... on the right side (port 4-7)
    MSR[core]->write(R_MSR_PMON_GLOBAL_CTL_15_8, 255);

    // pick the event
    value = (1 << 7ULL) + (1 << 6ULL) + (1 << 2ULL); // count any (incoming) data responses
    MSR[core]->write(R_MSR_PORT0_IPERF_CFG0, value);
    MSR[core]->write(R_MSR_PORT1_IPERF_CFG0, value);
    MSR[core]->write(R_MSR_PORT4_IPERF_CFG0, value);
    MSR[core]->write(R_MSR_PORT5_IPERF_CFG0, value);

    // pick the event
    value = (1ULL << 30ULL); // count null idle flits sent
    MSR[core]->write(R_MSR_PORT0_IPERF_CFG1, value);
    MSR[core]->write(R_MSR_PORT1_IPERF_CFG1, value);
    MSR[core]->write(R_MSR_PORT4_IPERF_CFG1, value);
    MSR[core]->write(R_MSR_PORT5_IPERF_CFG1, value);

    // choose counter 0 to monitor R_MSR_PORT0_IPERF_CFG0
    MSR[core]->write(R_MSR_PMON_CTL0, 1 + 2 * (0));
    // choose counter 1 to monitor R_MSR_PORT1_IPERF_CFG0
    MSR[core]->write(R_MSR_PMON_CTL1, 1 + 2 * (6));
    // choose counter 8 to monitor R_MSR_PORT4_IPERF_CFG0
    MSR[core]->write(R_MSR_PMON_CTL8, 1 + 2 * (0));
    // choose counter 9 to monitor R_MSR_PORT5_IPERF_CFG0
    MSR[core]->write(R_MSR_PMON_CTL9, 1 + 2 * (6));

    // choose counter 2 to monitor R_MSR_PORT0_IPERF_CFG1
    MSR[core]->write(R_MSR_PMON_CTL2, 1 + 2 * (1));
    // choose counter 3 to monitor R_MSR_PORT1_IPERF_CFG1
    MSR[core]->write(R_MSR_PMON_CTL3, 1 + 2 * (7));
    // choose counter 10 to monitor R_MSR_PORT4_IPERF_CFG1
    MSR[core]->write(R_MSR_PMON_CTL10, 1 + 2 * (1));
    // choose counter 11 to monitor R_MSR_PORT5_IPERF_CFG1
    MSR[core]->write(R_MSR_PMON_CTL11, 1 + 2 * (7));

    // enable uncore TSC counter (fixed one)
    MSR[core]->write(W_MSR_PMON_GLOBAL_CTL, 1ULL << 31ULL);
    MSR[core]->write(W_MSR_PMON_FIXED_CTR_CTL, 1ULL);

    value = (1 << 28ULL) + 1;                  // enable all counters
    MSR[core]->write(U_MSR_PMON_GLOBAL_CTL, value);
}

uint64 RDTSC();

void PCM::computeNominalFrequency()
{
    const int ref_core = 0;
    const uint64 before = getInvariantTSC_Fast(ref_core);
    MySleepMs(100);
    const uint64 after = getInvariantTSC_Fast(ref_core);
    nominal_frequency = 10ULL*(after-before);
    std::cerr << "WARNING: Core nominal frequency has to be estimated\n";
}
std::string PCM::getCPUBrandString()
{
    char buffer[sizeof(int)*4*3+1];
    PCM_CPUID_INFO * info = (PCM_CPUID_INFO *) buffer;
    pcm_cpuid(0x80000002, *info);
    ++info;
    pcm_cpuid(0x80000003, *info);
    ++info;
    pcm_cpuid(0x80000004, *info);
    buffer[sizeof(int)*4*3] = 0;
    std::string result(buffer);
    while(result[0]==' ') result.erase(0,1);
    std::string::size_type i;
    while((i = result.find("  ")) != std::string::npos) result.replace(i,2," "); // remove duplicate spaces
    return result;
}

std::string PCM::getCPUFamilyModelString()
{
    return getCPUFamilyModelString(cpu_family, cpu_model, cpu_stepping);
}

std::string PCM::getCPUFamilyModelString(const uint32 cpu_family_, const uint32 cpu_model_, const uint32 cpu_stepping_)
{
    char buffer[sizeof(int)*4*3+6];
    std::fill(buffer, buffer + sizeof(buffer), 0);
#ifdef _MSC_VER
    sprintf_s(buffer,sizeof(buffer),"GenuineIntel-%d-%2X-%X", cpu_family_, cpu_model_, cpu_stepping_);
#else
    snprintf(buffer,sizeof(buffer),"GenuineIntel-%d-%2X-%X", cpu_family_, cpu_model_, cpu_stepping_);
#endif
    std::string result(buffer);
    return result;
}

void PCM::enableForceRTMAbortMode(const bool silent)
{
    // std::cout << "enableForceRTMAbortMode(): forceRTMAbortMode=" << forceRTMAbortMode << "\n";
    if (!forceRTMAbortMode)
    {
        if (isForceRTMAbortModeAvailable() && (core_gen_counter_num_max < 4))
        {
            for (auto& m : MSR)
            {
                const auto res = m->write(MSR_TSX_FORCE_ABORT, 1);
                if (res != sizeof(uint64))
                {
                    std::cerr << "Warning: writing 1 to MSR_TSX_FORCE_ABORT failed with error "
                        << res << " on core " << m->getCoreId() << "\n";
                }
            }
            readCoreCounterConfig(true); // re-read core_gen_counter_num_max from CPUID
            if (!silent) std::cerr << "The number of custom counters is now " << core_gen_counter_num_max << "\n";
            if (core_gen_counter_num_max < 4)
            {
                std::cerr << "PCM Warning: the number of custom counters did not increase (" << core_gen_counter_num_max << ")\n";
            }
            forceRTMAbortMode = true;
        }
    }
}

bool PCM::isForceRTMAbortModeEnabled() const
{
    return forceRTMAbortMode;
}

void PCM::disableForceRTMAbortMode(const bool silent)
{
    // std::cout << "disableForceRTMAbortMode(): forceRTMAbortMode=" << forceRTMAbortMode << "\n";
    if (forceRTMAbortMode)
    {
        for (auto& m : MSR)
        {
            const auto res = m->write(MSR_TSX_FORCE_ABORT, 0);
            if (res != sizeof(uint64))
            {
                std::cerr << "Warning: writing 0 to MSR_TSX_FORCE_ABORT failed with error "
                    << res << " on core " << m->getCoreId() << "\n";
            }
        }
        readCoreCounterConfig(true); // re-read core_gen_counter_num_max from CPUID
        if (!silent) std::cerr << "The number of custom counters is now " << core_gen_counter_num_max << "\n";
        if (core_gen_counter_num_max != 3)
        {
            std::cerr << "PCM Warning: the number of custom counters is not 3 (" << core_gen_counter_num_max << ")\n";
        }
        forceRTMAbortMode = false;
    }
}

bool PCM::isForceRTMAbortModeAvailable() const
{
    PCM_CPUID_INFO info;
    pcm_cpuid(7, 0, info); // leaf 7, subleaf 0
    return (info.reg.edx & (0x1 << 13)) ? true : false;
}

uint64 get_frequency_from_cpuid() // from Pat Fay (Intel)
{
    double speed=0;
    std::string brand = PCM::getCPUBrandString();
    if (brand.length() > std::string::size_type(0))
    {
        std::string::size_type unitsg = brand.find("GHz");
        if(unitsg != std::string::npos)
        {
            std::string::size_type atsign = brand.rfind(' ', unitsg);
            if(atsign != std::string::npos)
            {
                std::istringstream(brand.substr(atsign)) >> speed;
                speed *= 1000;
            }
        }
        else
        {
            std::string::size_type unitsg = brand.find("MHz");
            if(unitsg != std::string::npos)
            {
                std::string::size_type atsign = brand.rfind(' ', unitsg);
                if(atsign != std::string::npos)
                {
                    std::istringstream(brand.substr(atsign)) >> speed;
                }
            }
        }
    }
    return (uint64)(speed * 1000. * 1000.);
}

std::string PCM::getSupportedUarchCodenames() const
{
    std::ostringstream ostr;
    for(int32 i=0; i < static_cast<int32>(PCM::END_OF_MODEL_LIST) ; ++i)
        if(isCPUModelSupported((int)i))
            ostr << getUArchCodename(i) << ", ";
    return std::string(ostr.str().substr(0, ostr.str().length() - 2));
}

std::string PCM::getUnsupportedMessage() const
{
    std::ostringstream ostr;
    ostr << "Error: unsupported processor. Only Intel(R) processors are supported (Atom(R) and microarchitecture codename " << getSupportedUarchCodenames() << ").";
    return std::string(ostr.str());
}

void PCM::computeQPISpeedBeckton(int core_nr)
{
    uint64 startFlits = 0;
    // reset all counters
    MSR[core_nr]->write(U_MSR_PMON_GLOBAL_CTL, 1 << 29ULL);

    // enable counting on all counters on the left side (port 0-3)
    MSR[core_nr]->write(R_MSR_PMON_GLOBAL_CTL_7_0, 255);
    // disable on the right side (port 4-7)
    MSR[core_nr]->write(R_MSR_PMON_GLOBAL_CTL_15_8, 0);

    // count flits sent
    MSR[core_nr]->write(R_MSR_PORT0_IPERF_CFG0, 1ULL << 31ULL);

    // choose counter 0 to monitor R_MSR_PORT0_IPERF_CFG0
    MSR[core_nr]->write(R_MSR_PMON_CTL0, 1 + 2 * (0));

    // enable all counters
    MSR[core_nr]->write(U_MSR_PMON_GLOBAL_CTL, (1 << 28ULL) + 1);

    MSR[core_nr]->read(R_MSR_PMON_CTR0, &startFlits);

    const uint64 timerGranularity = 1000000ULL; // mks
    uint64 startTSC = getTickCount(timerGranularity, (uint32) core_nr);
    uint64 endTSC;
    do
    {
        endTSC = getTickCount(timerGranularity, (uint32) core_nr);
    } while (endTSC - startTSC < 200000ULL); // spin for 200 ms

    uint64 endFlits = 0;
    MSR[core_nr]->read(R_MSR_PMON_CTR0, &endFlits);
    max_qpi_speed = (endFlits - startFlits) * 8ULL * timerGranularity / (endTSC - startTSC);

}

uint32 PCM::checkCustomCoreProgramming(std::shared_ptr<SafeMsrHandle> msr)
{
    const auto core = msr->getCoreId();
    if (size_t(core) >= lastProgrammedCustomCounters.size() || canUsePerf)
    {
        // checking 'canUsePerf'because corruption detection currently works
        // only if perf is not used, see https://github.com/opcm/pcm/issues/106
        return 0;
    }
    uint32 corruptedCountersMask = 0;

    for (size_t ctr = 0; ctr < lastProgrammedCustomCounters[core].size(); ++ctr)
    {
        EventSelectRegister current;
        if (msr->read(IA32_PERFEVTSEL0_ADDR + ctr, &current.value) != sizeof(current.value))
        {
            std::cerr << "PCM Error: can not read MSR 0x" << std::hex << (IA32_PERFEVTSEL0_ADDR + ctr) <<
                " on core " << std::dec << core << "\n";
            continue;
        }
        if (canUsePerf)
        {
            current.fields.apic_int = 0; // perf sets this bit
        }
        if (current.value != lastProgrammedCustomCounters[core][ctr].value)
        {
            std::cerr << "PCM Error: someone has corrupted custom counter " << ctr << " on core " << core
                << " expected value " << lastProgrammedCustomCounters[core][ctr].value << " value read "
                << current.value << "\n";

            corruptedCountersMask |= (1<<ctr);
        }
    }
    return corruptedCountersMask;
}

bool PCM::PMUinUse()
{
    // follow the "Performance Monitoring Unit Sharing Guide" by P. Irelan and Sh. Kuo
    for (int i = 0; i < (int)num_cores; ++i)
    {
        //std::cout << "Core " << i << " examine registers\n";
        uint64 value = 0;
        if (perfmon_version >= 4)
        {
            MSR[i]->read(MSR_PERF_GLOBAL_INUSE, &value);
            for (uint32 j = 0; j < core_gen_counter_num_max; ++j)
            {
                if (value & (1ULL << j))
                {
                    std::cerr << "WARNING: Custom counter " << j << " is in use. MSR_PERF_GLOBAL_INUSE on core " << i << ": 0x" << std::hex << value << std::dec << "\n";
                    /*
                    Testing MSR_PERF_GLOBAL_INUSE mechanism for a moment. At a later point in time will report BUSY.
                    return true;
                    */
                }
            }
        }

        MSR[i]->read(IA32_CR_PERF_GLOBAL_CTRL, &value);
        // std::cout << "Core " << i << " IA32_CR_PERF_GLOBAL_CTRL is " << std::hex << value << std::dec << "\n";

        EventSelectRegister event_select_reg;
        event_select_reg.value = 0xFFFFFFFFFFFFFFFF;

        for (uint32 j = 0; j < core_gen_counter_num_max; ++j)
        {
            const auto count = MSR[i]->read(IA32_PERFEVTSEL0_ADDR + j, &event_select_reg.value);

            if (count && (event_select_reg.fields.event_select != 0 || event_select_reg.fields.apic_int != 0))
            {
                std::cerr << "WARNING: Core " << i <<" IA32_PERFEVTSEL" << j << "_ADDR is not zeroed " << event_select_reg.value << "\n";

                if (needToRestoreNMIWatchdog == true && event_select_reg.fields.event_select == 0x3C && event_select_reg.fields.umask == 0)
                {
                    // NMI watchdog did not clear its event, ignore it
                    continue;
                }
                return true;
            }
        }

        FixedEventControlRegister ctrl_reg;
        ctrl_reg.value = 0xffffffffffffffff;

        const auto count = MSR[i]->read(IA32_CR_FIXED_CTR_CTRL, &ctrl_reg.value);

        // Check if someone has installed pmi handler on counter overflow.
        // If so, that agent might potentially need to change counter value
        // for the "sample after"-mode messing up PCM measurements
        if (count && (ctrl_reg.fields.enable_pmi0 || ctrl_reg.fields.enable_pmi1 || ctrl_reg.fields.enable_pmi2))
        {
            std::cerr << "WARNING: Core " << i << " fixed ctrl:" << ctrl_reg.value << "\n";
            if (needToRestoreNMIWatchdog == false) // if NMI watchdog did not clear the fields, ignore it
            {
                return true;
            }
        }
#if 0
        // either os=0,usr=0 (not running) or os=1,usr=1 (fits PCM modus) are ok, other combinations are not
        if(ctrl_reg.fields.os0 != ctrl_reg.fields.usr0 ||
           ctrl_reg.fields.os1 != ctrl_reg.fields.usr1 ||
           ctrl_reg.fields.os2 != ctrl_reg.fields.usr2)
        {
           std::cerr << "WARNING: Core " << i << " fixed ctrl:" << ctrl_reg.value << "\n";
           return true;
        }
#endif
    }
#ifdef _MSC_VER
    // try to check if PMU is reserved using MSR driver
    auto hDriver = openMSRDriver();
    if (hDriver != INVALID_HANDLE_VALUE)
    {
        DWORD reslength = 0;
        uint64 result = 0;
        BOOL status = DeviceIoControl(hDriver, IO_CTL_PMU_ALLOC_SUPPORT, NULL, 0, &result, sizeof(uint64), &reslength, NULL);
        if (status == TRUE && reslength == sizeof(uint64) && result == 1)
        {
            status = DeviceIoControl(hDriver, IO_CTL_PMU_ALLOC, NULL, 0, &result, sizeof(uint64), &reslength, NULL);
            if (status == FALSE)
            {
                std::cerr << "PMU can not be allocated with msr.sys driver. Error code is " << ((reslength == sizeof(uint64)) ? std::to_string(result) : "unknown") << " \n";
                CloseHandle(hDriver);
                return true;
            }
            else
            {
                // std::cerr << "Successfully allocated PMU through msr.sys" << " \n";
            }
        }
        CloseHandle(hDriver);
    }
#endif
    //std::cout << std::flush
    return false;
}

const char * PCM::getUArchCodename(const int32 cpu_model_param) const
{
    auto cpu_model_ = cpu_model_param;
    if(cpu_model_ < 0)
        cpu_model_ = this->cpu_model ;

    switch(cpu_model_)
    {
        case CENTERTON:
            return "Centerton";
        case BAYTRAIL:
            return "Baytrail";
        case AVOTON:
            return "Avoton";
        case CHERRYTRAIL:
            return "Cherrytrail";
        case APOLLO_LAKE:
            return "Apollo Lake";
        case GEMINI_LAKE:
            return "Gemini Lake";
        case DENVERTON:
            return "Denverton";
        case SNOWRIDGE:
            return "Snowridge";
        case NEHALEM_EP:
        case NEHALEM:
            return "Nehalem/Nehalem-EP";
        case ATOM:
            return "Atom(tm)";
        case CLARKDALE:
            return "Westmere/Clarkdale";
        case WESTMERE_EP:
            return "Westmere-EP";
        case NEHALEM_EX:
            return "Nehalem-EX";
        case WESTMERE_EX:
            return "Westmere-EX";
        case SANDY_BRIDGE:
            return "Sandy Bridge";
        case JAKETOWN:
            return "Sandy Bridge-EP/Jaketown";
        case IVYTOWN:
            return "Ivy Bridge-EP/EN/EX/Ivytown";
        case HASWELLX:
            return "Haswell-EP/EN/EX";
        case BDX_DE:
            return "Broadwell-DE";
        case BDX:
            return "Broadwell-EP/EX";
        case KNL:
            return "Knights Landing";
        case IVY_BRIDGE:
            return "Ivy Bridge";
        case HASWELL:
            return "Haswell";
        case BROADWELL:
            return "Broadwell";
        case SKL:
            return "Skylake";
        case SKL_UY:
            return "Skylake U/Y";
        case KBL:
            return "Kabylake";
        case KBL_1:
            return "Kabylake/Whiskey Lake";
        case CML:
            return "Comet Lake";
        case ICL:
            return "Icelake";
        case RKL:
            return "Rocket Lake";
        case TGL:
            return "Tiger Lake";
        case ADL:
            return "Alder Lake";
        case RPL:
            return "Raptor Lake";
        case SKX:
            if (cpu_model_param >= 0)
            {
                // query for specified cpu_model_param, stepping not provided
                return "Skylake-SP, Cascade Lake-SP";
            }
            if (isCLX())
            {
                return "Cascade Lake-SP";
            }
            if (isCPX())
            {
                return "Cooper Lake";
            }
            return "Skylake-SP";
        case ICX:
            return "Icelake-SP";
        case SPR:
            return "Sapphire Rapids-SP";
        case EMR:
            return "Emerald Rapids-SP";
    }
    return "unknown";
}

#ifdef PCM_USE_PERF
void PCM::closePerfHandles(const bool silent)
{
    if (canUsePerf)
    {
        auto cleanOne = [this](PerfEventHandleContainer & cont)
        {
            for (int i = 0; i < num_cores; ++i)
            {
                for(int c = 0; c < PERF_MAX_COUNTERS; ++c)
                {
                    auto & h = cont[i][c];
                    if (h != -1) ::close(h);
                    h = -1;
                }
            }
        };
        cleanOne(perfEventHandle);
        for (auto & cont : perfEventTaskHandle)
        {
            cleanOne(cont);
        }
        perfEventTaskHandle.clear();

        if (!silent) std::cerr << " Closed perf event handles\n";
    }
}
#endif

void PCM::cleanupPMU(const bool silent)
{
    programmed_core_pmu = false;
#ifdef PCM_USE_PERF
    closePerfHandles(silent);
    if (canUsePerf)
    {
        return;
    }
#endif

    // follow the "Performance Monitoring Unit Sharing Guide" by P. Irelan and Sh. Kuo
    for (int i = 0; i < (int)num_cores; ++i)
    {
        // disable generic counters and continue free running counting for fixed counters
        MSR[i]->write(IA32_CR_PERF_GLOBAL_CTRL, (1ULL << 32) + (1ULL << 33) + (1ULL << 34));

        for (uint32 j = 0; j < core_gen_counter_num_max; ++j)
        {
            MSR[i]->write(IA32_PERFEVTSEL0_ADDR + j, 0);
        }
        if (cleanupPEBS)
        {
            MSR[i]->write(IA32_PEBS_ENABLE_ADDR, 0ULL);
        }
    }
    cleanupPEBS = false;

    if(cpu_model == JAKETOWN)
        enableJKTWorkaround(false);

#ifndef PCM_SILENT
    if (!silent) std::cerr << " Zeroed PMU registers\n";
#endif
}
#ifdef PCM_SILENT
    #pragma GCC diagnostic ignored "-Wunused-parameter"
#endif
void PCM::cleanupUncorePMUs(const bool silent)
{
    for (auto & sPMUs : iioPMUs)
    {
        for (auto & pmu : sPMUs)
        {
            pmu.second.cleanup();
        }
    }

    for (auto & sPMUs : idxPMUs)
    {
        for (auto & pmu : sPMUs)
        {
            pmu.cleanup();
        }
    }
    
    for (auto& sPMUs : irpPMUs)
    {
        for (auto& pmu : sPMUs)
        {
            pmu.second.cleanup();
        }
    }

    forAllUncorePMUs([](UncorePMU & p) { p.cleanup(); });

    for (auto& sPMUs : cxlPMUs)
    {
        for (auto& pmus : sPMUs)
        {
            pmus.first.cleanup();
            pmus.second.cleanup();
        }
    }
    for (auto & uncore : serverUncorePMUs)
    {
        uncore->cleanupPMUs();
    }
#ifndef PCM_SILENT
    if (!silent) std::cerr << " Zeroed uncore PMU registers\n";
#endif
}

void PCM::resetPMU()
{
    for (int i = 0; i < (int)MSR.size(); ++i)
    {
        // disable all counters
        MSR[i]->write(IA32_CR_PERF_GLOBAL_CTRL, 0);

        for (uint32 j = 0; j < core_gen_counter_num_max; ++j)
        {
            MSR[i]->write(IA32_PERFEVTSEL0_ADDR + j, 0);
        }


        FixedEventControlRegister ctrl_reg;
        ctrl_reg.value = 0xffffffffffffffff;

        MSR[i]->read(IA32_CR_FIXED_CTR_CTRL, &ctrl_reg.value);
        if ((ctrl_reg.fields.os0 ||
             ctrl_reg.fields.usr0 ||
             ctrl_reg.fields.enable_pmi0 ||
             ctrl_reg.fields.os1 ||
             ctrl_reg.fields.usr1 ||
             ctrl_reg.fields.enable_pmi1 ||
             ctrl_reg.fields.os2 ||
             ctrl_reg.fields.usr2 ||
             ctrl_reg.fields.enable_pmi2)
            != 0)
            MSR[i]->write(IA32_CR_FIXED_CTR_CTRL, 0);
    }

#ifndef PCM_SILENT
    std::cerr << " Zeroed PMU registers\n";
#endif
}
void PCM::cleanupRDT(const bool silent)
{
    if(!(QOSMetricAvailable() && L3QOSMetricAvailable())) {
        return;
    }
#ifdef __linux__
    if (useResctrl)
    {
        resctrl.cleanup();
        return;
    }
#endif

    for(int32 core = 0; core < num_cores; core ++ )
    {
                if(!isCoreOnline(core)) continue;
        uint64 msr_pqr_assoc = 0 ;
        uint64 msr_qm_evtsel = 0;
        int32 rmid = 0;
        int32 event = 0;

        //Read 0xC8F MSR for each core
        MSR[core]->read(IA32_PQR_ASSOC, &msr_pqr_assoc);
        msr_pqr_assoc &= 0xffffffff00000000ULL;

        //Write 0xC8F MSR with RMID 0
        MSR[core]->write(IA32_PQR_ASSOC,msr_pqr_assoc);

        msr_qm_evtsel = rmid & ((1ULL<<10)-1ULL) ;
        msr_qm_evtsel <<= 32 ;
        msr_qm_evtsel |= event & ((1ULL<<8)-1ULL);

        //Write Event Id as 0 and RMID 0 to the MSR for each core
        MSR[core]->write(IA32_QM_EVTSEL,msr_qm_evtsel);

    }


    if (!silent) std::cerr << " Freeing up all RMIDs\n";
}

void PCM::setOutput(const std::string filename, const bool cerrToo)
{
     const auto pos = filename.find_last_of("/");
     if (pos != std::string::npos) {
         const std::string dir_name = filename.substr(0, pos);
         struct stat info;
         if (stat(dir_name.c_str(), &info) != 0)
         {
             std::cerr << "Output directory: " << dir_name << " doesn't exist\n";
             exit(EXIT_FAILURE);
         }
     }

     outfile = new std::ofstream(filename.c_str());
     backup_ofile = std::cout.rdbuf();
     std::cout.rdbuf(outfile->rdbuf());
     if (cerrToo)
     {
         backup_ofile_cerr = std::cerr.rdbuf();
         std::cerr.rdbuf(outfile->rdbuf());
     }
}

void PCM::restoreOutput()
{
    // restore cout back to what it was originally
    if(backup_ofile)
        std::cout.rdbuf(backup_ofile);

    if (backup_ofile_cerr)
        std::cerr.rdbuf(backup_ofile_cerr);

// close output file
    if(outfile)
        outfile->close();
}

void PCM::cleanup(const bool silent)
{
    if (MSR.empty()) return;

    if (!silent) std::cerr << "Cleaning up\n";

    cleanupPMU(silent);

    disableForceRTMAbortMode(silent);

    cleanupUncorePMUs(silent);
    cleanupRDT(silent);
#ifdef __linux__
    if (needToRestoreNMIWatchdog)
    {
        enableNMIWatchdog(silent);
        needToRestoreNMIWatchdog = false;
    }
#endif
#ifdef _MSC_VER
    // free PMU using MSR driver
    auto hDriver = openMSRDriver();
    if (hDriver != INVALID_HANDLE_VALUE)
    {
        DWORD reslength = 0;
        uint64 result = 0;
        BOOL status = DeviceIoControl(hDriver, IO_CTL_PMU_ALLOC_SUPPORT, NULL, 0, &result, sizeof(uint64), &reslength, NULL);
        if (status == TRUE && reslength == sizeof(uint64) && result == 1)
        {
            status = DeviceIoControl(hDriver, IO_CTL_PMU_FREE, NULL, 0, &result, sizeof(uint64), &reslength, NULL);
            if (status == FALSE)
            {
                std::cerr << "PMU can not be freed with msr.sys driver. Error code is " << ((reslength == sizeof(uint64)) ? std::to_string(result) : "unknown") << " \n";
            }
        }
        CloseHandle(hDriver);
    }
#endif
}

// hle is only available when cpuid has this:
// HLE: CPUID.07H.EBX.HLE [bit 4]  = 1
bool PCM::supportsHLE() const
{
    PCM_CPUID_INFO info;
    pcm_cpuid(7, 0, info); // leaf 7, subleaf 0

   return (info.reg.ebx & (0x1 << 4)) ? true : false;
}

// rtm is only available when cpuid has this:
// RTM: CPUID.07H.EBX.RTM [bit 11] = 1
bool PCM::supportsRTM() const
{
    PCM_CPUID_INFO info;
    pcm_cpuid(7, 0, info); // leaf 7, subleaf 0

    return (info.reg.ebx & (0x1 << 11)) ? true : false;
}

bool PCM::supportsRDTSCP() const
{
    static int supports = -1;
    if (supports < 0)
    {
        PCM_CPUID_INFO info;
        pcm_cpuid(0x80000001, info);
        supports = (info.reg.edx & (0x1 << 27)) ? 1 : 0;
    }
    return 1 == supports;
}

#ifdef __APPLE__

int convertUnknownToInt(size_t size, char* value)
{
    if(sizeof(int) == size)
    {
        return *(int*)value;
    }
    else if(sizeof(long) == size)
    {
        return *(long *)value;
    }
    else if(sizeof(long long) == size)
    {
        return *(long long *)value;
    }
    else
    {
        // In this case, we don't know what it is so we guess int
        return *(int *)value;
    }
}

#endif


uint64 PCM::getTickCount(uint64 multiplier, uint32 core)
{
    return (multiplier * getInvariantTSC_Fast(core)) / getNominalFrequency();
}

uint64 PCM::getInvariantTSC_Fast(uint32 core)
{
    if (supportsRDTSCP())
    {
        TemporalThreadAffinity aff(core);
        return RDTSCP();
    }
    else if (core < MSR.size())
    {
        uint64 cInvariantTSC = 0;
        MSR[core]->read(IA32_TIME_STAMP_COUNTER, &cInvariantTSC);
        if (cInvariantTSC) return cInvariantTSC;
    }
    std::cerr << "ERROR:  cannot read time stamp counter\n";
    return 0ULL;
}

SystemCounterState getSystemCounterState()
{
    PCM * inst = PCM::getInstance();
    SystemCounterState result;
    if (inst) result = inst->getSystemCounterState();
    return result;
}

SocketCounterState getSocketCounterState(uint32 socket)
{
    PCM * inst = PCM::getInstance();
    SocketCounterState result;
    if (inst) result = inst->getSocketCounterState(socket);
    return result;
}

CoreCounterState getCoreCounterState(uint32 core)
{
    PCM * inst = PCM::getInstance();
    CoreCounterState result;
    if (inst) result = inst->getCoreCounterState(core);
    return result;
}

#ifdef PCM_USE_PERF
void PCM::readPerfData(uint32 core, std::vector<uint64> & outData)
{
    if (perfEventTaskHandle.empty() == false)
    {
        std::fill(outData.begin(), outData.end(), 0);
        for (const auto & handleArray : perfEventTaskHandle)
        {
            for (size_t ctr = 0; ctr < PERF_MAX_COUNTERS; ++ctr)
            {
                const int fd = handleArray[core][ctr];
                if (fd != -1)
                {
                    uint64 result{0ULL};
                    const int status = ::read(fd, &result, sizeof(result));
                    if (status != sizeof(result))
                    {
                        std::cerr << "PCM Error: failed to read from Linux perf handle " << fd <<  "\n";
                    }
                    else
                    {
                        outData[ctr] += result;
                    }
                }
            }
        }
        return;
    }
    auto readPerfDataHelper = [this](const uint32 core, std::vector<uint64>& outData, const uint32 leader, const uint32 num_counters)
    {
        if (perfEventHandle[core][leader] < 0)
        {
            std::fill(outData.begin(), outData.end(), 0);
            return;
        }
        uint64 data[1 + PERF_MAX_COUNTERS];
        const int32 bytes2read = sizeof(uint64) * (1 + num_counters);
        assert(num_counters <= PERF_MAX_COUNTERS);
        int result = ::read(perfEventHandle[core][leader], data, bytes2read);
        // data layout: nr counters; counter 0, counter 1, counter 2,...
        if (result != bytes2read)
        {
            std::cerr << "Error while reading perf data. Result is " << result << "\n";
            std::cerr << "Check if you run other competing Linux perf clients.\n";
        }
        else if (data[0] != num_counters)
        {
            std::cerr << "Number of counters read from perf is wrong. Elements read: " << data[0] << "\n";
        }
        else
        {
            /*
            if (core == 0)
            {
                std::unique_lock<std::mutex> _(instanceCreationMutex);
                std::cerr << "DEBUG: perf raw: " << std::dec;
                for (uint32 p=0; p < (1 + num_counters) ; ++p) std::cerr << data[p] << " ";
                std::cerr << "\n";
            }
            */
            // copy all counters, they start from position 1 in data
            std::copy((data + 1), (data + 1) + data[0], outData.begin());
        }
    };
    readPerfDataHelper(core, outData, PERF_GROUP_LEADER_COUNTER, core_fixed_counter_num_used + core_gen_counter_num_used);
    if (isHWTMAL1Supported() && perfSupportsTopDown())
    {
        std::vector<uint64> outTopDownData(outData.size(), 0);
        const auto topdownCtrNum = isHWTMAL2Supported() ? PERF_TOPDOWN_COUNTERS : PERF_TOPDOWN_COUNTERS_L1;
        readPerfDataHelper(core, outTopDownData, PERF_TOPDOWN_GROUP_LEADER_COUNTER, topdownCtrNum);
        std::copy(outTopDownData.begin(), outTopDownData.begin() + topdownCtrNum, outData.begin() + core_fixed_counter_num_used + core_gen_counter_num_used);
    }
}
#endif

void BasicCounterState::readAndAggregateTSC(std::shared_ptr<SafeMsrHandle> msr)
{
    uint64 cInvariantTSC = 0;
    PCM * m = PCM::getInstance();
    const auto cpu_model = m->getCPUModel();
    if (m->isAtom() == false || cpu_model == PCM::AVOTON)
    {
        cInvariantTSC = m->getInvariantTSC_Fast(msr->getCoreId());
        MSRValues[IA32_TIME_STAMP_COUNTER] = cInvariantTSC;
    }
    else
    {
#ifdef _MSC_VER
        cInvariantTSC = ((static_cast<uint64>(GetTickCount()/1000ULL)))*m->getNominalFrequency();
#else
        struct timeval tp;
        gettimeofday(&tp, NULL);
        cInvariantTSC = (double(tp.tv_sec) + tp.tv_usec / 1000000.)*m->getNominalFrequency();
#endif
    }
    InvariantTSC += cInvariantTSC;
}

void BasicCounterState::readAndAggregate(std::shared_ptr<SafeMsrHandle> msr)
{
    assert(msr.get());
    uint64 cInstRetiredAny = 0, cCpuClkUnhaltedThread = 0, cCpuClkUnhaltedRef = 0;
    uint64 cL3Occupancy = 0;
    uint64 cCustomEvents[PERF_MAX_CUSTOM_COUNTERS] = {0ULL, 0ULL, 0ULL, 0ULL, 0ULL, 0ULL, 0ULL, 0ULL };
    uint64 cCStateResidency[PCM::MAX_C_STATE + 1];
    std::fill(cCStateResidency, cCStateResidency + PCM::MAX_C_STATE + 1, 0);
    uint64 thermStatus = 0;
    uint64 cSMICount = 0;
    uint64 cFrontendBoundSlots = 0;
    uint64 cBadSpeculationSlots = 0;
    uint64 cBackendBoundSlots = 0;
    uint64 cRetiringSlots = 0;
    uint64 cAllSlotsRaw = 0;
    uint64 cMemBoundSlots = 0;
    uint64 cFetchLatSlots = 0;
    uint64 cBrMispredSlots = 0;
    uint64 cHeavyOpsSlots = 0;
    const int32 core_id = msr->getCoreId();
    TemporalThreadAffinity tempThreadAffinity(core_id); // speedup trick for Linux

    PCM * m = PCM::getInstance();
    assert(m);
    const auto core_global_ctrl_value = m->core_global_ctrl_value;
    const bool freezeUnfreeze = m->canUsePerf == false && core_global_ctrl_value != 0ULL;
    if (freezeUnfreeze)
    {
        msr->write(IA32_CR_PERF_GLOBAL_CTRL, 0ULL); // freeze
    }

    const int32 core_gen_counter_num_max = m->getMaxCustomCoreEvents();
    uint64 overflows = 0;

    const auto corruptedCountersMask = m->checkCustomCoreProgramming(msr);
    // reading core PMU counters
#ifdef PCM_USE_PERF
    if(m->canUsePerf)
    {
        std::vector<uint64> perfData(PERF_MAX_COUNTERS, 0ULL);
        m->readPerfData(msr->getCoreId(), perfData);
        cInstRetiredAny =       perfData[PCM::PERF_INST_RETIRED_POS];
        cCpuClkUnhaltedThread = perfData[PCM::PERF_CPU_CLK_UNHALTED_THREAD_POS];
        cCpuClkUnhaltedRef =    perfData[PCM::PERF_CPU_CLK_UNHALTED_REF_POS];
        for (int i = 0; i < core_gen_counter_num_max; ++i)
        {
            cCustomEvents[i] = perfData[PCM::PERF_GEN_EVENT_0_POS + i];
        }
        if (m->isHWTMAL1Supported() && m->perfSupportsTopDown())
        {
            cFrontendBoundSlots =   perfData[m->perfTopDownPos[PCM::PERF_TOPDOWN_FRONTEND_POS]];
            cBadSpeculationSlots =  perfData[m->perfTopDownPos[PCM::PERF_TOPDOWN_BADSPEC_POS]];
            cBackendBoundSlots =    perfData[m->perfTopDownPos[PCM::PERF_TOPDOWN_BACKEND_POS]];
            cRetiringSlots =        perfData[m->perfTopDownPos[PCM::PERF_TOPDOWN_RETIRING_POS]];
            cAllSlotsRaw =          perfData[m->perfTopDownPos[PCM::PERF_TOPDOWN_SLOTS_POS]];
//          if (core_id == 0) std::cout << "DEBUG: All: "<< cAllSlotsRaw << " FE: " << cFrontendBoundSlots << " BAD-SP: " << cBadSpeculationSlots << " BE: " << cBackendBoundSlots << " RET: " << cRetiringSlots << std::endl;
            if (m->isHWTMAL2Supported())
            {
                cMemBoundSlots = perfData[m->perfTopDownPos[PCM::PERF_TOPDOWN_MEM_BOUND_POS]];
                cFetchLatSlots = perfData[m->perfTopDownPos[PCM::PERF_TOPDOWN_FETCH_LAT_POS]];
                cBrMispredSlots = perfData[m->perfTopDownPos[PCM::PERF_TOPDOWN_BR_MISPRED_POS]];;
                cHeavyOpsSlots = perfData[m->perfTopDownPos[PCM::PERF_TOPDOWN_HEAVY_OPS_POS]];
            }
        }
    }
    else
#endif
    {
        {
            msr->read(IA32_PERF_GLOBAL_STATUS, &overflows); // read overflows
            // std::cerr << "Debug " << core_id << " IA32_PERF_GLOBAL_STATUS: " << overflows << std::endl;

            msr->read(INST_RETIRED_ADDR, &cInstRetiredAny);
            msr->read(CPU_CLK_UNHALTED_THREAD_ADDR, &cCpuClkUnhaltedThread);
            msr->read(CPU_CLK_UNHALTED_REF_ADDR, &cCpuClkUnhaltedRef);
            for (int i = 0; i < core_gen_counter_num_max; ++i)
            {
                msr->read(IA32_PMC0 + i, &cCustomEvents[i]);
            }
        }

        msr->write(IA32_PERF_GLOBAL_OVF_CTRL, overflows); // clear overflows

        if (m->isHWTMAL1Supported())
        {
            uint64 perfMetrics = 0, slots = 0;
            msr->lock();
            msr->read(PERF_METRICS_ADDR, &perfMetrics);
            msr->read(TOPDOWN_SLOTS_ADDR, &slots);
            msr->write(PERF_METRICS_ADDR, 0);
            msr->write(TOPDOWN_SLOTS_ADDR, 0);
            cFrontendBoundSlots = extract_bits(perfMetrics, 16, 23);
            cBadSpeculationSlots = extract_bits(perfMetrics, 8, 15);
            cBackendBoundSlots = extract_bits(perfMetrics, 24, 31);
            cRetiringSlots = extract_bits(perfMetrics, 0, 7);
            if (m->isHWTMAL2Supported())
            {
                cMemBoundSlots = extract_bits(perfMetrics,  32 + 3*8, 32 + 3*8 + 7);
                cFetchLatSlots = extract_bits(perfMetrics,  32 + 2*8, 32 + 2*8 + 7);
                cBrMispredSlots = extract_bits(perfMetrics, 32 + 1*8, 32 + 1*8 + 7);
                cHeavyOpsSlots = extract_bits(perfMetrics,    32 + 0*8, 32 + 0*8 + 7);
            }
            const double total = double(cFrontendBoundSlots + cBadSpeculationSlots + cBackendBoundSlots + cRetiringSlots);
            if (total != 0)
            {
                cFrontendBoundSlots = m->FrontendBoundSlots[core_id] += uint64((double(cFrontendBoundSlots) / total) * double(slots));
                cBadSpeculationSlots = m->BadSpeculationSlots[core_id] += uint64((double(cBadSpeculationSlots) / total) * double(slots));
                cBackendBoundSlots = m->BackendBoundSlots[core_id] += uint64((double(cBackendBoundSlots) / total) * double(slots));
                cRetiringSlots = m->RetiringSlots[core_id] += uint64((double(cRetiringSlots) / total) * double(slots));
                if (m->isHWTMAL2Supported())
                {
                    cMemBoundSlots = m->MemBoundSlots[core_id] += uint64((double(cMemBoundSlots) / total) * double(slots));
                    cFetchLatSlots = m->FetchLatSlots[core_id] += uint64((double(cFetchLatSlots) / total) * double(slots));
                    cBrMispredSlots = m->BrMispredSlots[core_id] += uint64((double(cBrMispredSlots) / total) * double(slots));
                    cHeavyOpsSlots = m->HeavyOpsSlots[core_id] += uint64((double(cHeavyOpsSlots) / total) * double(slots));
                }
            }
            cAllSlotsRaw = m->AllSlotsRaw[core_id] += slots;
            // std::cout << "DEBUG: "<< slots << " " << cFrontendBoundSlots << " " << cBadSpeculationSlots << " " << cBackendBoundSlots << " " << cRetiringSlots << std::endl;
            msr->unlock();
        }
    }

    for (int i = 0; i < core_gen_counter_num_max; ++i)
    {
        if (corruptedCountersMask & (1<<i)) cCustomEvents[i] = ~0ULL;
    }

    // std::cout << "DEBUG1: " << msr->getCoreId() << " " << cInstRetiredAny << " \n";
    if (m->L3CacheOccupancyMetricAvailable() && m->useResctrl == false)
    {
        msr->lock();
        uint64 event = 1;
        m->initQOSevent(event, core_id);
        msr->read(IA32_QM_CTR, &cL3Occupancy);
        //std::cout << "readAndAggregate reading IA32_QM_CTR " << std::dec << cL3Occupancy << std::dec << "\n";
        msr->unlock();
    }

    m->readAndAggregateMemoryBWCounters(static_cast<uint32>(core_id), *this);

    readAndAggregateTSC(msr);

    // reading core C state counters
    for (int i = 0; i <= (int)(PCM::MAX_C_STATE); ++i)
    {
        if (m->coreCStateMsr && m->coreCStateMsr[i])
        {
            const auto index = m->coreCStateMsr[i];
            msr->read(index, &(cCStateResidency[i]));
            MSRValues[index] = cCStateResidency[i];
        }
    }

    // reading temperature
    msr->read(MSR_IA32_THERM_STATUS, &thermStatus);
    MSRValues[MSR_IA32_THERM_STATUS] = thermStatus;

    msr->read(MSR_SMI_COUNT, &cSMICount);
    MSRValues[MSR_SMI_COUNT] = cSMICount;

    InstRetiredAny += checked_uint64(m->extractCoreFixedCounterValue(cInstRetiredAny), extract_bits(overflows, 32, 32));
    CpuClkUnhaltedThread += checked_uint64(m->extractCoreFixedCounterValue(cCpuClkUnhaltedThread), extract_bits(overflows, 33, 33));
    CpuClkUnhaltedRef += checked_uint64(m->extractCoreFixedCounterValue(cCpuClkUnhaltedRef), extract_bits(overflows, 34, 34));
    for (int i = 0; i < core_gen_counter_num_max; ++i)
    {
        Event[i] += checked_uint64(m->extractCoreGenCounterValue(cCustomEvents[i]), extract_bits(overflows, i, i));
    }
#ifdef __linux__
    if (m->useResctrl)
    {
        L3Occupancy = m->resctrl.getL3OCC(core_id) / 1024;
    }
    else
#endif
    {
        //std::cout << "Scaling Factor " << m->L3ScalingFactor;
        cL3Occupancy = m->extractQOSMonitoring(cL3Occupancy);
        L3Occupancy = (cL3Occupancy==PCM_INVALID_QOS_MONITORING_DATA)? PCM_INVALID_QOS_MONITORING_DATA : (uint64)((double)(cL3Occupancy * m->L3ScalingFactor) / 1024.0);
    }
    for(int i=0; i <= int(PCM::MAX_C_STATE);++i)
        CStateResidency[i] += cCStateResidency[i];
    ThermalHeadroom = extractThermalHeadroom(thermStatus);
    SMICount += cSMICount;
    FrontendBoundSlots  += cFrontendBoundSlots;
    BadSpeculationSlots += cBadSpeculationSlots;
    BackendBoundSlots   += cBackendBoundSlots;
    RetiringSlots       += cRetiringSlots;
    AllSlotsRaw         += cAllSlotsRaw;
    MemBoundSlots       += cMemBoundSlots;
    FetchLatSlots       += cFetchLatSlots;
    BrMispredSlots      += cBrMispredSlots;
    HeavyOpsSlots       += cHeavyOpsSlots;

    if (freezeUnfreeze)
    {
        msr->write(IA32_CR_PERF_GLOBAL_CTRL, core_global_ctrl_value); // unfreeze
    }
}

PCM::ErrorCode PCM::programServerUncoreLatencyMetrics(bool enable_pmm)
{
    uint32 DDRConfig[4] = {0,0,0,0};

    if (enable_pmm == false)
    {   //DDR is false
        if (ICX == cpu_model || SPR == cpu_model || EMR == cpu_model)
	{
            DDRConfig[0] = MC_CH_PCI_PMON_CTL_EVENT(0x80) + MC_CH_PCI_PMON_CTL_UMASK(1);  // DRAM RPQ occupancy
            DDRConfig[1] = MC_CH_PCI_PMON_CTL_EVENT(0x10) + MC_CH_PCI_PMON_CTL_UMASK(1);  // DRAM RPQ Insert
            DDRConfig[2] = MC_CH_PCI_PMON_CTL_EVENT(0x81) + MC_CH_PCI_PMON_CTL_UMASK(0);  // DRAM WPQ Occupancy
            DDRConfig[3] = MC_CH_PCI_PMON_CTL_EVENT(0x20) + MC_CH_PCI_PMON_CTL_UMASK(0);  // DRAM WPQ Insert

	} else {

            DDRConfig[0] = MC_CH_PCI_PMON_CTL_EVENT(0x80) + MC_CH_PCI_PMON_CTL_UMASK(0);  // DRAM RPQ occupancy
            DDRConfig[1] = MC_CH_PCI_PMON_CTL_EVENT(0x10) + MC_CH_PCI_PMON_CTL_UMASK(0);  // DRAM RPQ Insert
            DDRConfig[2] = MC_CH_PCI_PMON_CTL_EVENT(0x81) + MC_CH_PCI_PMON_CTL_UMASK(0);  // DRAM WPQ Occupancy
            DDRConfig[3] = MC_CH_PCI_PMON_CTL_EVENT(0x20) + MC_CH_PCI_PMON_CTL_UMASK(0);  // DRAM WPQ Insert
	}
    } else {
        DDRConfig[0] = MC_CH_PCI_PMON_CTL_EVENT(0xe0) + MC_CH_PCI_PMON_CTL_UMASK(1);  // PMM RDQ occupancy
        DDRConfig[1] = MC_CH_PCI_PMON_CTL_EVENT(0xe3) + MC_CH_PCI_PMON_CTL_UMASK(0);  // PMM RDQ Insert
        DDRConfig[2] = MC_CH_PCI_PMON_CTL_EVENT(0xe4) + MC_CH_PCI_PMON_CTL_UMASK(1);  // PMM WPQ Occupancy
        DDRConfig[3] = MC_CH_PCI_PMON_CTL_EVENT(0xe7) + MC_CH_PCI_PMON_CTL_UMASK(0);  // PMM WPQ Insert
    }

    if (DDRLatencyMetricsAvailable())
    {
        for (size_t i = 0; i < (size_t)serverUncorePMUs.size(); ++i)
        {
            serverUncorePMUs[i]->programIMC(DDRConfig);
        }
    }
    return PCM::Success;
}

PCM::ErrorCode PCM::programServerUncoreMemoryMetrics(const ServerUncoreMemoryMetrics & metrics, int rankA, int rankB)
{
    if (MSR.empty() || serverUncorePMUs.empty())  return PCM::MSRAccessDenied;

    for (int i = 0; (i < (int)serverUncorePMUs.size()) && MSR.size(); ++i)
    {
         serverUncorePMUs[i]->programServerUncoreMemoryMetrics(metrics, rankA, rankB);
    }
    programCXLCM();

    return PCM::Success;
}

PCM::ErrorCode PCM::programServerUncorePowerMetrics(int mc_profile, int pcu_profile, int * freq_bands)
{
    if(MSR.empty() || serverUncorePMUs.empty())  return PCM::MSRAccessDenied;

    uint32 PCUCntConf[4] = {0,0,0,0};

    switch (cpu_model)
    {
        case SPR:
        case EMR:
            PCUCntConf[0] = PCU_MSR_PMON_CTL_EVENT(1); // clock ticks
            break;
        default:
            PCUCntConf[0] = PCU_MSR_PMON_CTL_EVENT(0); // clock ticks
    }

    switch(pcu_profile)
    {
    case 0:
         PCUCntConf[1] =  PCU_MSR_PMON_CTL_EVENT(0xB); // FREQ_BAND0_CYCLES
         PCUCntConf[2] =  PCU_MSR_PMON_CTL_EVENT(0xC); // FREQ_BAND1_CYCLES
         PCUCntConf[3] =  PCU_MSR_PMON_CTL_EVENT(0xD); // FREQ_BAND2_CYCLES
         break;
    case 1:
         switch (cpu_model)
         {
             case SPR:
             case EMR:
                 PCUCntConf[1] =  PCU_MSR_PMON_CTL_EVENT(0x35); // POWER_STATE_OCCUPANCY.C0
                 PCUCntConf[2] =  PCU_MSR_PMON_CTL_EVENT(0x36); // POWER_STATE_OCCUPANCY.C3
                 PCUCntConf[3] =  PCU_MSR_PMON_CTL_EVENT(0x37); // POWER_STATE_OCCUPANCY.C6
                 break;
             default:
                 PCUCntConf[1] =  PCU_MSR_PMON_CTL_EVENT(0x80) + PCU_MSR_PMON_CTL_OCC_SEL(1); // POWER_STATE_OCCUPANCY.C0 using CLOCKTICKS + 8th-bit
                 PCUCntConf[2] =  PCU_MSR_PMON_CTL_EVENT(0x80) + PCU_MSR_PMON_CTL_OCC_SEL(2); // POWER_STATE_OCCUPANCY.C3 using CLOCKTICKS + 8th-bit
                 PCUCntConf[3] =  PCU_MSR_PMON_CTL_EVENT(0x80) + PCU_MSR_PMON_CTL_OCC_SEL(3); // POWER_STATE_OCCUPANCY.C6 using CLOCKTICKS + 8th-bit
         }
         break;
    case 2:
         PCUCntConf[1] =  PCU_MSR_PMON_CTL_EVENT(0x09); // PROCHOT_INTERNAL_CYCLES
         PCUCntConf[2] =  PCU_MSR_PMON_CTL_EVENT(0x0A); // PROCHOT_EXTERNAL_CYCLES
         PCUCntConf[3] =  PCU_MSR_PMON_CTL_EVENT(0x04); // Thermal frequency limit cycles: FREQ_MAX_LIMIT_THERMAL_CYCLES
         break;
    case 3:
         PCUCntConf[1] =  PCU_MSR_PMON_CTL_EVENT(0x04); // Thermal frequency limit cycles: FREQ_MAX_LIMIT_THERMAL_CYCLES
         PCUCntConf[2] =  PCU_MSR_PMON_CTL_EVENT(0x05); // Power frequency limit cycles: FREQ_MAX_POWER_CYCLES
         PCUCntConf[3] =  PCU_MSR_PMON_CTL_EVENT(0x07); // Clipped frequency limit cycles: FREQ_MAX_CURRENT_CYCLES (not supported on SKX,ICX,SNOWRIDGE,SPR,EMR)
         break;
    case 4: // not supported on SKX, ICX, SNOWRIDGE, SPR, EMR
         PCUCntConf[1] =  PCU_MSR_PMON_CTL_EVENT(0x06); // OS frequency limit cycles: FREQ_MAX_OS_CYCLES
         PCUCntConf[2] =  PCU_MSR_PMON_CTL_EVENT(0x05); // Power frequency limit cycles: FREQ_MAX_POWER_CYCLES
         PCUCntConf[3] =  PCU_MSR_PMON_CTL_EVENT(0x07); // Clipped frequency limit cycles: FREQ_MAX_CURRENT_CYCLES (not supported on SKX and ICX and SNOWRIDGE)
         break;
    case 5:
         if(JAKETOWN == cpu_model)
         {
             PCUCntConf[1] =  PCU_MSR_PMON_CTL_EVENT(0) + PCU_MSR_PMON_CTL_EXTRA_SEL + PCU_MSR_PMON_CTL_EDGE_DET ; // number of frequency transitions
             PCUCntConf[2] =  PCU_MSR_PMON_CTL_EVENT(0) + PCU_MSR_PMON_CTL_EXTRA_SEL ; // cycles spent changing frequency
         } else if (IVYTOWN == cpu_model )
         {
             PCUCntConf[1] =  PCU_MSR_PMON_CTL_EVENT(0x60) + PCU_MSR_PMON_CTL_EDGE_DET ; // number of frequency transitions
             PCUCntConf[2] =  PCU_MSR_PMON_CTL_EVENT(0x60) ; // cycles spent changing frequency: FREQ_TRANS_CYCLES
         } else if (HASWELLX == cpu_model || BDX_DE == cpu_model || BDX == cpu_model || SKX == cpu_model
                 || ICX == cpu_model || SNOWRIDGE == cpu_model || SPR == cpu_model || EMR == cpu_model)
         {
             PCUCntConf[1] =  PCU_MSR_PMON_CTL_EVENT(0x74) + PCU_MSR_PMON_CTL_EDGE_DET ; // number of frequency transitions
             PCUCntConf[2] =  PCU_MSR_PMON_CTL_EVENT(0x74) ; // cycles spent changing frequency: FREQ_TRANS_CYCLES
             if(HASWELLX == cpu_model)
             {
                 PCUCntConf[3] =  PCU_MSR_PMON_CTL_EVENT(0x79) + PCU_MSR_PMON_CTL_EDGE_DET ; // number of UFS transitions
                 PCUCntConf[0] =  PCU_MSR_PMON_CTL_EVENT(0x79)                             ; // UFS transition cycles
             }
         } else
         {
             std::cerr << "ERROR: no frequency transition events defined for CPU model " << cpu_model << "\n";
         }
         break;
    case 6:
         if (IVYTOWN == cpu_model )
         {
             PCUCntConf[2] =  PCU_MSR_PMON_CTL_EVENT(0x2B) + PCU_MSR_PMON_CTL_EDGE_DET ; // PC2 transitions
             PCUCntConf[3] =  PCU_MSR_PMON_CTL_EVENT(0x2D) + PCU_MSR_PMON_CTL_EDGE_DET ; // PC6 transitions
         } else if (HASWELLX == cpu_model || BDX_DE == cpu_model || BDX == cpu_model || SKX == cpu_model || ICX == cpu_model || SNOWRIDGE == cpu_model || SPR == cpu_model || EMR == cpu_model)
         {
             PCUCntConf[0] =  PCU_MSR_PMON_CTL_EVENT(0x4E)                             ; // PC1e residenicies (not supported on SKX,ICX,SNOWRIDGE,SPR,EMR)
             PCUCntConf[1] =  PCU_MSR_PMON_CTL_EVENT(0x4E) + PCU_MSR_PMON_CTL_EDGE_DET ; // PC1 transitions (not supported on SKX,ICX,SNOWRIDGE,SPR,EMR)
             PCUCntConf[2] =  PCU_MSR_PMON_CTL_EVENT(0x2B) + PCU_MSR_PMON_CTL_EDGE_DET ; // PC2 transitions
             PCUCntConf[3] =  PCU_MSR_PMON_CTL_EVENT(0x2D) + PCU_MSR_PMON_CTL_EDGE_DET ; // PC6 transitions
         } else
         {
             std::cerr << "ERROR: no package C-state transition events defined for CPU model " << cpu_model << "\n";
         }
         break;
     case 7:
         if (HASWELLX == cpu_model || BDX_DE == cpu_model || BDX == cpu_model)
         {
             PCUCntConf[0] =  PCU_MSR_PMON_CTL_EVENT(0x7E) ; // UFS_TRANSITIONS_PERF_P_LIMIT
             PCUCntConf[1] =  PCU_MSR_PMON_CTL_EVENT(0x7D) ; // UFS_TRANSITIONS_IO_P_LIMIT
             PCUCntConf[2] =  PCU_MSR_PMON_CTL_EVENT(0x7A) ; // UFS_TRANSITIONS_UP_RING_TRAFFIC
             PCUCntConf[3] =  PCU_MSR_PMON_CTL_EVENT(0x7B) ; // UFS_TRANSITIONS_UP_STALL_CYCLES
         } else
         {
             std::cerr << "ERROR: no UFS transition events defined for CPU model " << cpu_model << "\n";
         }
         break;
    case 8:
         if (HASWELLX == cpu_model || BDX_DE == cpu_model || BDX == cpu_model)
         {
             PCUCntConf[0] =  PCU_MSR_PMON_CTL_EVENT(0x7C) ; // UFS_TRANSITIONS_DOWN
         } else
         {
             std::cerr << "ERROR: no UFS transition events defined for CPU model " << cpu_model << "\n";
         }
         break;
    default:
         std::cerr << "ERROR: unsupported PCU profile " << pcu_profile << "\n";
    }

    for (auto& u : serverUncorePMUs)
    {
        u->program_power_metrics(mc_profile);
    }
    uint64 filter = 0;
    if (freq_bands == NULL)
    {
        filter =
            PCU_MSR_PMON_BOX_FILTER_BAND_0(10) + // 1000 MHz
            PCU_MSR_PMON_BOX_FILTER_BAND_1(20) + // 2000 MHz
            PCU_MSR_PMON_BOX_FILTER_BAND_2(30);  // 3000 MHz
    }
    else
    {
        filter =
            PCU_MSR_PMON_BOX_FILTER_BAND_0(freq_bands[0]) +
            PCU_MSR_PMON_BOX_FILTER_BAND_1(freq_bands[1]) +
            PCU_MSR_PMON_BOX_FILTER_BAND_2(freq_bands[2]);
    }
    programPCU(PCUCntConf, filter);

    return PCM::Success;
}

void PCM::programPCU(uint32* PCUCntConf, const uint64 filter)
{
    programUncorePMUs(PCU_PMU_ID, [&PCUCntConf, &filter](UncorePMU& pmu)
    {
        pmu.initFreeze(UNC_PMON_UNIT_CTL_FRZ_EN);

        if (pmu.filter[0].get())
        {
            *pmu.filter[0] = filter;
        }

        program(pmu, &PCUCntConf[0], &PCUCntConf[4], UNC_PMON_UNIT_CTL_FRZ_EN);
    });
}

PCM::ErrorCode PCM::program(const RawPMUConfigs& curPMUConfigs_, const bool silent, const int pid)
{
    if (MSR.empty())  return PCM::MSRAccessDenied;
    threadMSRConfig = RawPMUConfig{};
    packageMSRConfig = RawPMUConfig{};
    pcicfgConfig = RawPMUConfig{};
    mmioConfig = RawPMUConfig{};
    RawPMUConfigs curPMUConfigs = curPMUConfigs_;
    constexpr auto globalRegPos = 0ULL;
    PCM::ExtendedCustomCoreEventDescription conf;
    auto updateRegs = [this, &conf](const RawPMUConfig& corePMUConfig, EventSelectRegister* regs) -> bool
    {
        if (corePMUConfig.programmable.size() > (size_t)getMaxCustomCoreEvents())
        {
            std::cerr << "ERROR: trying to program " << corePMUConfig.programmable.size() << " core PMU counters, which exceeds the max num possible (" << getMaxCustomCoreEvents() << ").\n";
            for (const auto& e : corePMUConfig.programmable)
            {
                std::cerr << "      Event: " << e.second << "\n";
            }
            return false;
        }
        size_t c = 0;
        for (; c < corePMUConfig.programmable.size() && c < (size_t)getMaxCustomCoreEvents() && c < PERF_MAX_CUSTOM_COUNTERS; ++c)
        {
            regs[c].value = corePMUConfig.programmable[c].first[0];
        }
        conf.nGPCounters = (std::max)((uint32)c, conf.nGPCounters);
        return true;
    };
    FixedEventControlRegister fixedReg;
    auto setOtherConf = [&conf, &fixedReg, &globalRegPos](const RawPMUConfig& corePMUConfig)
    {
        if ((size_t)globalRegPos < corePMUConfig.programmable.size())
        {
            conf.OffcoreResponseMsrValue[0] = corePMUConfig.programmable[globalRegPos].first[OCR0Pos];
            conf.OffcoreResponseMsrValue[1] = corePMUConfig.programmable[globalRegPos].first[OCR1Pos];
            conf.LoadLatencyMsrValue = corePMUConfig.programmable[globalRegPos].first[LoadLatencyPos];
            conf.FrontendMsrValue = corePMUConfig.programmable[globalRegPos].first[FrontendPos];
        }
        if (corePMUConfig.fixed.empty())
        {
            conf.fixedCfg = NULL; // default
        }
        else
        {
            fixedReg.value = 0;
            for (const auto& cfg : corePMUConfig.fixed)
            {
                fixedReg.value |= uint64(cfg.first[0]);
            }
            conf.fixedCfg = &fixedReg;
        }
    };
    EventSelectRegister regs[PERF_MAX_CUSTOM_COUNTERS];
    EventSelectRegister atomRegs[PERF_MAX_CUSTOM_COUNTERS];
    conf.OffcoreResponseMsrValue[0] = 0;
    conf.OffcoreResponseMsrValue[1] = 0;
    if (curPMUConfigs.count("core") > 0)
    {
        // need to program core PMU first
        const auto & corePMUConfig = curPMUConfigs["core"];
        if (updateRegs(corePMUConfig, regs) == false)
        {
            return PCM::UnknownError;
        }
        conf.gpCounterCfg = regs;
        setOtherConf(corePMUConfig);
        conf.defaultUncoreProgramming = false;
        curPMUConfigs.erase("core");

        if (curPMUConfigs.count("atom"))
        {
            const auto & atomPMUConfig = curPMUConfigs["atom"];
            if (updateRegs(atomPMUConfig, atomRegs) == false)
            {
                return PCM::UnknownError;
            }
            conf.gpCounterHybridAtomCfg = atomRegs;
            curPMUConfigs.erase("atom");
        }
        const auto status = program(PCM::EXT_CUSTOM_CORE_EVENTS, &conf, silent, pid);
        if (status != PCM::Success)
        {
            return status;
        }
    }
    else if (curPMUConfigs.count("atom") > 0) // no core, only atom
    {
        const auto& atomPMUConfig = curPMUConfigs["atom"];
        if (updateRegs(atomPMUConfig, atomRegs) == false)
        {
            return PCM::UnknownError;
        }
        conf.gpCounterHybridAtomCfg = atomRegs;
        setOtherConf(atomPMUConfig);
        conf.defaultUncoreProgramming = false;
        curPMUConfigs.erase("atom");

        const auto status = program(PCM::EXT_CUSTOM_CORE_EVENTS, &conf, silent, pid);
        if (status != PCM::Success)
        {
            return status;
        }
    }
    for (auto& pmuConfig : curPMUConfigs)
    {
        const auto & type = pmuConfig.first;
        const auto & events = pmuConfig.second;
        if (events.programmable.empty() && events.fixed.empty())
        {
            continue;
        }
        if (events.programmable.size() > ServerUncoreCounterState::maxCounters && isRegisterEvent(type) == false)
        {
            std::cerr << "ERROR: trying to program " << events.programmable.size() << " uncore PMU counters, which exceeds the max num possible (" << ServerUncoreCounterState::maxCounters << ").";
            return PCM::UnknownError;
        }
        uint32 events32[ServerUncoreCounterState::maxCounters] = { 0,0,0,0,0,0,0,0 };
        uint64 events64[ServerUncoreCounterState::maxCounters] = { 0,0,0,0,0,0,0,0 };
        for (size_t c = 0; c < events.programmable.size() && c < ServerUncoreCounterState::maxCounters; ++c)
        {
            events32[c] = (uint32)events.programmable[c].first[0];
            events64[c] = events.programmable[c].first[0];
        }
        if (type == "m3upi")
        {
            for (auto& uncore : serverUncorePMUs)
            {
                uncore->programM3UPI(events32);
            }
        }
        else if (type == "xpi" || type == "upi" || type == "qpi")
        {
            for (auto& uncore : serverUncorePMUs)
            {
                uncore->programXPI(events32);
            }
        }
        else if (type == "imc")
        {
            for (auto& uncore : serverUncorePMUs)
            {
                uncore->programIMC(events32);
            }
        }
        else if (type == "ha")
        {
            for (auto& uncore : serverUncorePMUs)
            {
                uncore->programHA(events32);
            }
        }
        else if (type == "m2m")
        {
            for (auto& uncore : serverUncorePMUs)
            {
                uncore->programM2M(events64);
            }
        }
        else if (type == "pcu")
        {
            uint64 filter = 0;
            if (globalRegPos < events.programmable.size())
            {
                filter = events.programmable[globalRegPos].first[1];
            }
            programPCU(events32, filter);
        }
        else if (type == "ubox")
        {
            programUBOX(events64);
        }
        else if (type == "cbo" || type == "cha")
        {
            uint64 filter0 = 0, filter1 = 0;
            if (globalRegPos < events.programmable.size())
            {
                filter0 = events.programmable[globalRegPos].first[1];
                filter1 = events.programmable[globalRegPos].first[2];
            }
            programCboRaw(events64, filter0, filter1);
        }
        else if (type == "mdf")
        {
            programMDF(events64);
        }
        else if (type == "irp")
        {
            programIRPCounters(events64);
        }
        else if (type == "iio")
        {
            programIIOCounters(events64);
        }
        else if (type == "package_msr")
        {
            packageMSRConfig = pmuConfig.second;
        }
        else if (type == "thread_msr")
        {
            threadMSRConfig = pmuConfig.second;
        }
        else if (type == "pcicfg")
        {
            pcicfgConfig = pmuConfig.second;
            auto addLocations = [this](const std::vector<RawEventConfig>& configs) {
                for (const auto& c : configs)
                {
                    if (PCICFGRegisterLocations.find(c.first) == PCICFGRegisterLocations.end())
                    {
                        // add locations
                        std::vector<PCICFGRegisterEncoding> locations;
                        const auto deviceID = c.first[PCICFGEventPosition::deviceID];
                        forAllIntelDevices([&locations, &deviceID, &c](const uint32 group, const uint32 bus, const uint32 device, const uint32 function, const uint32 device_id)
                            {
                                if (deviceID == device_id && PciHandleType::exists(group, bus, device, function))
                                {
                                    // PciHandleType shared ptr, offset
                                    locations.push_back(PCICFGRegisterEncoding{ std::make_shared<PciHandleType>(group, bus, device, function), (uint32)c.first[PCICFGEventPosition::offset] });
                                }
                            });
                        PCICFGRegisterLocations[c.first] = locations;
                    }
                }
            };
            addLocations(pcicfgConfig.programmable);
            addLocations(pcicfgConfig.fixed);
        }
        else if (type == "mmio")
        {
            mmioConfig = pmuConfig.second;
            auto addLocations = [this](const std::vector<RawEventConfig>& configs) {
                for (const auto& c : configs)
                {
                    if (MMIORegisterLocations.find(c.first) == MMIORegisterLocations.end())
                    {
                        // add locations
                        std::vector<MMIORegisterEncoding> locations;
                        const auto deviceID = c.first[MMIOEventPosition::deviceID];
                        forAllIntelDevices([&locations, &deviceID, &c](const uint32 group, const uint32 bus, const uint32 device, const uint32 function, const uint32 device_id)
                            {
                                if (deviceID == device_id && PciHandleType::exists(group, bus, device, function))
                                {
                                    PciHandleType pciHandle(group, bus, device, function);
                                    auto computeBarOffset = [&pciHandle](uint64 membarBits) -> size_t
                                    {
                                        if (membarBits)
                                        {
                                            const auto destPos = extract_bits(membarBits, 32, 39);
                                            const auto numBits = extract_bits(membarBits, 24, 31);
                                            const auto srcPos = extract_bits(membarBits, 16, 23);
                                            const auto pcicfgOffset = extract_bits(membarBits, 0, 15);
                                            uint32 memBarOffset = 0;
                                            pciHandle.read32(pcicfgOffset, &memBarOffset);
                                            return size_t(extract_bits_ui(memBarOffset, srcPos, srcPos + numBits - 1)) << destPos;
                                        }
                                        return 0;
                                    };

                                    size_t memBar = computeBarOffset(c.first[MMIOEventPosition::membar_bits1])
                                        | computeBarOffset(c.first[MMIOEventPosition::membar_bits2]);

                                    assert(memBar);

                                    const size_t addr = memBar + c.first[MMIOEventPosition::offset];
                                    // MMIORange shared ptr (handle), offset
                                    locations.push_back(MMIORegisterEncoding{ std::make_shared<MMIORange>(addr & ~4095ULL, 4096), (uint32) (addr & 4095ULL) });
                                }
                            });
                        MMIORegisterLocations[c.first] = locations;
                    }
                }
            };
            addLocations(mmioConfig.programmable);
            addLocations(mmioConfig.fixed);
        }
        else if (type == "cxlcm")
        {
            programCXLCM(events64);
        }
        else if (type == "cxldp")
        {
            programCXLDP(events64);
        }
        else if (strToUncorePMUID(type) != INVALID_PMU_ID)
        {
            const auto pmu_id = strToUncorePMUID(type);
            programUncorePMUs(pmu_id, [&events64, &events, &pmu_id](UncorePMU& pmu)
            {
                uint64 * eventsIter = (uint64 *)events64;
                pmu.initFreeze(UNC_PMON_UNIT_CTL_FRZ_EN);
                PCM::program(pmu, eventsIter, eventsIter + (std::min)(events.programmable.size(), (size_t)ServerUncoreCounterState::maxCounters), UNC_PMON_UNIT_CTL_FRZ_EN);
            });
        }
        else
        {
            std::cerr << "ERROR: unrecognized PMU type \"" << type << "\" when trying to program PMUs.\n";
            return PCM::UnknownError;
        }
    }
    return PCM::Success;
}

void PCM::freezeServerUncoreCounters()
{
    for (int i = 0; (i < (int)serverUncorePMUs.size()) && MSR.size(); ++i)
    {
        serverUncorePMUs[i]->freezeCounters();

        const auto refCore = socketRefCore[i];
        TemporalThreadAffinity tempThreadAffinity(refCore); // speedup trick for Linux

        forAllUncorePMUs(i, PCU_PMU_ID, [](UncorePMU& pmu) { pmu.freeze(UNC_PMON_UNIT_CTL_FRZ_EN); });

        if (IIOEventsAvailable())
        {
            for (auto & pmu : iioPMUs[i])
            {
                pmu.second.freeze(UNC_PMON_UNIT_CTL_RSV);
            }
        }

        if (size_t(i) < irpPMUs.size())
        {
            for (auto& pmu : irpPMUs[i])
            {
                pmu.second.freeze(UNC_PMON_UNIT_CTL_RSV);
            }
        }

        forAllUncorePMUs(i, CBO_PMU_ID, [](UncorePMU& pmu) { pmu.freeze(UNC_PMON_UNIT_CTL_FRZ_EN); });

        forAllUncorePMUs(i, MDF_PMU_ID, [](UncorePMU& pmu) { pmu.freeze(UNC_PMON_UNIT_CTL_FRZ_EN); });

    }
    for (auto& sPMUs : cxlPMUs)
    {
        for (auto& pmus : sPMUs)
        {
            pmus.first.freeze(UNC_PMON_UNIT_CTL_FRZ_EN);
            pmus.second.freeze(UNC_PMON_UNIT_CTL_FRZ_EN);
        }
    }
}
void PCM::unfreezeServerUncoreCounters()
{
    for (int i = 0; (i < (int)serverUncorePMUs.size()) && MSR.size(); ++i)
    {
        serverUncorePMUs[i]->unfreezeCounters();

        const auto refCore = socketRefCore[i];
        TemporalThreadAffinity tempThreadAffinity(refCore); // speedup trick for Linux

        forAllUncorePMUs(i, PCU_PMU_ID, [](UncorePMU& pmu) { pmu.unfreeze(UNC_PMON_UNIT_CTL_FRZ_EN); });

        if (IIOEventsAvailable())
        {
            for (auto & pmu : iioPMUs[i])
            {
                pmu.second.unfreeze(UNC_PMON_UNIT_CTL_RSV);
            }
        }

        if (size_t(i) < irpPMUs.size())
        {
            for (auto& pmu : irpPMUs[i])
            {
                pmu.second.unfreeze(UNC_PMON_UNIT_CTL_RSV);
            }
        }

        forAllUncorePMUs(i, CBO_PMU_ID, [](UncorePMU& pmu) { pmu.unfreeze(UNC_PMON_UNIT_CTL_FRZ_EN); });

        forAllUncorePMUs(i, MDF_PMU_ID, [](UncorePMU& pmu) { pmu.unfreeze(UNC_PMON_UNIT_CTL_FRZ_EN); });

    }
    for (auto& sPMUs : cxlPMUs)
    {
        for (auto& pmus : sPMUs)
        {
            pmus.first.unfreeze(UNC_PMON_UNIT_CTL_FRZ_EN);
            pmus.second.unfreeze(UNC_PMON_UNIT_CTL_FRZ_EN);
        }
    }
}
void UncoreCounterState::readAndAggregate(std::shared_ptr<SafeMsrHandle> msr)
{
    const auto coreID = msr->getCoreId();
    TemporalThreadAffinity tempThreadAffinity(coreID); // speedup trick for Linux

    auto pcm = PCM::getInstance();
    pcm->readAndAggregatePackageCStateResidencies(msr, *this);
}

SystemCounterState PCM::getSystemCounterState()
{
    SystemCounterState result;
    if (MSR.size())
    {
        // read core and uncore counter state
        for (int32 core = 0; core < num_cores; ++core)
            if ( isCoreOnline( core ) )
                result.readAndAggregate(MSR[core]);

        for (uint32 s = 0; s < (uint32)num_sockets; s++)
        {
            if ( isSocketOnline( s ) ) {
                readAndAggregateUncoreMCCounters(s, result);
                readAndAggregateEnergyCounters(s, result);
            }
        }

        readAndAggregateCXLCMCounters(result);
        readQPICounters(result);

        result.ThermalHeadroom = static_cast<int32>(PCM_INVALID_THERMAL_HEADROOM); // not available for system
    }
    return result;
}

template <class CounterStateType>
void PCM::readAndAggregateMemoryBWCounters(const uint32 core, CounterStateType & result)
{
#ifdef __linux__
    if (useResctrl)
    {
        if (CoreLocalMemoryBWMetricAvailable())
        {
            result.MemoryBWLocal += resctrl.getMBL(core) / (1024*1024);
        }
        if (CoreRemoteMemoryBWMetricAvailable())
        {
            result.MemoryBWTotal += resctrl.getMBT(core) / (1024*1024);
        }
        return;
    }
#endif
     uint64 cMemoryBWLocal = 0;
     uint64 cMemoryBWTotal = 0;

     if(core < memory_bw_local.size())
     {
         cMemoryBWLocal = memory_bw_local[core]->read();
         cMemoryBWLocal = extractQOSMonitoring(cMemoryBWLocal);
         //std::cout << "Read MemoryBWLocal " << cMemoryBWLocal << "\n";
         if(cMemoryBWLocal==PCM_INVALID_QOS_MONITORING_DATA)
             result.MemoryBWLocal = PCM_INVALID_QOS_MONITORING_DATA; // do not accumulate invalid reading
         else
             result.MemoryBWLocal += (uint64)((double)(cMemoryBWLocal * L3ScalingFactor) / (1024.0 * 1024.0));
     }
     if(core < memory_bw_total.size())
     {
         cMemoryBWTotal = memory_bw_total[core]->read();
         cMemoryBWTotal = extractQOSMonitoring(cMemoryBWTotal);
         //std::cout << "Read MemoryBWTotal " << cMemoryBWTotal << "\n";
         if(cMemoryBWTotal==PCM_INVALID_QOS_MONITORING_DATA)
             result.MemoryBWTotal = PCM_INVALID_QOS_MONITORING_DATA; // do not accumulate invalid reading
         else
             result.MemoryBWTotal  += (uint64)((double)(cMemoryBWTotal * L3ScalingFactor) / (1024.0 * 1024.0));
     }
     //std::cout << std::flush;
}


template <class CounterStateType>
void PCM::readAndAggregateCXLCMCounters( CounterStateType & result)
{

    for (size_t socket = 0; socket < getNumSockets(); ++socket)
    {
        uint64 CXLWriteMem = 0;
        uint64 CXLWriteCache = 0;
        for (size_t p = 0; p < getNumCXLPorts(socket); ++p)
        {
            CXLWriteMem += *cxlPMUs[socket][p].first.counterValue[0];
            CXLWriteCache += *cxlPMUs[socket][p].first.counterValue[1];
        }
        result.CXLWriteMem[socket] = CXLWriteMem;
        result.CXLWriteCache[socket] = CXLWriteCache;
    }
}


template <class CounterStateType>
void PCM::readAndAggregateUncoreMCCounters(const uint32 socket, CounterStateType & result)
{
    if (LLCReadMissLatencyMetricsAvailable())
    {
        result.TOROccupancyIAMiss += getUncoreCounterState(CBO_PMU_ID, socket, EventPosition::TOR_OCCUPANCY);
        result.TORInsertsIAMiss += getUncoreCounterState(CBO_PMU_ID, socket, EventPosition::TOR_INSERTS);
    }

    if (LLCReadMissLatencyMetricsAvailable() || uncoreFrequencyMetricAvailable())
    {
        result.UncClocks += getUncoreClocks(socket);
    }

    const bool ReadMCStatsFromServerBW = (socket < serverBW.size());
    if (ReadMCStatsFromServerBW)
    {
        result.UncMCNormalReads += serverBW[socket]->getImcReads();
        result.UncMCFullWrites += serverBW[socket]->getImcWrites();
        if (PMMTrafficMetricsAvailable())
        {
            result.UncPMMReads += serverBW[socket]->getPMMReads();
            result.UncPMMWrites += serverBW[socket]->getPMMWrites();
        }
    }

    if (hasPCICFGUncore())
    {
        if (serverUncorePMUs.size() && serverUncorePMUs[socket].get())
        {
            serverUncorePMUs[socket]->freezeCounters();
	    if (ReadMCStatsFromServerBW == false)
            {
                result.UncMCNormalReads += serverUncorePMUs[socket]->getImcReads();
                result.UncMCFullWrites += serverUncorePMUs[socket]->getImcWrites();
            }
            if (localMemoryRequestRatioMetricAvailable())
            {
                if (hasCHA())
                {
                    result.UncHARequests += getUncoreCounterState(CBO_PMU_ID, socket, EventPosition::REQUESTS_ALL);
                    result.UncHALocalRequests += getUncoreCounterState(CBO_PMU_ID, socket, EventPosition::REQUESTS_LOCAL);
                }
                else
                {
                    result.UncHARequests += serverUncorePMUs[socket]->getHARequests();
                    result.UncHALocalRequests += serverUncorePMUs[socket]->getHALocalRequests();
                }
            }
            if (PMMTrafficMetricsAvailable() && (ReadMCStatsFromServerBW == false))
            {
                result.UncPMMReads += serverUncorePMUs[socket]->getPMMReads();
                result.UncPMMWrites += serverUncorePMUs[socket]->getPMMWrites();
            }
            if (HBMmemoryTrafficMetricsAvailable())
            {
                result.UncEDCNormalReads += serverUncorePMUs[socket]->getEdcReads();
                result.UncEDCFullWrites += serverUncorePMUs[socket]->getEdcWrites();
            }
            serverUncorePMUs[socket]->unfreezeCounters();
        }
    }
    else if(clientBW.get() && socket == 0)
    {
        result.UncMCNormalReads += clientImcReads->read();
        result.UncMCFullWrites += clientImcWrites->read();
        result.UncMCGTRequests += clientGtRequests->read();
        result.UncMCIARequests += clientIaRequests->read();
        result.UncMCIORequests += clientIoRequests->read();
    }
    else
    {
        std::shared_ptr<SafeMsrHandle> msr = MSR[socketRefCore[socket]];
        TemporalThreadAffinity tempThreadAffinity(socketRefCore[socket]); // speedup trick for Linux
        switch (cpu_model)
        {
            case PCM::WESTMERE_EP:
            case PCM::NEHALEM_EP:
            {
                uint64 cUncMCFullWrites = 0;
                uint64 cUncMCNormalReads = 0;
                msr->read(MSR_UNCORE_PMC0, &cUncMCFullWrites);
                msr->read(MSR_UNCORE_PMC1, &cUncMCNormalReads);
                result.UncMCFullWrites += extractUncoreGenCounterValue(cUncMCFullWrites);
                result.UncMCNormalReads += extractUncoreGenCounterValue(cUncMCNormalReads);
            }
            break;
            case PCM::NEHALEM_EX:
            case PCM::WESTMERE_EX:
            {
                uint64 cUncMCNormalReads = 0;
                msr->read(MB0_MSR_PMU_CNT_0, &cUncMCNormalReads);
                result.UncMCNormalReads += extractUncoreGenCounterValue(cUncMCNormalReads);
                msr->read(MB1_MSR_PMU_CNT_0, &cUncMCNormalReads);
                result.UncMCNormalReads += extractUncoreGenCounterValue(cUncMCNormalReads);

                uint64 cUncMCFullWrites = 0;                         // really good approximation of
                msr->read(BB0_MSR_PERF_CNT_1, &cUncMCFullWrites);
                result.UncMCFullWrites += extractUncoreGenCounterValue(cUncMCFullWrites);
                msr->read(BB1_MSR_PERF_CNT_1, &cUncMCFullWrites);
                result.UncMCFullWrites += extractUncoreGenCounterValue(cUncMCFullWrites);
            }
            break;

            default:;
        }
    }
}

template <class CounterStateType>
void PCM::readAndAggregateEnergyCounters(const uint32 socket, CounterStateType & result)
{
    if(socket < (uint32)energy_status.size())
        result.PackageEnergyStatus += energy_status[socket]->read();

    if (socket < (uint32)dram_energy_status.size())
        result.DRAMEnergyStatus += dram_energy_status[socket]->read();

    if (socket == 0)
    {
        for (size_t pp = 0; pp < pp_energy_status.size(); ++pp)
        {
            result.PPEnergyStatus[pp] += pp_energy_status[pp]->read();
        }
    }
}

template <class CounterStateType>
void PCM::readMSRs(std::shared_ptr<SafeMsrHandle> msr, const PCM::RawPMUConfig& msrConfig, CounterStateType& result)
{
    auto read = [&msr, &result](const RawEventConfig & cfg) {
        const auto index = cfg.first[MSREventPosition::index];
        if (result.MSRValues.find(index) == result.MSRValues.end())
        {
            uint64 val{ 0 };
            msr->read(index, &val);
            result.MSRValues[index] = val;
        }
    };
    for (const auto& cfg : msrConfig.programmable)
    {
        read(cfg);
    }
    for (const auto& cfg : msrConfig.fixed)
    {
        read(cfg);
    }
}

template <class CounterStateType>
void PCM::readAndAggregatePackageCStateResidencies(std::shared_ptr<SafeMsrHandle> msr, CounterStateType & result)
{
    // reading package C state counters
    uint64 cCStateResidency[PCM::MAX_C_STATE + 1];
    std::fill(cCStateResidency, cCStateResidency + PCM::MAX_C_STATE + 1, 0);

    for(int i=0; i <= int(PCM::MAX_C_STATE) ;++i)
        if(pkgCStateMsr && pkgCStateMsr[i])
                msr->read(pkgCStateMsr[i], &(cCStateResidency[i]));

    for (int i = 0; i <= int(PCM::MAX_C_STATE); ++i)
    {
        atomic_fetch_add((std::atomic<uint64> *)(result.CStateResidency + i), cCStateResidency[i]);
    }
}

void PCM::readPCICFGRegisters(SystemCounterState& systemState)
{
    auto read = [this, &systemState](const RawEventConfig& cfg) {
        const RawEventEncoding& reEnc = cfg.first;
        systemState.PCICFGValues[reEnc].clear();
        for (auto& reg : PCICFGRegisterLocations[reEnc])
        {
            const auto width = reEnc[PCICFGEventPosition::width];
            auto& h = reg.first;
            const auto& offset = reg.second;
            if (h.get())
            {
                uint64 value = ~0ULL;
                uint32 value32 = 0;
                switch (width)
                {
                case 16:
                    h->read32(offset, &value32);
                    value = (uint64)extract_bits_ui(value32, 0, 15);
                    break;
                case 32:
                    h->read32(offset, &value32);
                    value = (uint64)value32;
                    break;
                case 64:
                    h->read64(offset, &value);
                    break;
                default:
                    std::cerr << "ERROR: Unsupported width " << width << " for pcicfg register " << cfg.second << "\n";
                }
                systemState.PCICFGValues[reEnc].push_back(value);
            }
        }
    };
    for (const auto& cfg : pcicfgConfig.programmable)
    {
        read(cfg);
    }
    for (const auto& cfg : pcicfgConfig.fixed)
    {
        read(cfg);
    }
}

void PCM::readMMIORegisters(SystemCounterState& systemState)
{
    auto read = [this, &systemState](const RawEventConfig& cfg) {
        const RawEventEncoding& reEnc = cfg.first;
        systemState.MMIOValues[reEnc].clear();
        for (auto& reg : MMIORegisterLocations[reEnc])
        {
            const auto width = reEnc[MMIOEventPosition::width];
            auto& h = reg.first;
            const auto& offset = reg.second;
            if (h.get())
            {
                uint64 value = ~0ULL;
                uint32 value32 = 0;
                switch (width)
                {
                case 16:
                    value32 = h->read32(offset);
                    value = (uint64)extract_bits_ui(value32, 0, 15);
                    break;
                case 32:
                    value32 = h->read32(offset);
                    value = (uint64)value32;
                    break;
                case 64:
                    value = h->read64(offset);
                    break;
                default:
                    std::cerr << "ERROR: Unsupported width " << width << " for mmio register " << cfg.second << "\n";
                }
                systemState.MMIOValues[reEnc].push_back(value);
            }
        }
    };
    for (const auto& cfg : mmioConfig.programmable)
    {
        read(cfg);
    }
    for (const auto& cfg : mmioConfig.fixed)
    {
        read(cfg);
    }
}

void PCM::readQPICounters(SystemCounterState & result)
{
        // read QPI counters
        std::vector<bool> SocketProcessed(num_sockets, false);
        if (cpu_model == PCM::NEHALEM_EX || cpu_model == PCM::WESTMERE_EX)
        {
            for (int32 core = 0; core < num_cores; ++core)
            {
                if(isCoreOnline(core) == false) continue;

                if(core == socketRefCore[0]) MSR[core]->read(W_MSR_PMON_FIXED_CTR, &(result.uncoreTSC));

                uint32 s = topology[core].socket;

                if (!SocketProcessed[s])
                {
                    TemporalThreadAffinity tempThreadAffinity(core); // speedup trick for Linux

                    // incoming data responses from QPI link 0
                    MSR[core]->read(R_MSR_PMON_CTR1, &(result.incomingQPIPackets[s][0]));
                    // incoming data responses from QPI link 1 (yes, from CTR0)
                    MSR[core]->read(R_MSR_PMON_CTR0, &(result.incomingQPIPackets[s][1]));
                    // incoming data responses from QPI link 2
                    MSR[core]->read(R_MSR_PMON_CTR8, &(result.incomingQPIPackets[s][2]));
                    // incoming data responses from QPI link 3
                    MSR[core]->read(R_MSR_PMON_CTR9, &(result.incomingQPIPackets[s][3]));

                    // outgoing idle flits from QPI link 0
                    MSR[core]->read(R_MSR_PMON_CTR3, &(result.outgoingQPIFlits[s][0]));
                    // outgoing idle flits from QPI link 1 (yes, from CTR0)
                    MSR[core]->read(R_MSR_PMON_CTR2, &(result.outgoingQPIFlits[s][1]));
                    // outgoing idle flits from QPI link 2
                    MSR[core]->read(R_MSR_PMON_CTR10, &(result.outgoingQPIFlits[s][2]));
                    // outgoing idle flits from QPI link 3
                    MSR[core]->read(R_MSR_PMON_CTR11, &(result.outgoingQPIFlits[s][3]));

                    SocketProcessed[s] = true;
                }
            }
        }
        else if ((cpu_model == PCM::NEHALEM_EP || cpu_model == PCM::WESTMERE_EP))
        {
            if (num_sockets == 2)
            {
                uint32 SCore[2] = { (uint32)socketRefCore[0], (uint32)socketRefCore[1] };
                uint64 Total_Reads[2] = { 0, 0 };
                uint64 Total_Writes[2] = { 0, 0 };
                uint64 IOH_Reads[2] = { 0, 0 };
                uint64 IOH_Writes[2] = { 0, 0 };
                uint64 Remote_Reads[2] = { 0, 0 };
                uint64 Remote_Writes[2] = { 0, 0 };
                uint64 Local_Reads[2] = { 0, 0 };
                uint64 Local_Writes[2] = { 0, 0 };

                for (int s = 0; s < 2; ++s)
                {
                    TemporalThreadAffinity tempThreadAffinity(SCore[s]); // speedup trick for Linux

                    MSR[SCore[s]]->read(MSR_UNCORE_PMC0, &Total_Writes[s]);
                    MSR[SCore[s]]->read(MSR_UNCORE_PMC1, &Total_Reads[s]);
                    MSR[SCore[s]]->read(MSR_UNCORE_PMC2, &IOH_Reads[s]);
                    MSR[SCore[s]]->read(MSR_UNCORE_PMC3, &IOH_Writes[s]);
                    MSR[SCore[s]]->read(MSR_UNCORE_PMC4, &Remote_Reads[s]);
                    MSR[SCore[s]]->read(MSR_UNCORE_PMC5, &Remote_Writes[s]);
                    MSR[SCore[s]]->read(MSR_UNCORE_PMC6, &Local_Reads[s]);
                    MSR[SCore[s]]->read(MSR_UNCORE_PMC7, &Local_Writes[s]);
                }

#if 1
                // compute Remote_Reads differently
                for (int s = 0; s < 2; ++s)
                {
                    uint64 total = Total_Writes[s] + Total_Reads[s];
                    uint64 rem = IOH_Reads[s]
                                 + IOH_Writes[s]
                                 + Local_Reads[s]
                                 + Local_Writes[s]
                                 + Remote_Writes[s];
                    Remote_Reads[s] = (total > rem) ? (total - rem) : 0;
                }
#endif


                // only an estimation (lower bound) - does not count NT stores correctly
                result.incomingQPIPackets[0][0] = Remote_Reads[1] + Remote_Writes[0];
                result.incomingQPIPackets[0][1] = IOH_Reads[0];
                result.incomingQPIPackets[1][0] = Remote_Reads[0] + Remote_Writes[1];
                result.incomingQPIPackets[1][1] = IOH_Reads[1];
            }
            else
            {
                // for a single socket systems no information is available
                result.incomingQPIPackets[0][0] = 0;
            }
        }
        else if (hasPCICFGUncore())
        {
                for (int32 s = 0; (s < (int32)serverUncorePMUs.size()); ++s)
                {
                    serverUncorePMUs[s]->freezeCounters();
                    for (uint32 port = 0; port < (uint32)getQPILinksPerSocket(); ++port)
                    {
                        result.incomingQPIPackets[s][port] = uint64(double(serverUncorePMUs[s]->getIncomingDataFlits(port)) / (64./getDataBytesPerFlit()));
                        result.outgoingQPIFlits[s][port] = serverUncorePMUs[s]->getOutgoingFlits(port);
                        result.TxL0Cycles[s][port] = serverUncorePMUs[s]->getUPIL0TxCycles(port);
                    }
                    serverUncorePMUs[s]->unfreezeCounters();
                }
        }
        // end of reading QPI counters
}

template <class CounterStateType>
void PCM::readPackageThermalHeadroom(const uint32 socket, CounterStateType & result)
{
    if(packageThermalMetricsAvailable())
    {
        uint64 val = 0;
        MSR[socketRefCore[socket]]->read(MSR_PACKAGE_THERM_STATUS,&val);
        result.MSRValues[MSR_PACKAGE_THERM_STATUS] = val;
        result.ThermalHeadroom = extractThermalHeadroom(val);
    }
    else
        result.ThermalHeadroom = PCM_INVALID_THERMAL_HEADROOM; // not available
}

// Explicit instantiation needed in topology.cpp
template void PCM::readAndAggregatePackageCStateResidencies(std::shared_ptr<SafeMsrHandle>, UncoreCounterState &);
template void PCM::readAndAggregateUncoreMCCounters<UncoreCounterState>(const uint32, UncoreCounterState&);
template void PCM::readAndAggregateEnergyCounters<UncoreCounterState>(const uint32, UncoreCounterState&);
template void PCM::readPackageThermalHeadroom<SocketCounterState>(const uint32, SocketCounterState &);
template void PCM::readAndAggregateCXLCMCounters<SystemCounterState>(SystemCounterState &);

SocketCounterState PCM::getSocketCounterState(uint32 socket)
{
    SocketCounterState result;
    if (MSR.size())
    {
        // reading core and uncore counter states
        for (int32 core = 0; core < num_cores; ++core)
            if (isCoreOnline(core) && (topology[core].socket == int32(socket)))
                result.readAndAggregate(MSR[core]);

        readAndAggregateUncoreMCCounters(socket, result);

        readAndAggregateEnergyCounters(socket, result);

        readPackageThermalHeadroom(socket, result);

    }
    return result;
}

void PCM::getAllCounterStates(SystemCounterState & systemState, std::vector<SocketCounterState> & socketStates, std::vector<CoreCounterState> & coreStates, const bool readAndAggregateSocketUncoreCounters)
{
    // clear and zero-initialize all inputs
    systemState = SystemCounterState();
    socketStates.clear();
    socketStates.resize(num_sockets);
    coreStates.clear();
    coreStates.resize(num_cores);

    std::vector<std::future<void> > asyncCoreResults;

    for (int32 core = 0; core < num_cores; ++core)
    {
        // read core counters
        if (isCoreOnline(core))
        {
            std::packaged_task<void()> task([this,&coreStates,&socketStates,core,readAndAggregateSocketUncoreCounters]() -> void
                {
                    coreStates[core].readAndAggregate(MSR[core]);
                    if (readAndAggregateSocketUncoreCounters)
                    {
                        socketStates[topology[core].socket].UncoreCounterState::readAndAggregate(MSR[core]); // read package C state counters
                    }
                    readMSRs(MSR[core], threadMSRConfig, coreStates[core]);
                }
            );
            asyncCoreResults.push_back(task.get_future());
            coreTaskQueues[core]->push(task);
        }
        // std::cout << "DEBUG2: " << core << " " << coreStates[core].InstRetiredAny << " \n";
    }
    // std::cout << std::flush;
    for (uint32 s = 0; s < (uint32)num_sockets && readAndAggregateSocketUncoreCounters; ++s)
    {
        int32 refCore = socketRefCore[s];
        if (refCore<0) refCore = 0;
        std::packaged_task<void()> task([this, s, &socketStates, refCore]() -> void
            {
                readAndAggregateUncoreMCCounters(s, socketStates[s]);
                readAndAggregateEnergyCounters(s, socketStates[s]);
                readPackageThermalHeadroom(s, socketStates[s]);
                readMSRs(MSR[refCore], packageMSRConfig, socketStates[s]);
            } );
        asyncCoreResults.push_back(task.get_future());
        coreTaskQueues[refCore]->push(task);
    }

    if (readAndAggregateSocketUncoreCounters)
    {
        readQPICounters(systemState);
        readPCICFGRegisters(systemState);
        readMMIORegisters(systemState);
    }

    for (auto & ar : asyncCoreResults)
        ar.wait();

    for (int32 core = 0; core < num_cores; ++core)
    {   // aggregate core counters into sockets
        if(isCoreOnline(core))
          socketStates[topology[core].socket] += coreStates[core];
    }

    for (int32 s = 0; s < num_sockets; ++s)
    {   // aggregate core counters from sockets into system state and
        // aggregate socket uncore iMC, energy and package C state counters into system
        systemState += socketStates[s];
    }
}

void PCM::getUncoreCounterStates(SystemCounterState & systemState, std::vector<SocketCounterState> & socketStates)
{
    // clear and zero-initialize all inputs
    systemState = SystemCounterState();
    socketStates.clear();
    socketStates.resize(num_sockets);
    std::vector<CoreCounterState> refCoreStates(num_sockets);

    for (uint32 s = 0; s < (uint32)num_sockets; ++s)
    {
        const int32 refCore = socketRefCore[s];
        if(isCoreOnline(refCore))
        {
            refCoreStates[s].readAndAggregateTSC(MSR[refCore]);
        }
        readAndAggregateUncoreMCCounters(s, socketStates[s]);
        readAndAggregateEnergyCounters(s, socketStates[s]);
        readPackageThermalHeadroom(s, socketStates[s]);
    }

    readQPICounters(systemState);

    for (int32 s = 0; s < num_sockets; ++s)
    {
        const int32 refCore = socketRefCore[s];
        if(isCoreOnline(refCore))
        {
            for(uint32 core=0; core < getNumCores(); ++core)
            {
                if(topology[core].socket == s && isCoreOnline(core))
                    socketStates[s] += refCoreStates[s];
            }
        }
        // aggregate socket uncore iMC, energy counters into system
        systemState += socketStates[s];
    }
}

CoreCounterState PCM::getCoreCounterState(uint32 core)
{
    CoreCounterState result;
    if (MSR.size()) result.readAndAggregate(MSR[core]);
    return result;
}

uint32 PCM::getNumCores() const
{
    return (uint32)num_cores;
}

uint32 PCM::getNumOnlineCores() const
{
    return (uint32)num_online_cores;
}

uint32 PCM::getNumSockets() const
{
    return (uint32)num_sockets;
}

uint32 PCM::getAccel() const
{
    return accel;
}

void PCM::setAccel(uint32 input)
{
    accel = input;
}

uint32 PCM::getNumberofAccelCounters() const
{
    return accel_counters_num_max;
}

void PCM::setNumberofAccelCounters(uint32 input)
{
    accel_counters_num_max = input;
}

uint32 PCM::getNumOnlineSockets() const
{
    return (uint32)num_online_sockets;
}


uint32 PCM::getThreadsPerCore() const
{
    return (uint32)threads_per_core;
}

bool PCM::getSMT() const
{
    return threads_per_core > 1;
}

uint64 PCM::getNominalFrequency() const
{
    return nominal_frequency;
}

uint32 PCM::getL3ScalingFactor() const
{
    PCM_CPUID_INFO cpuinfo;
    pcm_cpuid(0xf,0x1,cpuinfo);

    return (uint32)cpuinfo.reg.ebx;

}

bool PCM::isSomeCoreOfflined()
{
    PCM_CPUID_INFO cpuid_args;
    pcm_cpuid(0xB,1,cpuid_args);
    uint32 max_num_lcores_per_socket = cpuid_args.reg.ebx & 0xFFFF;
    uint32 max_num_lcores = max_num_lcores_per_socket * getNumSockets();
    if(threads_per_core == 1 && (getNumOnlineCores() * 2 == max_num_lcores)) // HT is disabled in the BIOS
    {
       return false;
    }
    return !(getNumOnlineCores() == max_num_lcores);
}

ServerUncoreCounterState PCM::getServerUncoreCounterState(uint32 socket)
{
    ServerUncoreCounterState result;
    if (socket < serverBW.size() && serverBW[socket].get())
    {
        result.freeRunningCounter[ServerUncoreCounterState::ImcReads] = serverBW[socket]->getImcReads();
        result.freeRunningCounter[ServerUncoreCounterState::ImcWrites] = serverBW[socket]->getImcWrites();
        result.freeRunningCounter[ServerUncoreCounterState::PMMReads] = serverBW[socket]->getPMMReads();
        result.freeRunningCounter[ServerUncoreCounterState::PMMWrites] = serverBW[socket]->getPMMWrites();
    }
    if(serverUncorePMUs.size() && serverUncorePMUs[socket].get())
    {
        serverUncorePMUs[socket]->freezeCounters();
        for(uint32 port=0;port < (uint32)serverUncorePMUs[socket]->getNumQPIPorts();++port)
        {
            assert(port < result.xPICounter.size());
            for (uint32 cnt = 0; cnt < ServerUncoreCounterState::maxCounters; ++cnt)
                result.xPICounter[port][cnt] = serverUncorePMUs[socket]->getQPILLCounter(port, cnt);
            assert(port < result.M3UPICounter.size());
            for (uint32 cnt = 0; cnt < ServerUncoreCounterState::maxCounters; ++cnt)
                result.M3UPICounter[port][cnt] = serverUncorePMUs[socket]->getM3UPICounter(port, cnt);
        }
        for (uint32 channel = 0; channel < (uint32)serverUncorePMUs[socket]->getNumMCChannels(); ++channel)
        {
            assert(channel < result.DRAMClocks.size());
            result.DRAMClocks[channel] = serverUncorePMUs[socket]->getDRAMClocks(channel);
            assert(channel < result.MCCounter.size());
            for (uint32 cnt = 0; cnt < ServerUncoreCounterState::maxCounters; ++cnt)
                result.MCCounter[channel][cnt] = serverUncorePMUs[socket]->getMCCounter(channel, cnt);
        }
        for (uint32 channel = 0; channel < (uint32)serverUncorePMUs[socket]->getNumEDCChannels(); ++channel)
        {
            assert(channel < result.HBMClocks.size());
            result.HBMClocks[channel] = serverUncorePMUs[socket]->getHBMClocks(channel);
            assert(channel < result.EDCCounter.size());
            for (uint32 cnt = 0; cnt < ServerUncoreCounterState::maxCounters; ++cnt)
                result.EDCCounter[channel][cnt] = serverUncorePMUs[socket]->getEDCCounter(channel, cnt);
        }
    for (uint32 controller = 0; controller < (uint32)serverUncorePMUs[socket]->getNumMC(); ++controller)
    {
      assert(controller < result.M2MCounter.size());
      for (uint32 cnt = 0; cnt < ServerUncoreCounterState::maxCounters; ++cnt)
          result.M2MCounter[controller][cnt] = serverUncorePMUs[socket]->getM2MCounter(controller, cnt);
      assert(controller < result.HACounter.size());
      for (uint32 cnt = 0; cnt < ServerUncoreCounterState::maxCounters; ++cnt)
          result.HACounter[controller][cnt] = serverUncorePMUs[socket]->getHACounter(controller, cnt);
    }
        serverUncorePMUs[socket]->unfreezeCounters();
    }
    if (MSR.size())
    {
        uint32 refCore = socketRefCore[socket];
        TemporalThreadAffinity tempThreadAffinity(refCore);

        readUncoreCounterValues(result, socket);

        for (uint32 stack = 0; socket < iioPMUs.size() && stack < iioPMUs[socket].size() && stack < ServerUncoreCounterState::maxIIOStacks; ++stack)
        {
            for (int i = 0; i < ServerUncoreCounterState::maxCounters && size_t(i) < iioPMUs[socket][stack].size(); ++i)
            {
                result.IIOCounter[stack][i] = *(iioPMUs[socket][stack].counterValue[i]);
            }
        }
        for (uint32 stack = 0; socket < irpPMUs.size() && stack < irpPMUs[socket].size() && stack < ServerUncoreCounterState::maxIIOStacks; ++stack)
        {
            for (int i = 0; i < ServerUncoreCounterState::maxCounters && size_t(i) < irpPMUs[socket][stack].size(); ++i)
            {
                if (irpPMUs[socket][stack].counterValue[i].get())
                {
                    result.IRPCounter[stack][i] = *(irpPMUs[socket][stack].counterValue[i]);
                }
            }
        }

        result.UncClocks = getUncoreClocks(socket);

        for (size_t p = 0; p < getNumCXLPorts(socket); ++p)
        {
            for (int i = 0; i < ServerUncoreCounterState::maxCounters && socket < cxlPMUs.size() && size_t(i) < cxlPMUs[socket][p].first.size(); ++i)
            {
                result.CXLCMCounter[p][i] = *cxlPMUs[socket][p].first.counterValue[i];
            }
            for (int i = 0; i < ServerUncoreCounterState::maxCounters && socket < cxlPMUs.size() && size_t(i) < cxlPMUs[socket][p].second.size(); ++i)
            {
                result.CXLDPCounter[p][i] = *cxlPMUs[socket][p].second.counterValue[i];
            }
        }
        uint64 val=0;
        //MSR[refCore]->read(MSR_PKG_ENERGY_STATUS,&val);
        //std::cout << "Energy status: " << val << "\n";
        MSR[refCore]->read(MSR_PACKAGE_THERM_STATUS,&val);
        result.PackageThermalHeadroom = extractThermalHeadroom(val);
        result.InvariantTSC = getInvariantTSC_Fast(refCore);
        readAndAggregatePackageCStateResidencies(MSR[refCore], result);
    }
    // std::cout << std::flush;
    readAndAggregateEnergyCounters(socket, result);

    return result;
}

#ifndef _MSC_VER
void print_mcfg(const char * path)
{
    int mcfg_handle = ::open(path, O_RDONLY);

    if (mcfg_handle < 0)
    {
        std::cerr << "PCM Error: Cannot open " << path << "\n";
        throw std::exception();
    }

    MCFGHeader header;

    ssize_t read_bytes = ::read(mcfg_handle, (void *)&header, sizeof(MCFGHeader));

    if(read_bytes == 0)
    {
        std::cerr << "PCM Error: Cannot read " << path << "\n";
        ::close(mcfg_handle);
        throw std::exception();
    }

    const unsigned segments = header.nrecords();
    header.print();
    std::cout << "Segments: " << segments << "\n";

    for(unsigned int i=0; i<segments;++i)
    {
        MCFGRecord record;
        read_bytes = ::read(mcfg_handle, (void *)&record, sizeof(MCFGRecord));
        if(read_bytes == 0)
        {
              std::cerr << "PCM Error: Cannot read " << path << " (2)\n";
              ::close(mcfg_handle);
              throw std::exception();
        }
        std::cout << "Segment " << std::dec << i << " ";
        record.print();
    }

    ::close(mcfg_handle);
}
#endif


static const uint32 IMC_DEV_IDS[] = {
    0x03cb0,
    0x03cb1,
    0x03cb4,
    0x03cb5,
    0x0EB4,
    0x0EB5,
    0x0EB0,
    0x0EB1,
    0x0EF4,
    0x0EF5,
    0x0EF0,
    0x0EF1,
    0x2fb0,
    0x2fb1,
    0x2fb4,
    0x2fb5,
    0x2fd0,
    0x2fd1,
    0x2fd4,
    0x2fd5,
    0x6fb0,
    0x6fb1,
    0x6fb4,
    0x6fb5,
    0x6fd0,
    0x6fd1,
    0x6fd4,
    0x6fd5,
    0x2042,
    0x2046,
    0x204a,
    0x7840,
    0x7841,
    0x7842,
    0x7843,
    0x7844,
    0x781f
};

static const uint32 UPI_DEV_IDS[] = {
    0x2058,
    0x3441,
    0x3241,
};

static const uint32 M2M_DEV_IDS[] = {
    0x2066,
    0x344A,
    0x324A
};

Mutex socket2busMutex;
std::vector<std::pair<uint32,uint32> > ServerUncorePMUs::socket2iMCbus{};
std::vector<std::pair<uint32,uint32> > ServerUncorePMUs::socket2UPIbus{};
std::vector<std::pair<uint32,uint32> > ServerUncorePMUs::socket2M2Mbus{};

void initSocket2Bus(std::vector<std::pair<uint32, uint32> > & socket2bus, uint32 device, uint32 function, const uint32 DEV_IDS[], uint32 devIdsSize)
{
    if (device == PCM_INVALID_DEV_ADDR || function == PCM_INVALID_FUNC_ADDR)
    {
        return;
    }
    Mutex::Scope _(socket2busMutex);
    if(!socket2bus.empty()) return;

    forAllIntelDevices(
        [&devIdsSize,&DEV_IDS, &socket2bus](const uint32 group, const uint32 bus, const uint32 /* device */, const uint32 /* function */, const uint32 device_id)
        {
            for (uint32 i = 0; i < devIdsSize; ++i)
            {
                // match
                if (DEV_IDS[i] == device_id)
                {
                    // std::cout << "DEBUG: found bus " << std::hex << bus << " with device ID " << device_id << std::dec << "\n";
                    socket2bus.push_back(std::make_pair(group, bus));
                    break;
                }
            }
        }, device, function);
    //std::cout << std::flush;
}

int getBusFromSocket(const uint32 socket)
{
    int cur_bus = 0;
    uint32 cur_socket = 0;
    // std::cout << "socket: " << socket << "\n";
    while(cur_socket <= socket)
    {
        // std::cout << "reading from bus 0x" << std::hex << cur_bus << std::dec << " ";
        PciHandleType h(0, cur_bus, 5, 0);
        uint32 cpubusno = 0;
        h.read32(0x108, &cpubusno); // CPUBUSNO register
        cur_bus = (cpubusno >> 8)& 0x0ff;
        // std::cout << "socket: " << cur_socket << std::hex << " cpubusno: 0x" << std::hex << cpubusno << " " << cur_bus << std::dec << "\n";
        if(socket == cur_socket)
            return cur_bus;
        ++cur_socket;
        ++cur_bus;
        if(cur_bus > 0x0ff)
           return -1;
    }
    //std::cout << std::flush;

    return -1;
}

PciHandleType * ServerUncorePMUs::createIntelPerfMonDevice(uint32 groupnr_, int32 bus_, uint32 dev_, uint32 func_, bool checkVendor)
{
    if (PciHandleType::exists(groupnr_, (uint32)bus_, dev_, func_))
    {
        PciHandleType * handle = new PciHandleType(groupnr_, bus_, dev_, func_);

        if(!checkVendor) return handle;

        uint32 vendor_id = 0;
        handle->read32(PCM_PCI_VENDOR_ID_OFFSET,&vendor_id);
        vendor_id &= 0x0ffff;

        if(vendor_id == PCM_INTEL_PCI_VENDOR_ID) return handle;

        delete handle;
    }
    return NULL;
}

bool PCM::isSecureBoot() const
{
    static int flag = -1;
    if (MSR.size() > 0 && flag == -1)
    {
        // std::cerr << "DEBUG: checking MSR in isSecureBoot\n";
        uint64 val = 0;
        if (MSR[0]->read(IA32_PERFEVTSEL0_ADDR, &val) != sizeof(val))
        {
            flag = 0; // some problem with MSR read, not secure boot
        }
        // read works
        if (MSR[0]->write(IA32_PERFEVTSEL0_ADDR, val) != sizeof(val)/* && errno == 1 */) // errno works only on windows
        { // write does not work -> secure boot
            flag = 1;
        }
        else
        {
            flag = 0; // can write MSR -> no secure boot
        }
    }
    return flag == 1;
}

bool PCM::useLinuxPerfForUncore() const
{
    static int use = -1;
    if (use != -1)
    {
        return 1 == use;
    }
    use = 0;
    bool secureBoot = isSecureBoot();
#ifdef PCM_USE_PERF
    const auto imcIDs = enumeratePerfPMUs("imc", 100);
    std::cerr << "INFO: Linux perf interface to program uncore PMUs is " << (imcIDs.empty()?"NOT ":"") << "present\n";
    if (imcIDs.empty())
    {
        use = 0;
        return 1 == use;
    }
    const char * perf_env = std::getenv("PCM_USE_UNCORE_PERF");
    if (perf_env != NULL && std::string(perf_env) == std::string("1"))
    {
        std::cerr << "INFO: using Linux perf interface to program uncore PMUs because env variable PCM_USE_UNCORE_PERF=1\n";
        use = 1;
    }
    if (secureBoot)
    {
        std::cerr << "INFO: Secure Boot detected. Using Linux perf for uncore PMU programming.\n";
        use = 1;
    }
#else
    if (1)
    {
        if (secureBoot)
        {
            std::cerr << "ERROR: Secure Boot detected. Recompile PCM with -DPCM_USE_PERF or disable Secure Boot.\n";
        }
    }
#endif
    return 1 == use;
}

template <class F>
void PCM::getPCICFGPMUsFromDiscovery(const unsigned int BoxType, const size_t s, F f) const
{
    if (uncorePMUDiscovery.get())
    {
        const auto numBoxes = uncorePMUDiscovery->getNumBoxes(BoxType, s);
        for (size_t pos = 0; pos < numBoxes; ++pos)
        {
            if (uncorePMUDiscovery->getBoxAccessType(BoxType, s, pos) == UncorePMUDiscovery::accessTypeEnum::PCICFG)
            {
                std::vector<std::shared_ptr<HWRegister> > CounterControlRegs, CounterValueRegs;
                const auto n_regs = uncorePMUDiscovery->getBoxNumRegs(BoxType, s, pos);
                auto makeRegister = [](const uint64 rawAddr)
                {
<<<<<<< HEAD
                    constexpr auto PCI_ENABLE = 0x80000000ULL;
=======
#ifndef PCI_ENABLE
                    constexpr auto PCI_ENABLE = 0x80000000ULL;
#endif
>>>>>>> 440a434d
                    UncorePMUDiscovery::PCICFGAddress Addr;
                    Addr.raw = rawAddr;
                    assert(Addr.raw & PCI_ENABLE);
                    try {
                        auto handle = std::make_shared<PciHandleType>(0, (uint32)Addr.fields.bus,
                                                                        (uint32)Addr.fields.device,
                                                                        (uint32)Addr.fields.function);
                        assert(handle.get());
                        // std::cerr << "DEBUG: opened bdf "<< Addr.getStr() << "\n";
                        return std::make_shared<PCICFGRegister64>(handle, (size_t)Addr.fields.offset);
                    }
                    catch (...)
                    {
                        // std::cerr << "DEBUG: error opening bdf "<< Addr.getStr() << "\n";
                    }
                    return std::shared_ptr<PCICFGRegister64>();
                };
                auto boxCtlRegister = makeRegister(uncorePMUDiscovery->getBoxCtlAddr(BoxType, s, pos));
                if (boxCtlRegister.get())
                {
                    for (size_t r = 0; r < n_regs; ++r)
                    {
                        CounterControlRegs.push_back(makeRegister(uncorePMUDiscovery->getBoxCtlAddr(BoxType, s, pos, r)));
                        CounterValueRegs.push_back(makeRegister(uncorePMUDiscovery->getBoxCtrAddr(BoxType, s, pos, r)));
                    }
                    f(UncorePMU(boxCtlRegister, CounterControlRegs, CounterValueRegs));
                }
            }
        }
    }
};

ServerUncorePMUs::ServerUncorePMUs(uint32 socket_, const PCM * pcm) :
     iMCbus(-1)
   , UPIbus(-1)
   , M2Mbus(-1)
   , groupnr(0)
   , cpu_model(pcm->getCPUModel())
   , qpi_speed(0)
{
    if (pcm->useLinuxPerfForUncore())
    {
        initPerf(socket_, pcm);
    }
    else
    {
        initRegisterLocations(pcm);
        initBuses(socket_, pcm);
        initDirect(socket_, pcm);
    }

    std::cerr << "Socket " << socket_ << ": " <<
        getNumMC() << " memory controllers detected with total number of " << getNumMCChannels() << " channels. " <<
        getNumQPIPorts() << " " << pcm->xPI() << " ports detected." <<
        " " << m2mPMUs.size() << " M2M (mesh to memory) blocks detected."
        " " << hbm_m2mPMUs.size() << " HBM M2M blocks detected."
        " " << edcPMUs.size() << " EDC/HBM channels detected."
        " " << haPMUs.size()  << " Home Agents detected."
        " " << m3upiPMUs.size() << " M3UPI blocks detected."
        "\n";
}

void ServerUncorePMUs::initRegisterLocations(const PCM * pcm)
{
#define PCM_PCICFG_MC_INIT(controller, channel, arch) \
    MCRegisterLocation.resize(controller + 1); \
    MCRegisterLocation[controller].resize(channel + 1); \
    MCRegisterLocation[controller][channel] =  \
        std::make_pair(arch##_MC##controller##_CH##channel##_REGISTER_DEV_ADDR, arch##_MC##controller##_CH##channel##_REGISTER_FUNC_ADDR);

#define PCM_PCICFG_QPI_INIT(port, arch) \
    XPIRegisterLocation.resize(port + 1); \
    XPIRegisterLocation[port] = std::make_pair(arch##_QPI_PORT##port##_REGISTER_DEV_ADDR, arch##_QPI_PORT##port##_REGISTER_FUNC_ADDR);

#define PCM_PCICFG_M3UPI_INIT(port, arch) \
    M3UPIRegisterLocation.resize(port + 1); \
    M3UPIRegisterLocation[port] = std::make_pair(arch##_M3UPI_PORT##port##_REGISTER_DEV_ADDR, arch##_M3UPI_PORT##port##_REGISTER_FUNC_ADDR);

#define PCM_PCICFG_EDC_INIT(controller, clock, arch) \
    EDCRegisterLocation.resize(controller + 1); \
    EDCRegisterLocation[controller] = std::make_pair(arch##_EDC##controller##_##clock##_REGISTER_DEV_ADDR, arch##_EDC##controller##_##clock##_REGISTER_FUNC_ADDR);

#define PCM_PCICFG_M2M_INIT(x, arch) \
    M2MRegisterLocation.resize(x + 1); \
    M2MRegisterLocation[x] = std::make_pair(arch##_M2M_##x##_REGISTER_DEV_ADDR, arch##_M2M_##x##_REGISTER_FUNC_ADDR);

#define PCM_PCICFG_HBM_M2M_INIT(x, arch) \
    HBM_M2MRegisterLocation.resize(x + 1); \
    HBM_M2MRegisterLocation[x] = std::make_pair(arch##_HBM_M2M_##x##_REGISTER_DEV_ADDR, arch##_HBM_M2M_##x##_REGISTER_FUNC_ADDR);

#define PCM_PCICFG_HA_INIT(x, arch) \
    HARegisterLocation.resize(x + 1); \
    HARegisterLocation[x] = std::make_pair(arch##_HA##x##_REGISTER_DEV_ADDR, arch##_HA##x##_REGISTER_FUNC_ADDR);

    if(cpu_model == PCM::JAKETOWN || cpu_model == PCM::IVYTOWN)
    {
        PCM_PCICFG_MC_INIT(0, 0, JKTIVT)
        PCM_PCICFG_MC_INIT(0, 1, JKTIVT)
        PCM_PCICFG_MC_INIT(0, 2, JKTIVT)
        PCM_PCICFG_MC_INIT(0, 3, JKTIVT)
        PCM_PCICFG_MC_INIT(1, 0, JKTIVT)
        PCM_PCICFG_MC_INIT(1, 1, JKTIVT)
        PCM_PCICFG_MC_INIT(1, 2, JKTIVT)
        PCM_PCICFG_MC_INIT(1, 3, JKTIVT)

        PCM_PCICFG_QPI_INIT(0, JKTIVT);
        PCM_PCICFG_QPI_INIT(1, JKTIVT);
        PCM_PCICFG_QPI_INIT(2, JKTIVT);
    }
    else if(cpu_model == PCM::HASWELLX || cpu_model == PCM::BDX_DE || cpu_model == PCM::BDX)
    {
        PCM_PCICFG_MC_INIT(0, 0, HSX)
        PCM_PCICFG_MC_INIT(0, 1, HSX)
        PCM_PCICFG_MC_INIT(0, 2, HSX)
        PCM_PCICFG_MC_INIT(0, 3, HSX)
        PCM_PCICFG_MC_INIT(1, 0, HSX)
        PCM_PCICFG_MC_INIT(1, 1, HSX)
        PCM_PCICFG_MC_INIT(1, 2, HSX)
        PCM_PCICFG_MC_INIT(1, 3, HSX)

        PCM_PCICFG_QPI_INIT(0, HSX);
        PCM_PCICFG_QPI_INIT(1, HSX);
        PCM_PCICFG_QPI_INIT(2, HSX);

        PCM_PCICFG_HA_INIT(0, HSX);
        PCM_PCICFG_HA_INIT(1, HSX);
    }
    else if(cpu_model == PCM::SKX)
    {
        PCM_PCICFG_MC_INIT(0, 0, SKX)
        PCM_PCICFG_MC_INIT(0, 1, SKX)
        PCM_PCICFG_MC_INIT(0, 2, SKX)
        PCM_PCICFG_MC_INIT(0, 3, SKX)
        PCM_PCICFG_MC_INIT(1, 0, SKX)
        PCM_PCICFG_MC_INIT(1, 1, SKX)
        PCM_PCICFG_MC_INIT(1, 2, SKX)
        PCM_PCICFG_MC_INIT(1, 3, SKX)

        PCM_PCICFG_QPI_INIT(0, SKX);
        PCM_PCICFG_QPI_INIT(1, SKX);
        PCM_PCICFG_QPI_INIT(2, SKX);

        if (pcm->isCPX())
        {
            PCM_PCICFG_QPI_INIT(3, CPX);
            PCM_PCICFG_QPI_INIT(4, CPX);
            PCM_PCICFG_QPI_INIT(5, CPX);
        }

        PCM_PCICFG_M2M_INIT(0, SKX)
        PCM_PCICFG_M2M_INIT(1, SKX)

        // M3UPI
        if (pcm->isCPX())
        {
            // CPX
            PCM_PCICFG_M3UPI_INIT(0, CPX);
            PCM_PCICFG_M3UPI_INIT(1, CPX);
            PCM_PCICFG_M3UPI_INIT(2, CPX);
            PCM_PCICFG_M3UPI_INIT(3, CPX);
            PCM_PCICFG_M3UPI_INIT(4, CPX);
            PCM_PCICFG_M3UPI_INIT(5, CPX);
        }
        else
        {
            // SKX/CLX
            PCM_PCICFG_M3UPI_INIT(0, SKX);
            PCM_PCICFG_M3UPI_INIT(1, SKX);
            PCM_PCICFG_M3UPI_INIT(2, SKX);
        }
    }
    else if (cpu_model == PCM::ICX)
    {
        PCM_PCICFG_QPI_INIT(0, ICX);
        PCM_PCICFG_QPI_INIT(1, ICX);
        PCM_PCICFG_QPI_INIT(2, ICX);

        PCM_PCICFG_M3UPI_INIT(0, ICX);
        PCM_PCICFG_M3UPI_INIT(1, ICX);
        PCM_PCICFG_M3UPI_INIT(2, ICX);

        PCM_PCICFG_M2M_INIT(0, SERVER)
        PCM_PCICFG_M2M_INIT(1, SERVER)
        PCM_PCICFG_M2M_INIT(2, SERVER)
        PCM_PCICFG_M2M_INIT(3, SERVER)
    }
    else if (cpu_model == PCM::SPR || cpu_model == PCM::EMR)
    {
        PCM_PCICFG_QPI_INIT(0, SPR);
        PCM_PCICFG_QPI_INIT(1, SPR);
        PCM_PCICFG_QPI_INIT(2, SPR);
        PCM_PCICFG_QPI_INIT(3, SPR);

        PCM_PCICFG_M3UPI_INIT(0, SPR);
        PCM_PCICFG_M3UPI_INIT(1, SPR);
        PCM_PCICFG_M3UPI_INIT(2, SPR);
        PCM_PCICFG_M3UPI_INIT(3, SPR);

        PCM_PCICFG_M2M_INIT(0, SERVER)
        PCM_PCICFG_M2M_INIT(1, SERVER)
        PCM_PCICFG_M2M_INIT(2, SERVER)
        PCM_PCICFG_M2M_INIT(3, SERVER)

        PCM_PCICFG_HBM_M2M_INIT(0, SERVER)
        PCM_PCICFG_HBM_M2M_INIT(1, SERVER)
        PCM_PCICFG_HBM_M2M_INIT(2, SERVER)
        PCM_PCICFG_HBM_M2M_INIT(3, SERVER)
        PCM_PCICFG_HBM_M2M_INIT(4, SERVER)
        PCM_PCICFG_HBM_M2M_INIT(5, SERVER)
        PCM_PCICFG_HBM_M2M_INIT(6, SERVER)
        PCM_PCICFG_HBM_M2M_INIT(7, SERVER)
        PCM_PCICFG_HBM_M2M_INIT(8, SERVER)
        PCM_PCICFG_HBM_M2M_INIT(9, SERVER)
        PCM_PCICFG_HBM_M2M_INIT(10, SERVER)
        PCM_PCICFG_HBM_M2M_INIT(11, SERVER)
        PCM_PCICFG_HBM_M2M_INIT(12, SERVER)
        PCM_PCICFG_HBM_M2M_INIT(13, SERVER)
        PCM_PCICFG_HBM_M2M_INIT(14, SERVER)
        PCM_PCICFG_HBM_M2M_INIT(15, SERVER)
    }
    else if(cpu_model == PCM::KNL)
    {
        // 2 DDR4 Memory Controllers with 3 channels each
        PCM_PCICFG_MC_INIT(0, 0, KNL)
        PCM_PCICFG_MC_INIT(0, 1, KNL)
        PCM_PCICFG_MC_INIT(0, 2, KNL)
        PCM_PCICFG_MC_INIT(1, 0, KNL)
        PCM_PCICFG_MC_INIT(1, 1, KNL)
        PCM_PCICFG_MC_INIT(1, 2, KNL)

    // 8 MCDRAM (Multi-Channel [Stacked] DRAM) Memory Controllers
        PCM_PCICFG_EDC_INIT(0, ECLK, KNL)
        PCM_PCICFG_EDC_INIT(1, ECLK, KNL)
        PCM_PCICFG_EDC_INIT(2, ECLK, KNL)
        PCM_PCICFG_EDC_INIT(3, ECLK, KNL)
        PCM_PCICFG_EDC_INIT(4, ECLK, KNL)
        PCM_PCICFG_EDC_INIT(5, ECLK, KNL)
        PCM_PCICFG_EDC_INIT(6, ECLK, KNL)
        PCM_PCICFG_EDC_INIT(7, ECLK, KNL)
    }
    else if (cpu_model == PCM::SNOWRIDGE)
    {
        PCM_PCICFG_M2M_INIT(0, SERVER)
        PCM_PCICFG_M2M_INIT(1, SERVER)
        PCM_PCICFG_M2M_INIT(2, SERVER)
        PCM_PCICFG_M2M_INIT(3, SERVER)
    }
    else
    {
        std::cerr << "Error: Uncore PMU for processor with model id " << cpu_model << " is not supported.\n";
        throw std::exception();
    }

#undef PCM_PCICFG_MC_INIT
#undef PCM_PCICFG_QPI_INIT
#undef PCM_PCICFG_M3UPI_INIT
#undef PCM_PCICFG_EDC_INIT
#undef PCM_PCICFG_M2M_INIT
#undef PCM_PCICFG_HA_INIT
}

void ServerUncorePMUs::initBuses(uint32 socket_, const PCM * pcm)
{
    const uint32 total_sockets_ = pcm->getNumSockets();

    if (M2MRegisterLocation.size())
    {
        initSocket2Bus(socket2M2Mbus, M2MRegisterLocation[0].first, M2MRegisterLocation[0].second, M2M_DEV_IDS, (uint32)sizeof(M2M_DEV_IDS) / sizeof(M2M_DEV_IDS[0]));
        if (socket_ < socket2M2Mbus.size())
        {
            groupnr = socket2M2Mbus[socket_].first;
            M2Mbus = socket2M2Mbus[socket_].second;
        }
        else
        {
            std::cerr << "PCM error: socket_ " << socket_ << " >= socket2M2Mbus.size() " << socket2M2Mbus.size() << "\n";
        }
        if (total_sockets_ != socket2M2Mbus.size())
        {
            std::cerr << "PCM warning: total_sockets_ " << total_sockets_ << " does not match socket2M2Mbus.size() " << socket2M2Mbus.size() << "\n";
        }
    }

    if (MCRegisterLocation.size() > 0 && MCRegisterLocation[0].size() > 0)
    {
        initSocket2Bus(socket2iMCbus, MCRegisterLocation[0][0].first, MCRegisterLocation[0][0].second, IMC_DEV_IDS, (uint32)sizeof(IMC_DEV_IDS) / sizeof(IMC_DEV_IDS[0]));

        if (total_sockets_ == socket2iMCbus.size())
        {
            if (total_sockets_ == socket2M2Mbus.size() && socket2iMCbus[socket_].first != socket2M2Mbus[socket_].first)
            {
                std::cerr << "PCM error: mismatching PCICFG group number for M2M and IMC perfmon devices.\n";
                M2Mbus = -1;
            }
            groupnr = socket2iMCbus[socket_].first;
            iMCbus = socket2iMCbus[socket_].second;
        }
        else if (total_sockets_ <= 4)
        {
            iMCbus = getBusFromSocket(socket_);
            if (iMCbus < 0)
            {
                std::cerr << "Cannot find bus for socket " << socket_ << " on system with " << total_sockets_ << " sockets.\n";
                throw std::exception();
            }
            else
            {
                std::cerr << "PCM Warning: the bus for socket " << socket_ << " on system with " << total_sockets_ << " sockets could not find via PCI bus scan. Using cpubusno register. Bus = " << iMCbus << "\n";
            }
        }
        else
        {
            std::cerr << "Cannot find bus for socket " << socket_ << " on system with " << total_sockets_ << " sockets.\n";
            throw std::exception();
        }
    }

#if 1
    if (total_sockets_ == 1) {
        /*
         * For single socket systems, do not worry at all about QPI ports.  This
         *  eliminates QPI LL programming error messages on single socket systems
         *  with BIOS that hides QPI performance counting PCI functions.  It also
         *  eliminates register programming that is not needed since no QPI traffic
         *  is possible with single socket systems.
         */
        return;
    }
#endif

#ifdef PCM_NOQPI
    return;
#endif

    if (PCM::hasUPI(cpu_model) && XPIRegisterLocation.size() > 0)
    {
        initSocket2Bus(socket2UPIbus, XPIRegisterLocation[0].first, XPIRegisterLocation[0].second, UPI_DEV_IDS, (uint32)sizeof(UPI_DEV_IDS) / sizeof(UPI_DEV_IDS[0]));
        if(total_sockets_ == socket2UPIbus.size())
        {
            UPIbus = socket2UPIbus[socket_].second;
            if(groupnr != socket2UPIbus[socket_].first)
            {
                UPIbus = -1;
                std::cerr << "PCM error: mismatching PCICFG group number for UPI and IMC perfmon devices.\n";
            }
        }
        else
        {
            std::cerr << "PCM error: Did not find UPI perfmon device on every socket in a multisocket system.\n";
        }
    }
    else
    {
        UPIbus = iMCbus;
    }
    // std::cerr << "DEBUG: UPIbus: " << UPIbus << "\n";
}

void ServerUncorePMUs::initDirect(uint32 socket_, const PCM * pcm)
{
    {
        std::vector<std::shared_ptr<PciHandleType> > imcHandles;

        auto lastWorkingChannels = imcHandles.size();
        for (auto & ctrl: MCRegisterLocation)
        {
            for (auto & channel : ctrl)
            {
                PciHandleType * handle = createIntelPerfMonDevice(groupnr, iMCbus, channel.first, channel.second, true);
                if (handle) imcHandles.push_back(std::shared_ptr<PciHandleType>(handle));
            }
            if (imcHandles.size() > lastWorkingChannels)
            {
                num_imc_channels.push_back((uint32)(imcHandles.size() - lastWorkingChannels));
            }
            lastWorkingChannels = imcHandles.size();
        }

        for (auto & handle : imcHandles)
        {
            if (cpu_model == PCM::KNL) {
                imcPMUs.push_back(
                    UncorePMU(
                        std::make_shared<PCICFGRegister32>(handle, KNX_MC_CH_PCI_PMON_BOX_CTL_ADDR),
                        std::make_shared<PCICFGRegister32>(handle, KNX_MC_CH_PCI_PMON_CTL0_ADDR),
                        std::make_shared<PCICFGRegister32>(handle, KNX_MC_CH_PCI_PMON_CTL1_ADDR),
                        std::make_shared<PCICFGRegister32>(handle, KNX_MC_CH_PCI_PMON_CTL2_ADDR),
                        std::make_shared<PCICFGRegister32>(handle, KNX_MC_CH_PCI_PMON_CTL3_ADDR),
                        std::make_shared<PCICFGRegister64>(handle, KNX_MC_CH_PCI_PMON_CTR0_ADDR),
                        std::make_shared<PCICFGRegister64>(handle, KNX_MC_CH_PCI_PMON_CTR1_ADDR),
                        std::make_shared<PCICFGRegister64>(handle, KNX_MC_CH_PCI_PMON_CTR2_ADDR),
                        std::make_shared<PCICFGRegister64>(handle, KNX_MC_CH_PCI_PMON_CTR3_ADDR),
                        std::make_shared<PCICFGRegister32>(handle, KNX_MC_CH_PCI_PMON_FIXED_CTL_ADDR),
                        std::make_shared<PCICFGRegister64>(handle, KNX_MC_CH_PCI_PMON_FIXED_CTR_ADDR))
                );
            }
            else {
                imcPMUs.push_back(
                    UncorePMU(
                        std::make_shared<PCICFGRegister32>(handle, XPF_MC_CH_PCI_PMON_BOX_CTL_ADDR),
                        std::make_shared<PCICFGRegister32>(handle, XPF_MC_CH_PCI_PMON_CTL0_ADDR),
                        std::make_shared<PCICFGRegister32>(handle, XPF_MC_CH_PCI_PMON_CTL1_ADDR),
                        std::make_shared<PCICFGRegister32>(handle, XPF_MC_CH_PCI_PMON_CTL2_ADDR),
                        std::make_shared<PCICFGRegister32>(handle, XPF_MC_CH_PCI_PMON_CTL3_ADDR),
                        std::make_shared<PCICFGRegister64>(handle, XPF_MC_CH_PCI_PMON_CTR0_ADDR),
                        std::make_shared<PCICFGRegister64>(handle, XPF_MC_CH_PCI_PMON_CTR1_ADDR),
                        std::make_shared<PCICFGRegister64>(handle, XPF_MC_CH_PCI_PMON_CTR2_ADDR),
                        std::make_shared<PCICFGRegister64>(handle, XPF_MC_CH_PCI_PMON_CTR3_ADDR),
                        std::make_shared<PCICFGRegister32>(handle, XPF_MC_CH_PCI_PMON_FIXED_CTL_ADDR),
                        std::make_shared<PCICFGRegister64>(handle, XPF_MC_CH_PCI_PMON_FIXED_CTR_ADDR))
                );
            }
        }
    }

    auto populateM2MPMUs = [](uint32 groupnr, int32 M2Mbus, int32 cpu_model, const std::vector<std::pair<uint32, uint32> > & M2MRegisterLocation, UncorePMUVector & m2mPMUs)
    {
        std::vector<std::shared_ptr<PciHandleType> > m2mHandles;

        if (M2Mbus >= 0)
        {
            for (auto & reg : M2MRegisterLocation)
            {
                PciHandleType * handle = createIntelPerfMonDevice(groupnr, M2Mbus, reg.first, reg.second, true);
                if (handle) m2mHandles.push_back(std::shared_ptr<PciHandleType>(handle));
            }
        }

        for (auto & handle : m2mHandles)
        {
            if (cpu_model == PCM::ICX || cpu_model == PCM::SNOWRIDGE || cpu_model == PCM::SPR || cpu_model == PCM::EMR)
            {
                m2mPMUs.push_back(
                    UncorePMU(
                        std::make_shared<PCICFGRegister32>(handle, SERVER_M2M_PCI_PMON_BOX_CTL_ADDR),
                        std::make_shared<PCICFGRegister64>(handle, SERVER_M2M_PCI_PMON_CTL0_ADDR),
                        std::make_shared<PCICFGRegister64>(handle, SERVER_M2M_PCI_PMON_CTL1_ADDR),
                        std::make_shared<PCICFGRegister64>(handle, SERVER_M2M_PCI_PMON_CTL2_ADDR),
                        std::make_shared<PCICFGRegister64>(handle, SERVER_M2M_PCI_PMON_CTL3_ADDR),
                        std::make_shared<PCICFGRegister64>(handle, SERVER_M2M_PCI_PMON_CTR0_ADDR),
                        std::make_shared<PCICFGRegister64>(handle, SERVER_M2M_PCI_PMON_CTR1_ADDR),
                        std::make_shared<PCICFGRegister64>(handle, SERVER_M2M_PCI_PMON_CTR2_ADDR),
                        std::make_shared<PCICFGRegister64>(handle, SERVER_M2M_PCI_PMON_CTR3_ADDR)
                    )
                );
            }
            else
            {
                m2mPMUs.push_back(
                    UncorePMU(
                        std::make_shared<PCICFGRegister32>(handle, SKX_M2M_PCI_PMON_BOX_CTL_ADDR),
                        std::make_shared<PCICFGRegister64>(handle, SKX_M2M_PCI_PMON_CTL0_ADDR),
                        std::make_shared<PCICFGRegister64>(handle, SKX_M2M_PCI_PMON_CTL1_ADDR),
                        std::make_shared<PCICFGRegister64>(handle, SKX_M2M_PCI_PMON_CTL2_ADDR),
                        std::make_shared<PCICFGRegister64>(handle, SKX_M2M_PCI_PMON_CTL3_ADDR),
                        std::make_shared<PCICFGRegister64>(handle, SKX_M2M_PCI_PMON_CTR0_ADDR),
                        std::make_shared<PCICFGRegister64>(handle, SKX_M2M_PCI_PMON_CTR1_ADDR),
                        std::make_shared<PCICFGRegister64>(handle, SKX_M2M_PCI_PMON_CTR2_ADDR),
                        std::make_shared<PCICFGRegister64>(handle, SKX_M2M_PCI_PMON_CTR3_ADDR)
                    )
                );
            }
        }
    };
    populateM2MPMUs(groupnr, M2Mbus, cpu_model, M2MRegisterLocation, m2mPMUs);
    populateM2MPMUs(groupnr, M2Mbus, cpu_model, HBM_M2MRegisterLocation, hbm_m2mPMUs);

    int numChannels = 0;
    if (safe_getenv("PCM_NO_IMC_DISCOVERY") == std::string("1"))
    {
        if (cpu_model == PCM::SPR || cpu_model == PCM::EMR)
        {
            numChannels = 3;
        }
    }
    if (cpu_model == PCM::SNOWRIDGE || cpu_model == PCM::ICX)
    {
        numChannels = 2;
        if (PCM::getCPUModelFromCPUID() == PCM::ICX_D)
        {
            numChannels = 3;
        }
    }

    auto createIMCPMU = [](const size_t addr, const size_t mapSize) -> UncorePMU
    {
        const auto alignedAddr = addr & ~4095ULL;
        const auto alignDelta = addr & 4095ULL;
        auto handle = std::make_shared<MMIORange>(alignedAddr, mapSize, false);
        return UncorePMU(
            std::make_shared<MMIORegister32>(handle, SERVER_MC_CH_PMON_BOX_CTL_OFFSET + alignDelta),
            std::make_shared<MMIORegister32>(handle, SERVER_MC_CH_PMON_CTL0_OFFSET + alignDelta),
            std::make_shared<MMIORegister32>(handle, SERVER_MC_CH_PMON_CTL1_OFFSET + alignDelta),
            std::make_shared<MMIORegister32>(handle, SERVER_MC_CH_PMON_CTL2_OFFSET + alignDelta),
            std::make_shared<MMIORegister32>(handle, SERVER_MC_CH_PMON_CTL3_OFFSET + alignDelta),
            std::make_shared<MMIORegister64>(handle, SERVER_MC_CH_PMON_CTR0_OFFSET + alignDelta),
            std::make_shared<MMIORegister64>(handle, SERVER_MC_CH_PMON_CTR1_OFFSET + alignDelta),
            std::make_shared<MMIORegister64>(handle, SERVER_MC_CH_PMON_CTR2_OFFSET + alignDelta),
            std::make_shared<MMIORegister64>(handle, SERVER_MC_CH_PMON_CTR3_OFFSET + alignDelta),
            std::make_shared<MMIORegister32>(handle, SERVER_MC_CH_PMON_FIXED_CTL_OFFSET + alignDelta),
            std::make_shared<MMIORegister64>(handle, SERVER_MC_CH_PMON_FIXED_CTR_OFFSET + alignDelta)
        );
    };

    auto initAndCheckSocket2Ubox0Bus = [&socket_]() -> bool
    {
        initSocket2Ubox0Bus();
        if (socket_ >= socket2UBOX0bus.size())
        {
            std::cerr << "ERROR: socket " << socket_ << " is not found in socket2UBOX0bus. socket2UBOX0bus.size =" << socket2UBOX0bus.size() << std::endl;
            return false;
        }
        return true;
    };

    if (numChannels > 0)
    {
        if (initAndCheckSocket2Ubox0Bus())
        {
            auto memBars = getServerMemBars((uint32)m2mPMUs.size(), socket2UBOX0bus[socket_].first, socket2UBOX0bus[socket_].second);
            for (auto & memBar : memBars)
            {
                for (int channel = 0; channel < numChannels; ++channel)
                {
                    imcPMUs.push_back(createIMCPMU(memBar + SERVER_MC_CH_PMON_BASE_ADDR + channel * SERVER_MC_CH_PMON_STEP, SERVER_MC_CH_PMON_SIZE));
                }
                num_imc_channels.push_back(numChannels);
            }
        }
    }
    else
    {
        switch (cpu_model)
        {
            case PCM::SPR:
            case PCM::EMR:
                {
                    auto & uncorePMUDiscovery = pcm->uncorePMUDiscovery;
                    const auto BoxType = SPR_IMC_BOX_TYPE;
                    if (uncorePMUDiscovery.get())
                    {
                        const auto numBoxes = uncorePMUDiscovery->getNumBoxes(BoxType, socket_);
                        for (size_t pos = 0; pos < numBoxes; ++pos)
                        {
                            if (uncorePMUDiscovery->getBoxAccessType(BoxType, socket_, pos) == UncorePMUDiscovery::accessTypeEnum::MMIO)
                            {
                                std::vector<std::shared_ptr<HWRegister> > CounterControlRegs, CounterValueRegs;
                                const auto n_regs = uncorePMUDiscovery->getBoxNumRegs(BoxType, socket_, pos);
                                auto makeRegister = [](const uint64 rawAddr, const uint32 bits) -> std::shared_ptr<HWRegister>
                                {
                                    const auto mapSize = SERVER_MC_CH_PMON_SIZE;
                                    const auto alignedAddr = rawAddr & ~4095ULL;
                                    const auto alignDelta = rawAddr & 4095ULL;
                                    try {
                                        auto handle = std::make_shared<MMIORange>(alignedAddr, mapSize, false);
                                        assert(handle.get());
                                        switch (bits)
                                        {
                                            case 32:
                                                return std::make_shared<MMIORegister32>(handle, (size_t)alignDelta);
                                            case 64:
                                                return std::make_shared<MMIORegister64>(handle, (size_t)alignDelta);
                                        }
                                    }
                                    catch (...)
                                    {
                                    }
                                    return std::shared_ptr<HWRegister>();
                                };

                                auto boxCtlRegister = makeRegister(uncorePMUDiscovery->getBoxCtlAddr(BoxType, socket_, pos), 32);
                                if (boxCtlRegister.get())
                                {
                                    for (size_t r = 0; r < n_regs; ++r)
                                    {
                                        CounterControlRegs.push_back(makeRegister(uncorePMUDiscovery->getBoxCtlAddr(BoxType, socket_, pos, r), 32));
                                        CounterValueRegs.push_back(makeRegister(uncorePMUDiscovery->getBoxCtrAddr(BoxType, socket_, pos, r), 64));
                                    }
                                    imcPMUs.push_back(UncorePMU(boxCtlRegister,
                                        CounterControlRegs,
                                        CounterValueRegs,
                                        makeRegister(uncorePMUDiscovery->getBoxCtlAddr(BoxType, socket_, pos) + SERVER_MC_CH_PMON_FIXED_CTL_OFFSET, 32),
                                        makeRegister(uncorePMUDiscovery->getBoxCtlAddr(BoxType, socket_, pos) + SERVER_MC_CH_PMON_FIXED_CTR_OFFSET, 64)));
                                }
                            }
                        }
                    }
                    if (imcPMUs.empty() == false)
                    {
                        numChannels = 2;
                        for (size_t c = 0; c < imcPMUs.size(); c += numChannels)
                        {
                            num_imc_channels.push_back(numChannels);
                        }
                    }
                }
                break;
        }
    }

    if (imcPMUs.empty())
    {
        std::cerr << "PCM error: no memory controllers found.\n";
        throw std::exception();
    }

    if (cpu_model == PCM::KNL)
    {
        std::vector<std::shared_ptr<PciHandleType> > edcHandles;

        for (auto & reg : EDCRegisterLocation)
        {
            PciHandleType * handle = createIntelPerfMonDevice(groupnr, iMCbus, reg.first, reg.second, true);
            if (handle) edcHandles.push_back(std::shared_ptr<PciHandleType>(handle));
        }

        for (auto & handle : edcHandles)
        {
            edcPMUs.push_back(
                UncorePMU(
                    std::make_shared<PCICFGRegister32>(handle, KNX_EDC_CH_PCI_PMON_BOX_CTL_ADDR),
                    std::make_shared<PCICFGRegister32>(handle, KNX_EDC_CH_PCI_PMON_CTL0_ADDR),
                    std::make_shared<PCICFGRegister32>(handle, KNX_EDC_CH_PCI_PMON_CTL1_ADDR),
                    std::make_shared<PCICFGRegister32>(handle, KNX_EDC_CH_PCI_PMON_CTL2_ADDR),
                    std::make_shared<PCICFGRegister32>(handle, KNX_EDC_CH_PCI_PMON_CTL3_ADDR),
                    std::make_shared<PCICFGRegister64>(handle, KNX_EDC_CH_PCI_PMON_CTR0_ADDR),
                    std::make_shared<PCICFGRegister64>(handle, KNX_EDC_CH_PCI_PMON_CTR1_ADDR),
                    std::make_shared<PCICFGRegister64>(handle, KNX_EDC_CH_PCI_PMON_CTR2_ADDR),
                    std::make_shared<PCICFGRegister64>(handle, KNX_EDC_CH_PCI_PMON_CTR3_ADDR),
                    std::make_shared<PCICFGRegister32>(handle, KNX_EDC_CH_PCI_PMON_FIXED_CTL_ADDR),
                    std::make_shared<PCICFGRegister64>(handle, KNX_EDC_CH_PCI_PMON_FIXED_CTR_ADDR))
            );
        }
    }

    if (hbm_m2mPMUs.empty() == false)
    {
        // HBM
        if (initAndCheckSocket2Ubox0Bus())
        {
            const auto bar = getServerSCFBar(socket2UBOX0bus[socket_].first, socket2UBOX0bus[socket_].second);
            for (size_t box = 0; box < hbm_m2mPMUs.size(); ++box)
            {
                for (int channel = 0; channel < 2; ++channel)
                {
                    edcPMUs.push_back(createIMCPMU(bar + SERVER_HBM_CH_PMON_BASE_ADDR + box * SERVER_HBM_BOX_PMON_STEP + channel * SERVER_HBM_CH_PMON_STEP, SERVER_HBM_CH_PMON_SIZE));
                }
            }
        }
    }

    std::vector<std::shared_ptr<PciHandleType> > m3upiHandles;
    if (UPIbus >= 0)
    {
        for (auto& reg : M3UPIRegisterLocation)
        {
            PciHandleType* handle = createIntelPerfMonDevice(groupnr, UPIbus, reg.first, reg.second, true);
            if (handle) m3upiHandles.push_back(std::shared_ptr<PciHandleType>(handle));
        }
    }
    for (auto& handle : m3upiHandles)
    {
        switch (cpu_model)
        {
        case PCM::ICX:
        case PCM::SPR:
        case PCM::EMR:
            m3upiPMUs.push_back(
                UncorePMU(
                    std::make_shared<PCICFGRegister32>(handle, ICX_M3UPI_PCI_PMON_BOX_CTL_ADDR),
                    std::make_shared<PCICFGRegister32>(handle, ICX_M3UPI_PCI_PMON_CTL0_ADDR),
                    std::make_shared<PCICFGRegister32>(handle, ICX_M3UPI_PCI_PMON_CTL1_ADDR),
                    std::make_shared<PCICFGRegister32>(handle, ICX_M3UPI_PCI_PMON_CTL2_ADDR),
                    std::make_shared<PCICFGRegister32>(handle, ICX_M3UPI_PCI_PMON_CTL3_ADDR),
                    std::make_shared<PCICFGRegister64>(handle, ICX_M3UPI_PCI_PMON_CTR0_ADDR),
                    std::make_shared<PCICFGRegister64>(handle, ICX_M3UPI_PCI_PMON_CTR1_ADDR),
                    std::make_shared<PCICFGRegister64>(handle, ICX_M3UPI_PCI_PMON_CTR2_ADDR),
                    std::make_shared<PCICFGRegister64>(handle, ICX_M3UPI_PCI_PMON_CTR3_ADDR)
                )
            );
            break;

        default:
            m3upiPMUs.push_back(
                UncorePMU(
                    std::make_shared<PCICFGRegister32>(handle, M3UPI_PCI_PMON_BOX_CTL_ADDR),
                    std::make_shared<PCICFGRegister32>(handle, M3UPI_PCI_PMON_CTL0_ADDR),
                    std::make_shared<PCICFGRegister32>(handle, M3UPI_PCI_PMON_CTL1_ADDR),
                    std::make_shared<PCICFGRegister32>(handle, M3UPI_PCI_PMON_CTL2_ADDR),
                    std::shared_ptr<PCICFGRegister32>(),
                    std::make_shared<PCICFGRegister64>(handle, M3UPI_PCI_PMON_CTR0_ADDR),
                    std::make_shared<PCICFGRegister64>(handle, M3UPI_PCI_PMON_CTR1_ADDR),
                    std::make_shared<PCICFGRegister64>(handle, M3UPI_PCI_PMON_CTR2_ADDR),
                    std::shared_ptr<PCICFGRegister64>()
                )
            );
        }
    }

    {
        std::vector<std::shared_ptr<PciHandleType> > haHandles;
        for (auto & reg : HARegisterLocation)
        {
            auto handle = createIntelPerfMonDevice(groupnr, iMCbus, reg.first, reg.second, true);
            if (handle) haHandles.push_back(std::shared_ptr<PciHandleType>(handle));
        }

        for (auto & handle : haHandles)
        {
            haPMUs.push_back(
                UncorePMU(
                    std::make_shared<PCICFGRegister32>(handle, XPF_HA_PCI_PMON_BOX_CTL_ADDR),
                    std::make_shared<PCICFGRegister32>(handle, XPF_HA_PCI_PMON_CTL0_ADDR),
                    std::make_shared<PCICFGRegister32>(handle, XPF_HA_PCI_PMON_CTL1_ADDR),
                    std::make_shared<PCICFGRegister32>(handle, XPF_HA_PCI_PMON_CTL2_ADDR),
                    std::make_shared<PCICFGRegister32>(handle, XPF_HA_PCI_PMON_CTL3_ADDR),
                    std::make_shared<PCICFGRegister64>(handle, XPF_HA_PCI_PMON_CTR0_ADDR),
                    std::make_shared<PCICFGRegister64>(handle, XPF_HA_PCI_PMON_CTR1_ADDR),
                    std::make_shared<PCICFGRegister64>(handle, XPF_HA_PCI_PMON_CTR2_ADDR),
                    std::make_shared<PCICFGRegister64>(handle, XPF_HA_PCI_PMON_CTR3_ADDR)
                )
            );
        }
    }

    if (pcm->getNumSockets() == 1) {
        /*
         * For single socket systems, do not worry at all about QPI ports.  This
         *  eliminates QPI LL programming error messages on single socket systems
         *  with BIOS that hides QPI performance counting PCI functions.  It also
         *  eliminates register programming that is not needed since no QPI traffic
         *  is possible with single socket systems.
         */
        xpiPMUs.clear();
        return;
    }

#ifdef PCM_NOQPI
    xpiPMUs.clear();
    std::cerr << getNumMC() << " memory controllers detected with total number of " << imcPMUs.size() << " channels. " <<
        m2mPMUs.size() << " M2M (mesh to memory) blocks detected. "
        << haPMUs.size() << " Home Agents detected. "
        << m3upiPMUs.size() << " M3UPI blocks detected. "
        "\n";
    return;
#endif

    if (pcm->getNumSockets() <= 4 && safe_getenv("PCM_NO_UPILL_DISCOVERY") != std::string("1"))
    {
        switch (cpu_model)
        {
            case PCM::SPR:
            case PCM::EMR:
                {
                    std::cerr << "INFO: Trying to detect UPILL PMU through uncore PMU discovery..\n";
                    pcm->getPCICFGPMUsFromDiscovery(SPR_UPILL_BOX_TYPE, socket_, [this](const UncorePMU & pmu)
                    {
                        xpiPMUs.push_back(pmu);
                    });
                }
                break;
        }
    }

    std::vector<std::shared_ptr<PciHandleType> > qpiLLHandles;
    auto xPI = pcm->xPI();
    try
    {
        if (xpiPMUs.empty()) for (size_t i = 0; i < XPIRegisterLocation.size(); ++i)
        {
            PciHandleType * handle = createIntelPerfMonDevice(groupnr, UPIbus, XPIRegisterLocation[i].first, XPIRegisterLocation[i].second, true);
            if (handle)
                qpiLLHandles.push_back(std::shared_ptr<PciHandleType>(handle));
            else
            {
                if (i == 0 || i == 1)
                {
                    std::cerr << "ERROR: " << xPI << " LL monitoring device (" << std::hex << groupnr << ":" << UPIbus << ":" << XPIRegisterLocation[i].first << ":" <<
                        XPIRegisterLocation[i].second << ") is missing. The " << xPI << " statistics will be incomplete or missing." << std::dec << "\n";
                }
                else if (pcm->getCPUBrandString().find("E7") != std::string::npos) // Xeon E7
                {
                    std::cerr << "ERROR: " << xPI << " LL performance monitoring device for the third " << xPI << " link was not found on " << pcm->getCPUBrandString() <<
                        " processor in socket " << socket_ << ". Possibly BIOS hides the device. The " << xPI << " statistics will be incomplete or missing.\n";
                }
            }
        }
    }
    catch (...)
    {
        std::cerr << "PCM Error: can not create " << xPI << " LL handles.\n";
        throw std::exception();
    }

    if (xpiPMUs.empty()) for (auto & handle : qpiLLHandles)
    {
        if (cpu_model == PCM::SKX)
        {
            xpiPMUs.push_back(
                UncorePMU(
                    std::make_shared<PCICFGRegister32>(handle, U_L_PCI_PMON_BOX_CTL_ADDR),
                    std::make_shared<PCICFGRegister32>(handle, U_L_PCI_PMON_CTL0_ADDR),
                    std::make_shared<PCICFGRegister32>(handle, U_L_PCI_PMON_CTL1_ADDR),
                    std::make_shared<PCICFGRegister32>(handle, U_L_PCI_PMON_CTL2_ADDR),
                    std::make_shared<PCICFGRegister32>(handle, U_L_PCI_PMON_CTL3_ADDR),
                    std::make_shared<PCICFGRegister64>(handle, U_L_PCI_PMON_CTR0_ADDR),
                    std::make_shared<PCICFGRegister64>(handle, U_L_PCI_PMON_CTR1_ADDR),
                    std::make_shared<PCICFGRegister64>(handle, U_L_PCI_PMON_CTR2_ADDR),
                    std::make_shared<PCICFGRegister64>(handle, U_L_PCI_PMON_CTR3_ADDR)
                    )
            );
        }
        else if (cpu_model == PCM::ICX)
        {
            xpiPMUs.push_back(
                UncorePMU(
                    std::make_shared<PCICFGRegister32>(handle, ICX_UPI_PCI_PMON_BOX_CTL_ADDR),
                    std::make_shared<PCICFGRegister32>(handle, ICX_UPI_PCI_PMON_CTL0_ADDR),
                    std::make_shared<PCICFGRegister32>(handle, ICX_UPI_PCI_PMON_CTL1_ADDR),
                    std::make_shared<PCICFGRegister32>(handle, ICX_UPI_PCI_PMON_CTL2_ADDR),
                    std::make_shared<PCICFGRegister32>(handle, ICX_UPI_PCI_PMON_CTL3_ADDR),
                    std::make_shared<PCICFGRegister64>(handle, ICX_UPI_PCI_PMON_CTR0_ADDR),
                    std::make_shared<PCICFGRegister64>(handle, ICX_UPI_PCI_PMON_CTR1_ADDR),
                    std::make_shared<PCICFGRegister64>(handle, ICX_UPI_PCI_PMON_CTR2_ADDR),
                    std::make_shared<PCICFGRegister64>(handle, ICX_UPI_PCI_PMON_CTR3_ADDR)
                )
            );
        }
        else if (cpu_model == PCM::SPR || cpu_model == PCM::EMR)
        {
            xpiPMUs.push_back(
                UncorePMU(
                    std::make_shared<PCICFGRegister32>(handle, SPR_UPI_PCI_PMON_BOX_CTL_ADDR),
                    std::make_shared<PCICFGRegister32>(handle, SPR_UPI_PCI_PMON_CTL0_ADDR + 8*0),
                    std::make_shared<PCICFGRegister32>(handle, SPR_UPI_PCI_PMON_CTL0_ADDR + 8*1),
                    std::make_shared<PCICFGRegister32>(handle, SPR_UPI_PCI_PMON_CTL0_ADDR + 8*2),
                    std::make_shared<PCICFGRegister32>(handle, SPR_UPI_PCI_PMON_CTL0_ADDR + 8*3),
                    std::make_shared<PCICFGRegister64>(handle, SPR_UPI_PCI_PMON_CTR0_ADDR + 8*0),
                    std::make_shared<PCICFGRegister64>(handle, SPR_UPI_PCI_PMON_CTR0_ADDR + 8*1),
                    std::make_shared<PCICFGRegister64>(handle, SPR_UPI_PCI_PMON_CTR0_ADDR + 8*2),
                    std::make_shared<PCICFGRegister64>(handle, SPR_UPI_PCI_PMON_CTR0_ADDR + 8*3)
                )
            );
        }
        else
        {
            xpiPMUs.push_back(
                UncorePMU(
                    std::make_shared<PCICFGRegister32>(handle, Q_P_PCI_PMON_BOX_CTL_ADDR),
                    std::make_shared<PCICFGRegister32>(handle, Q_P_PCI_PMON_CTL0_ADDR),
                    std::make_shared<PCICFGRegister32>(handle, Q_P_PCI_PMON_CTL1_ADDR),
                    std::make_shared<PCICFGRegister32>(handle, Q_P_PCI_PMON_CTL2_ADDR),
                    std::make_shared<PCICFGRegister32>(handle, Q_P_PCI_PMON_CTL3_ADDR),
                    std::make_shared<PCICFGRegister64>(handle, Q_P_PCI_PMON_CTR0_ADDR),
                    std::make_shared<PCICFGRegister64>(handle, Q_P_PCI_PMON_CTR1_ADDR),
                    std::make_shared<PCICFGRegister64>(handle, Q_P_PCI_PMON_CTR2_ADDR),
                    std::make_shared<PCICFGRegister64>(handle, Q_P_PCI_PMON_CTR3_ADDR)
                    )
            );
        }
    }
}

bool ServerUncorePMUs::HBMAvailable() const
{
    return edcPMUs.empty() == false;
}


#ifdef PCM_USE_PERF
class PerfVirtualFilterRegister;

class PerfVirtualControlRegister : public HWRegister
{
    friend class PerfVirtualCounterRegister;
    friend class PerfVirtualFilterRegister;
    friend class IDXPerfVirtualFilterRegister;
    int fd;
    int socket;
    int pmuID;
    perf_event_attr event;
    bool fixed;
    void close()
    {
        if (fd >= 0)
        {
            ::close(fd);
            fd = -1;
        }
    }
    PerfVirtualControlRegister(const PerfVirtualControlRegister &) = delete;
    PerfVirtualControlRegister & operator = (const PerfVirtualControlRegister &) = delete;
public:
    PerfVirtualControlRegister(int socket_, int pmuID_, bool fixed_ = false) :
        fd(-1),
        socket(socket_),
        pmuID(pmuID_),
        fixed(fixed_)
    {
        event = PCM_init_perf_event_attr(false);
        event.type = pmuID;
    }
    void operator = (uint64 val) override
    {
        close();
        event.config = fixed ? 0xff : val;
        const auto core = PCM::getInstance()->socketRefCore[socket];
        if ((fd = syscall(SYS_perf_event_open, &event, -1, core, -1, 0)) <= 0)
        {
            std::cerr << "Linux Perf: Error on programming PMU " << pmuID << ":  " << strerror(errno) << "\n";
            std::cerr << "config: 0x" << std::hex << event.config << " config1: 0x" << event.config1 << " config2: 0x" << event.config2 << std::dec << "\n";
            if (errno == 24) std::cerr << PCM_ULIMIT_RECOMMENDATION;
            return;
        }
    }
    operator uint64 () override
    {
        return event.config;
    }
    ~PerfVirtualControlRegister()
    {
        close();
    }
    int getFD() const { return fd; }
    int getPMUID() const { return pmuID; }
};

class PerfVirtualCounterRegister : public HWRegister
{
    std::shared_ptr<PerfVirtualControlRegister> controlReg;
public:
    PerfVirtualCounterRegister(const std::shared_ptr<PerfVirtualControlRegister> & controlReg_) : controlReg(controlReg_)
    {
    }
    void operator = (uint64 /* val */) override
    {
        // no-op
    }
    operator uint64 () override
    {
        uint64 result = 0;
        if (controlReg.get() && (controlReg->getFD() >= 0))
        {
            int status = ::read(controlReg->getFD(), &result, sizeof(result));
            if (status != sizeof(result))
            {
                std::cerr << "PCM Error: failed to read from Linux perf handle " << controlReg->getFD() << " PMU " << controlReg->getPMUID() << "\n";
            }
        }
        return result;
    }
};

class PerfVirtualFilterRegister : public HWRegister
{
    uint64 lastValue;
    std::array<std::shared_ptr<PerfVirtualControlRegister>, 4> controlRegs;
    int filterNr;
public:
    PerfVirtualFilterRegister(std::array<std::shared_ptr<PerfVirtualControlRegister>, 4> & controlRegs_, int filterNr_) :
            lastValue(0),
            controlRegs(controlRegs_),
            filterNr(filterNr_)
    {
    }
    void operator = (uint64 val) override
    {
        lastValue = val;
        for (auto & ctl: controlRegs)
        {
            union {
                uint64 config1;
                uint32 config1HL[2];
            } cvt;
            cvt.config1 = ctl->event.config1;
	    cvt.config1HL[filterNr] = val;
	    ctl->event.config1 = cvt.config1;
        }
    }
    operator uint64 () override
    {
        return lastValue;
    }
};

class IDXPerfVirtualFilterRegister : public HWRegister
{
    uint64 lastValue;
    std::shared_ptr<PerfVirtualControlRegister> controlReg;
    int filterNr;
public:
    IDXPerfVirtualFilterRegister(std::shared_ptr<PerfVirtualControlRegister> controlReg_, int filterNr_) :
            lastValue(0),
            controlReg(controlReg_),
            filterNr(filterNr_)
    {
    }
    void operator = (uint64 val) override
    {
        lastValue = val;

        /*
        struct {
            u64 wq:32;
            u64 tc:8;
            u64 pg_sz:4;
            u64 xfer_sz:8;
            u64 eng:8;
        } filter_cfg;
        */
        
        switch (filterNr)
        {
            case 0: //FLT_WQ
                controlReg->event.config1 = ((controlReg->event.config1 & 0xFFFFFFF00000000) | (val & 0xFFFFFFFF));
                break;

            case 1: //FLT_TC
                controlReg->event.config1 = ((controlReg->event.config1 & 0xFFFFF00FFFFFFFF) | ((val & 0xFF) << 32));
                break;
                
            case 2: //FLT_PG_SZ
                controlReg->event.config1 = ((controlReg->event.config1 & 0xFFFF0FFFFFFFFFF) | ((val & 0xF) << 40));
                break;
                
            case 3: //FLT_XFER_SZ
                controlReg->event.config1 = ((controlReg->event.config1 & 0xFF00FFFFFFFFFFF) | ((val & 0xFF) << 44));
                break;

            case 4: //FLT_ENG
                controlReg->event.config1 = ((controlReg->event.config1 & 0x00FFFFFFFFFFFFF) | ((val & 0xFF) << 52));
                break;

            default:
                break;
        }
    }
    operator uint64 () override
    {
        return lastValue;
    }
};

std::vector<int> enumeratePerfPMUs(const std::string & type, int max_id)
{
    auto getPerfPMUID = [](const std::string & type, int num)
    {
        int id = -1;
        std::ostringstream pmuIDPath(std::ostringstream::out);
        pmuIDPath << std::string("/sys/bus/event_source/devices/uncore_") << type;
        if (num != -1)
        {
            pmuIDPath << "_" << num;
        }
        pmuIDPath << "/type";
        const std::string pmuIDStr = readSysFS(pmuIDPath.str().c_str(), true);
        if (pmuIDStr.size())
        {
            id = std::atoi(pmuIDStr.c_str());
        }
        return id;
    };
    std::vector<int> ids;
    for (int i = -1; i < max_id; ++i)
    {
        int pmuID = getPerfPMUID(type, i);
        if (pmuID > 0)
        {
            //std::cout << "DEBUG: " << type << " pmu id " << pmuID << " found\n";
            ids.push_back(pmuID);
        }
    }
    return ids;
}

void populatePerfPMUs(unsigned socket_, const std::vector<int> & ids, std::vector<UncorePMU> & pmus, bool fixed, bool filter0, bool filter1)
{
    for (const auto & id : ids)
    {
        std::array<std::shared_ptr<PerfVirtualControlRegister>, 4> controlRegs = {
            std::make_shared<PerfVirtualControlRegister>(socket_, id),
                    std::make_shared<PerfVirtualControlRegister>(socket_, id),
                    std::make_shared<PerfVirtualControlRegister>(socket_, id),
                    std::make_shared<PerfVirtualControlRegister>(socket_, id)
        };
        std::shared_ptr<PerfVirtualCounterRegister> counterReg0 = std::make_shared<PerfVirtualCounterRegister>(controlRegs[0]);
        std::shared_ptr<PerfVirtualCounterRegister> counterReg1 = std::make_shared<PerfVirtualCounterRegister>(controlRegs[1]);
        std::shared_ptr<PerfVirtualCounterRegister> counterReg2 = std::make_shared<PerfVirtualCounterRegister>(controlRegs[2]);
        std::shared_ptr<PerfVirtualCounterRegister> counterReg3 = std::make_shared<PerfVirtualCounterRegister>(controlRegs[3]);
        std::shared_ptr<PerfVirtualControlRegister> fixedControlReg = std::make_shared<PerfVirtualControlRegister>(socket_, id, true);
        std::shared_ptr<PerfVirtualCounterRegister> fixedCounterReg = std::make_shared<PerfVirtualCounterRegister>(fixedControlReg);
        std::shared_ptr<PerfVirtualFilterRegister> filterReg0 = std::make_shared<PerfVirtualFilterRegister>(controlRegs, 0);
        std::shared_ptr<PerfVirtualFilterRegister> filterReg1 = std::make_shared<PerfVirtualFilterRegister>(controlRegs, 1);
        pmus.push_back(
            UncorePMU(
                std::make_shared<VirtualDummyRegister>(),
                controlRegs[0],
                controlRegs[1],
                controlRegs[2],
                controlRegs[3],
                counterReg0,
                counterReg1,
                counterReg2,
                counterReg3,
                fixed ? fixedControlReg : std::shared_ptr<HWRegister>(),
                fixed ? fixedCounterReg : std::shared_ptr<HWRegister>(),
                filter0 ? filterReg0 : std::shared_ptr<HWRegister>(),
                filter1 ? filterReg1 : std::shared_ptr<HWRegister>()
            )
        );
    }
}

void populatePerfPMUs(unsigned socket_, const std::vector<int>& ids, std::vector<UncorePMURef>& pmus, bool fixed, bool filter0, bool filter1)
{
    for (const auto& id : ids)
    {
        std::array<std::shared_ptr<PerfVirtualControlRegister>, 4> controlRegs = {
            std::make_shared<PerfVirtualControlRegister>(socket_, id),
                    std::make_shared<PerfVirtualControlRegister>(socket_, id),
                    std::make_shared<PerfVirtualControlRegister>(socket_, id),
                    std::make_shared<PerfVirtualControlRegister>(socket_, id)
        };
        std::shared_ptr<PerfVirtualCounterRegister> counterReg0 = std::make_shared<PerfVirtualCounterRegister>(controlRegs[0]);
        std::shared_ptr<PerfVirtualCounterRegister> counterReg1 = std::make_shared<PerfVirtualCounterRegister>(controlRegs[1]);
        std::shared_ptr<PerfVirtualCounterRegister> counterReg2 = std::make_shared<PerfVirtualCounterRegister>(controlRegs[2]);
        std::shared_ptr<PerfVirtualCounterRegister> counterReg3 = std::make_shared<PerfVirtualCounterRegister>(controlRegs[3]);
        std::shared_ptr<PerfVirtualControlRegister> fixedControlReg = std::make_shared<PerfVirtualControlRegister>(socket_, id, true);
        std::shared_ptr<PerfVirtualCounterRegister> fixedCounterReg = std::make_shared<PerfVirtualCounterRegister>(fixedControlReg);
        std::shared_ptr<PerfVirtualFilterRegister> filterReg0 = std::make_shared<PerfVirtualFilterRegister>(controlRegs, 0);
        std::shared_ptr<PerfVirtualFilterRegister> filterReg1 = std::make_shared<PerfVirtualFilterRegister>(controlRegs, 1);
        pmus.push_back(
            std::make_shared<UncorePMU>(
                std::make_shared<VirtualDummyRegister>(),
                controlRegs[0],
                controlRegs[1],
                controlRegs[2],
                controlRegs[3],
                counterReg0,
                counterReg1,
                counterReg2,
                counterReg3,
                fixed ? fixedControlReg : std::shared_ptr<HWRegister>(),
                fixed ? fixedCounterReg : std::shared_ptr<HWRegister>(),
                filter0 ? filterReg0 : std::shared_ptr<HWRegister>(),
                filter1 ? filterReg1 : std::shared_ptr<HWRegister>()
            )
        );
    }
}

std::vector<std::pair<int, uint32> > enumerateIDXPerfPMUs(const std::string & type, int max_id)
{
    uint32 numaNode=0xff;
    auto getPerfPMUID = [](const std::string & type, int num)
    {
        int id = -1;
        std::ostringstream pmuIDPath(std::ostringstream::out);
        pmuIDPath << std::string("/sys/bus/event_source/devices/") << type;
        if (num != -1)
        {
            pmuIDPath << num;
        }
        pmuIDPath << "/type";
        const std::string pmuIDStr = readSysFS(pmuIDPath.str().c_str(), true);
        if (pmuIDStr.size())
        {
            id = std::atoi(pmuIDStr.c_str());
        }
        return id;
    };

    //Enumurate IDX devices by linux sysfs scan
    std::vector<std::pair<int, uint32> > ids;
    for (int i = -1; i < max_id; ++i)
    {
        int pmuID = getPerfPMUID(type, i);
        if (pmuID > 0)
        {
            numaNode = 0xff;
            std::ostringstream devNumaNodePath(std::ostringstream::out);
            devNumaNodePath << std::string("/sys/bus/dsa/devices/") << type << i << "/numa_node";
            const std::string devNumaNodeStr = readSysFS(devNumaNodePath.str().c_str(), true);
            if (devNumaNodeStr.size())
            {
                numaNode = std::atoi(devNumaNodeStr.c_str());
                if (numaNode == (std::numeric_limits<uint32>::max)())
                {
                    numaNode = 0xff; //translate to special value for numa disable case.
                }
            }
            //std::cout << "IDX DEBUG: " << type << " pmu id " << pmuID << " found\n";
            //std::cout << "IDX DEBUG: numa node file path=" << devNumaNodePath.str().c_str()  << ", value=" << numaNode << std::endl;
            ids.push_back(std::make_pair(pmuID, numaNode));
        }
    }
    
    return ids;
}

void populateIDXPerfPMUs(unsigned socket_, const std::vector<std::pair<int, uint32> > & ids, std::vector<IDX_PMU> & pmus)
{
    for (const auto & id : ids)
    {
        uint32 n_regs = SPR_IDX_ACCEL_COUNTER_MAX_NUM;

        std::vector<std::shared_ptr<HWRegister> > CounterControlRegs;
        std::vector<std::shared_ptr<HWRegister> > CounterValueRegs;
        std::vector<std::shared_ptr<HWRegister> > CounterFilterWQRegs, CounterFilterENGRegs, CounterFilterTCRegs, CounterFilterPGSZRegs, CounterFilterXFERSZRegs;

        for (size_t r = 0; r < n_regs; ++r)
        {
            auto CounterControlReg = std::make_shared<PerfVirtualControlRegister>(socket_, id.first);

            CounterControlRegs.push_back(CounterControlReg);
            CounterValueRegs.push_back(std::make_shared<PerfVirtualCounterRegister>(CounterControlReg));
            CounterFilterWQRegs.push_back(std::make_shared<IDXPerfVirtualFilterRegister>(CounterControlReg, 0));
            CounterFilterTCRegs.push_back(std::make_shared<IDXPerfVirtualFilterRegister>(CounterControlReg, 1));
            CounterFilterPGSZRegs.push_back(std::make_shared<IDXPerfVirtualFilterRegister>(CounterControlReg, 2));
            CounterFilterXFERSZRegs.push_back(std::make_shared<IDXPerfVirtualFilterRegister>(CounterControlReg, 3));
            CounterFilterENGRegs.push_back(std::make_shared<IDXPerfVirtualFilterRegister>(CounterControlReg, 4));
        }

        pmus.push_back(
            IDX_PMU(
                true,
                id.second,
                0xff,//No support of socket location in perf driver mode.
                std::make_shared<VirtualDummyRegister>(),
                std::make_shared<VirtualDummyRegister>(),
                std::make_shared<VirtualDummyRegister>(),
                CounterControlRegs,
                CounterValueRegs,
                CounterFilterWQRegs,
                CounterFilterENGRegs,
                CounterFilterTCRegs,
                CounterFilterPGSZRegs,
                CounterFilterXFERSZRegs
            ));
    }
}
#endif

void ServerUncorePMUs::initPerf(uint32 socket_, const PCM * /*pcm*/)
{
#ifdef PCM_USE_PERF
    auto imcIDs = enumeratePerfPMUs("imc", 100);
    auto m2mIDs = enumeratePerfPMUs("m2m", 100);
    auto haIDs = enumeratePerfPMUs("ha", 100);
    auto numMemControllers = std::max(m2mIDs.size(), haIDs.size());
    for (size_t i = 0; i < numMemControllers; ++i)
    {
        const int channelsPerController = imcIDs.size() / numMemControllers;
        num_imc_channels.push_back(channelsPerController);
    }
    populatePerfPMUs(socket_, imcIDs, imcPMUs, true);
    populatePerfPMUs(socket_, m2mIDs, m2mPMUs, false);
    populatePerfPMUs(socket_, enumeratePerfPMUs("qpi", 100), xpiPMUs, false);
    populatePerfPMUs(socket_, enumeratePerfPMUs("upi", 100), xpiPMUs, false);
    populatePerfPMUs(socket_, enumeratePerfPMUs("m3upi", 100), m3upiPMUs, false);
    populatePerfPMUs(socket_, haIDs, haPMUs, false);
#endif
}

size_t ServerUncorePMUs::getNumMCChannels(const uint32 controller) const
{
    if (controller < num_imc_channels.size())
    {
        return num_imc_channels[controller];
    }
    return 0;
}

ServerUncorePMUs::~ServerUncorePMUs()
{
}


void ServerUncorePMUs::programServerUncoreMemoryMetrics(const ServerUncoreMemoryMetrics & metrics, const int rankA, const int rankB)
{
    PCM * pcm = PCM::getInstance();
    uint32 MCCntConfig[4] = {0,0,0,0};
    uint32 EDCCntConfig[4] = {0,0,0,0};
    if(rankA < 0 && rankB < 0)
    {
        auto setEvents2_3 = [&](const uint32 partial_write_event) {
            auto noPmem = [&pcm]() -> bool
            {
                if (pcm->PMMTrafficMetricsAvailable() == false)
                {
                    std::cerr << "PCM Error: PMM/Pmem metrics are not available on your platform\n";
                    return true;
                }
                return false;
            };
            switch (metrics)
            {
                case PmemMemoryMode:
                case PmemMixedMode:
                    if (noPmem()) return false;
                    MCCntConfig[EventPosition::PMM_MM_MISS_CLEAN] = MC_CH_PCI_PMON_CTL_EVENT(0xd3) + MC_CH_PCI_PMON_CTL_UMASK(2); // monitor TAGCHK.MISS_CLEAN on counter 2
                    MCCntConfig[EventPosition::PMM_MM_MISS_DIRTY] = MC_CH_PCI_PMON_CTL_EVENT(0xd3) + MC_CH_PCI_PMON_CTL_UMASK(4); // monitor TAGCHK.MISS_DIRTY on counter 3
                    break;
                case Pmem:
                    if (noPmem()) return false;
                    MCCntConfig[EventPosition::PMM_READ] = MC_CH_PCI_PMON_CTL_EVENT(0xe3);  // monitor PMM_RDQ_REQUESTS on counter 2
                    MCCntConfig[EventPosition::PMM_WRITE] = MC_CH_PCI_PMON_CTL_EVENT(0xe7); // monitor PMM_WPQ_REQUESTS on counter 3
                    break;
                case PartialWrites:
                    MCCntConfig[EventPosition::PARTIAL] = partial_write_event;
                    break;
                default:
                    std::cerr << "PCM Error: unknown metrics: " << metrics << "\n";
                    return false;
            }
            return true;
        };
        switch(cpu_model)
        {
        case PCM::KNL:
            MCCntConfig[EventPosition::READ] = MC_CH_PCI_PMON_CTL_EVENT(0x03) + MC_CH_PCI_PMON_CTL_UMASK(1);  // monitor reads on counter 0: CAS.RD
            MCCntConfig[EventPosition::WRITE] = MC_CH_PCI_PMON_CTL_EVENT(0x03) + MC_CH_PCI_PMON_CTL_UMASK(2);  // monitor reads on counter 1: CAS.WR
            EDCCntConfig[EventPosition::READ] = MC_CH_PCI_PMON_CTL_EVENT(0x01) + MC_CH_PCI_PMON_CTL_UMASK(1);  // monitor reads on counter 0: RPQ
            EDCCntConfig[EventPosition::WRITE] = MC_CH_PCI_PMON_CTL_EVENT(0x02) + MC_CH_PCI_PMON_CTL_UMASK(1);  // monitor reads on counter 1: WPQ
            break;
        case PCM::SNOWRIDGE:
        case PCM::ICX:
            if (metrics == PmemMemoryMode)
            {
                MCCntConfig[EventPosition::NM_HIT] = MC_CH_PCI_PMON_CTL_EVENT(0xd3) + MC_CH_PCI_PMON_CTL_UMASK(1);  // monitor reads on counter 0: UNC_M_TAGCHK.HIT
            }
            else
            {
                MCCntConfig[EventPosition::READ] = MC_CH_PCI_PMON_CTL_EVENT(0x04) + MC_CH_PCI_PMON_CTL_UMASK(0x0f);  // monitor reads on counter 0: CAS_COUNT.RD
                MCCntConfig[EventPosition::WRITE] = MC_CH_PCI_PMON_CTL_EVENT(0x04) + MC_CH_PCI_PMON_CTL_UMASK(0x30); // monitor writes on counter 1: CAS_COUNT.WR
            }
            if (setEvents2_3(MC_CH_PCI_PMON_CTL_EVENT(0x04) + MC_CH_PCI_PMON_CTL_UMASK(0x0c)) == false) // monitor partial writes on counter 2: CAS_COUNT.RD_UNDERFILL
            {
                return;
            }
            break;
        case PCM::SPR:
        case PCM::EMR:
            {
                EDCCntConfig[EventPosition::READ] = MCCntConfig[EventPosition::READ] = MC_CH_PCI_PMON_CTL_EVENT(0x05) + MC_CH_PCI_PMON_CTL_UMASK(0xcf);  // monitor reads on counter 0: CAS_COUNT.RD
                EDCCntConfig[EventPosition::WRITE] = MCCntConfig[EventPosition::WRITE] = MC_CH_PCI_PMON_CTL_EVENT(0x05) + MC_CH_PCI_PMON_CTL_UMASK(0xf0); // monitor writes on counter 1: CAS_COUNT.WR
            }
            if (setEvents2_3(MC_CH_PCI_PMON_CTL_EVENT(0x05) + MC_CH_PCI_PMON_CTL_UMASK(0xcc)) == false) // monitor partial writes on counter 2: CAS_COUNT.RD_UNDERFILL
            {
                return;
            }
            break;
        default:
            MCCntConfig[EventPosition::READ] = MC_CH_PCI_PMON_CTL_EVENT(0x04) + MC_CH_PCI_PMON_CTL_UMASK(3);  // monitor reads on counter 0: CAS_COUNT.RD
            MCCntConfig[EventPosition::WRITE] = MC_CH_PCI_PMON_CTL_EVENT(0x04) + MC_CH_PCI_PMON_CTL_UMASK(12); // monitor writes on counter 1: CAS_COUNT.WR
            if (setEvents2_3(MC_CH_PCI_PMON_CTL_EVENT(0x04) + MC_CH_PCI_PMON_CTL_UMASK(2)) == false) // monitor partial writes on counter 2: CAS_COUNT.RD_UNDERFILL
            {
                return;
            }
        }
    } else {
        switch(cpu_model)
        {
        case PCM::IVYTOWN:
            MCCntConfig[EventPosition::READ_RANK_A] = MC_CH_PCI_PMON_CTL_EVENT((0xb0 + rankA)) + MC_CH_PCI_PMON_CTL_UMASK(0xff); // RD_CAS_RANK(rankA) all banks
            MCCntConfig[EventPosition::WRITE_RANK_A] = MC_CH_PCI_PMON_CTL_EVENT((0xb8 + rankA)) + MC_CH_PCI_PMON_CTL_UMASK(0xff); // WR_CAS_RANK(rankA) all banks
            MCCntConfig[EventPosition::READ_RANK_B] = MC_CH_PCI_PMON_CTL_EVENT((0xb0 + rankB)) + MC_CH_PCI_PMON_CTL_UMASK(0xff); // RD_CAS_RANK(rankB) all banks
            MCCntConfig[EventPosition::WRITE_RANK_B] = MC_CH_PCI_PMON_CTL_EVENT((0xb8 + rankB)) + MC_CH_PCI_PMON_CTL_UMASK(0xff); // WR_CAS_RANK(rankB) all banks
            break;
        case PCM::HASWELLX:
        case PCM::BDX_DE:
        case PCM::BDX:
        case PCM::SKX:
            MCCntConfig[EventPosition::READ_RANK_A] = MC_CH_PCI_PMON_CTL_EVENT((0xb0 + rankA)) + MC_CH_PCI_PMON_CTL_UMASK(16); // RD_CAS_RANK(rankA) all banks
            MCCntConfig[EventPosition::WRITE_RANK_A] = MC_CH_PCI_PMON_CTL_EVENT((0xb8 + rankA)) + MC_CH_PCI_PMON_CTL_UMASK(16); // WR_CAS_RANK(rankA) all banks
            MCCntConfig[EventPosition::READ_RANK_B] = MC_CH_PCI_PMON_CTL_EVENT((0xb0 + rankB)) + MC_CH_PCI_PMON_CTL_UMASK(16); // RD_CAS_RANK(rankB) all banks
            MCCntConfig[EventPosition::WRITE_RANK_B] = MC_CH_PCI_PMON_CTL_EVENT((0xb8 + rankB)) + MC_CH_PCI_PMON_CTL_UMASK(16); // WR_CAS_RANK(rankB) all banks
            break;
        case PCM::KNL:
            MCCntConfig[EventPosition::READ] = MC_CH_PCI_PMON_CTL_EVENT(0x03) + MC_CH_PCI_PMON_CTL_UMASK(1);  // monitor reads on counter 0: CAS.RD
            MCCntConfig[EventPosition::WRITE] = MC_CH_PCI_PMON_CTL_EVENT(0x03) + MC_CH_PCI_PMON_CTL_UMASK(2);  // monitor reads on counter 1: CAS.WR
            EDCCntConfig[EventPosition::READ] = MC_CH_PCI_PMON_CTL_EVENT(0x01) + MC_CH_PCI_PMON_CTL_UMASK(1);  // monitor reads on counter 0: RPQ
            EDCCntConfig[EventPosition::WRITE] = MC_CH_PCI_PMON_CTL_EVENT(0x02) + MC_CH_PCI_PMON_CTL_UMASK(1);  // monitor reads on counter 1: WPQ
            break;
        default:
            std::cerr << "PCM Error: your processor " << pcm->getCPUBrandString() << " model " << cpu_model << " does not support the required performance events \n";
            return;
        }
    }
    programIMC(MCCntConfig);
    if (pcm->HBMmemoryTrafficMetricsAvailable()) programEDC(EDCCntConfig);

    programM2M();

    xpiPMUs.clear(); // no QPI events used
    return;
}

void ServerUncorePMUs::program()
{
    PCM * pcm = PCM::getInstance();
    uint32 MCCntConfig[4] = {0, 0, 0, 0};
    uint32 EDCCntConfig[4] = {0, 0, 0, 0};
    switch(cpu_model)
    {
    case PCM::KNL:
        MCCntConfig[EventPosition::READ] = MC_CH_PCI_PMON_CTL_EVENT(0x03) + MC_CH_PCI_PMON_CTL_UMASK(1);  // monitor reads on counter 0: CAS_COUNT.RD
        MCCntConfig[EventPosition::WRITE] = MC_CH_PCI_PMON_CTL_EVENT(0x03) + MC_CH_PCI_PMON_CTL_UMASK(2); // monitor writes on counter 1: CAS_COUNT.WR
        EDCCntConfig[EventPosition::READ] = MC_CH_PCI_PMON_CTL_EVENT(0x01) + MC_CH_PCI_PMON_CTL_UMASK(1);  // monitor reads on counter 0: RPQ
        EDCCntConfig[EventPosition::WRITE] = MC_CH_PCI_PMON_CTL_EVENT(0x02) + MC_CH_PCI_PMON_CTL_UMASK(1);  // monitor reads on counter 1: WPQ
        break;
    case PCM::SNOWRIDGE:
    case PCM::ICX:
        MCCntConfig[EventPosition::READ] = MC_CH_PCI_PMON_CTL_EVENT(0x04) + MC_CH_PCI_PMON_CTL_UMASK(0x0f);  // monitor reads on counter 0: CAS_COUNT.RD
        MCCntConfig[EventPosition::WRITE] = MC_CH_PCI_PMON_CTL_EVENT(0x04) + MC_CH_PCI_PMON_CTL_UMASK(0x30); // monitor writes on counter 1: CAS_COUNT.WR
        break;
    case PCM::SPR:
    case PCM::EMR:
        EDCCntConfig[EventPosition::READ] = MCCntConfig[EventPosition::READ] = MC_CH_PCI_PMON_CTL_EVENT(0x05) + MC_CH_PCI_PMON_CTL_UMASK(0xcf);  // monitor reads on counter 0: CAS_COUNT.RD
        EDCCntConfig[EventPosition::WRITE] = MCCntConfig[EventPosition::WRITE] = MC_CH_PCI_PMON_CTL_EVENT(0x05) + MC_CH_PCI_PMON_CTL_UMASK(0xf0); // monitor writes on counter 1: CAS_COUNT.WR
        break;
    default:
        MCCntConfig[EventPosition::READ] = MC_CH_PCI_PMON_CTL_EVENT(0x04) + MC_CH_PCI_PMON_CTL_UMASK(3);  // monitor reads on counter 0: CAS_COUNT.RD
        MCCntConfig[EventPosition::WRITE] = MC_CH_PCI_PMON_CTL_EVENT(0x04) + MC_CH_PCI_PMON_CTL_UMASK(12); // monitor writes on counter 1: CAS_COUNT.WR
    }

    if (pcm->PMMTrafficMetricsAvailable())
    {
        MCCntConfig[EventPosition::PMM_READ] = MC_CH_PCI_PMON_CTL_EVENT(0xe3); // monitor PMM_RDQ_REQUESTS on counter 2
        MCCntConfig[EventPosition::PMM_WRITE] = MC_CH_PCI_PMON_CTL_EVENT(0xe7); // monitor PMM_WPQ_REQUESTS on counter 3
    }

    programIMC(MCCntConfig);
    if (pcm->HBMmemoryTrafficMetricsAvailable()) programEDC(EDCCntConfig);

    programM2M();

    uint32 event[4];
    if (PCM::hasUPI(cpu_model))
    {
        // monitor TxL0_POWER_CYCLES
        event[0] = Q_P_PCI_PMON_CTL_EVENT(0x26);
        // monitor RxL_FLITS.ALL_DATA on counter 1
        event[1] = Q_P_PCI_PMON_CTL_EVENT(0x03) + Q_P_PCI_PMON_CTL_UMASK(0xF);
        // monitor TxL_FLITS.NON_DATA+ALL_DATA on counter 2
        event[2] = Q_P_PCI_PMON_CTL_EVENT(0x02) + Q_P_PCI_PMON_CTL_UMASK((0x97|0x0F));
        // monitor UPI CLOCKTICKS
        event[ServerUncoreCounterState::EventPosition::xPI_CLOCKTICKS] = Q_P_PCI_PMON_CTL_EVENT(0x01);
    }
    else
    {
        // monitor DRS data received on counter 0: RxL_FLITS_G1.DRS_DATA
        event[0] = Q_P_PCI_PMON_CTL_EVENT(0x02) + Q_P_PCI_PMON_CTL_EVENT_EXT + Q_P_PCI_PMON_CTL_UMASK(8);
        // monitor NCB data received on counter 1: RxL_FLITS_G2.NCB_DATA
        event[1] = Q_P_PCI_PMON_CTL_EVENT(0x03) + Q_P_PCI_PMON_CTL_EVENT_EXT + Q_P_PCI_PMON_CTL_UMASK(4);
        // monitor outgoing data+nondata flits on counter 2: TxL_FLITS_G0.DATA + TxL_FLITS_G0.NON_DATA
        event[2] = Q_P_PCI_PMON_CTL_EVENT(0x00) + Q_P_PCI_PMON_CTL_UMASK(6);
        // monitor QPI clocks
        event[ServerUncoreCounterState::EventPosition::xPI_CLOCKTICKS] = Q_P_PCI_PMON_CTL_EVENT(0x14); // QPI clocks (CLOCKTICKS)
    }
    programXPI(event);
    programHA();
}

void ServerUncorePMUs::programXPI(const uint32 * event)
{
    const uint32 extra = PCM::hasUPI(cpu_model) ? UNC_PMON_UNIT_CTL_RSV : UNC_PMON_UNIT_CTL_FRZ_EN;
    for (uint32 i = 0; i < (uint32)xpiPMUs.size(); ++i)
    {
        // QPI LL PMU

        if (xpiPMUs[i].initFreeze(extra,
            "       Please see BIOS options to enable the export of QPI/UPI performance monitoring devices (devices 8 and 9: function 2).\n")
            == false)
        {
            std::cout << "Link " << (i + 1) << " is disabled\n";
            continue;
        }

        PCM::program(xpiPMUs[i], event, event + 4, extra);
    }
    cleanupQPIHandles();
}

void ServerUncorePMUs::cleanupQPIHandles()
{
    for(auto i = xpiPMUs.begin(); i != xpiPMUs.end(); ++i)
    {
        if (!i->valid())
        {
            xpiPMUs.erase(i);
            cleanupQPIHandles();
            return;
        }
    }
}

void ServerUncorePMUs::cleanupPMUs()
{
    for (auto & pmu : xpiPMUs)
    {
        pmu.cleanup();
    }
    for (auto & pmu : imcPMUs)
    {
        pmu.cleanup();
    }
    for (auto & pmu : edcPMUs)
    {
        pmu.cleanup();
    }
    for (auto & pmu : m2mPMUs)
    {
        pmu.cleanup();
    }
    for (auto & pmu : haPMUs)
    {
        pmu.cleanup();
    }
}

uint64 ServerUncorePMUs::getImcReads()
{
    return getImcReadsForChannels((uint32)0, (uint32)imcPMUs.size());
}

uint64 ServerUncorePMUs::getImcReadsForController(uint32 controller)
{
    assert(controller < num_imc_channels.size());
    uint32 beginChannel = 0;
    for (uint32 i = 0; i < controller; ++i)
    {
        beginChannel += num_imc_channels[i];
    }
    const uint32 endChannel = beginChannel + num_imc_channels[controller];
    return getImcReadsForChannels(beginChannel, endChannel);
}

uint64 ServerUncorePMUs::getImcReadsForChannels(uint32 beginChannel, uint32 endChannel)
{
    uint64 result = 0;
    for (uint32 i = beginChannel; i < endChannel && i < imcPMUs.size(); ++i)
    {
        result += getMCCounter(i, EventPosition::READ);
    }
    return result;
}

uint64 ServerUncorePMUs::getImcWrites()
{
    uint64 result = 0;
    for (uint32 i = 0; i < (uint32)imcPMUs.size(); ++i)
    {
        result += getMCCounter(i, EventPosition::WRITE);
    }

    return result;
}

uint64 ServerUncorePMUs::getPMMReads()
{
    uint64 result = 0;
    for (uint32 i = 0; i < (uint32)m2mPMUs.size(); ++i)
    {
        result += getM2MCounter(i, EventPosition::PMM_READ);
    }
    return result;
}

uint64 ServerUncorePMUs::getPMMWrites()
{
    uint64 result = 0;
    for (uint32 i = 0; i < (uint32)m2mPMUs.size(); ++i)
    {
        result += getM2MCounter(i, EventPosition::PMM_WRITE);
    }
    return result;
}

uint64 ServerUncorePMUs::getEdcReads()
{
    uint64 result = 0;

    for (auto & pmu: edcPMUs)
    {
        result += *pmu.counterValue[EventPosition::READ];
    }

    return result;
}

uint64 ServerUncorePMUs::getEdcWrites()
{
    uint64 result = 0;

    for (auto & pmu : edcPMUs)
    {
        result += *pmu.counterValue[EventPosition::WRITE];
    }

    return result;
}

uint64 ServerUncorePMUs::getIncomingDataFlits(uint32 port)
{
    uint64 drs = 0, ncb = 0;

    if (port >= (uint32)xpiPMUs.size())
        return 0;

    if (PCM::hasUPI(cpu_model) == false)
    {
        drs = *xpiPMUs[port].counterValue[0];
    }
    ncb = *xpiPMUs[port].counterValue[1];

    return drs + ncb;
}

uint64 ServerUncorePMUs::getOutgoingFlits(uint32 port)
{
    return getQPILLCounter(port,2);
}

uint64 ServerUncorePMUs::getUPIL0TxCycles(uint32 port)
{
    if (PCM::hasUPI(cpu_model))
        return getQPILLCounter(port,0);
    return 0;
}

void ServerUncorePMUs::program_power_metrics(int mc_profile)
{
    uint32 xPIEvents[4] = { 0,0,0,0 };
    xPIEvents[ServerUncoreCounterState::EventPosition::xPI_TxL0P_POWER_CYCLES] = (uint32)Q_P_PCI_PMON_CTL_EVENT((PCM::hasUPI(cpu_model) ? 0x27 : 0x0D)); // L0p Tx Cycles (TxL0P_POWER_CYCLES)
    xPIEvents[ServerUncoreCounterState::EventPosition::xPI_L1_POWER_CYCLES] = (uint32)Q_P_PCI_PMON_CTL_EVENT((PCM::hasUPI(cpu_model) ? 0x21 : 0x12)); // L1 Cycles (L1_POWER_CYCLES)
    xPIEvents[ServerUncoreCounterState::EventPosition::xPI_CLOCKTICKS] = (uint32)Q_P_PCI_PMON_CTL_EVENT((PCM::hasUPI(cpu_model) ? 0x01 : 0x14)); // QPI/UPI clocks (CLOCKTICKS)

    programXPI(xPIEvents);

    uint32 MCCntConfig[4] = {0,0,0,0};
    unsigned int UNC_M_POWER_CKE_CYCLES = 0x83;
    switch (cpu_model)
    {
        case PCM::ICX:
        case PCM::SNOWRIDGE:
        case PCM::SPR:
        case PCM::EMR:
            UNC_M_POWER_CKE_CYCLES = 0x47;
            break;
    }
    switch(mc_profile)
    {
        case 0: // POWER_CKE_CYCLES.RANK0 and POWER_CKE_CYCLES.RANK1
            MCCntConfig[0] = MC_CH_PCI_PMON_CTL_EVENT(UNC_M_POWER_CKE_CYCLES) + MC_CH_PCI_PMON_CTL_UMASK(1) + MC_CH_PCI_PMON_CTL_INVERT + MC_CH_PCI_PMON_CTL_THRESH(1);
            MCCntConfig[1] = MC_CH_PCI_PMON_CTL_EVENT(UNC_M_POWER_CKE_CYCLES) + MC_CH_PCI_PMON_CTL_UMASK(1) + MC_CH_PCI_PMON_CTL_THRESH(1) + MC_CH_PCI_PMON_CTL_EDGE_DET;
            MCCntConfig[2] = MC_CH_PCI_PMON_CTL_EVENT(UNC_M_POWER_CKE_CYCLES) + MC_CH_PCI_PMON_CTL_UMASK(2) + MC_CH_PCI_PMON_CTL_INVERT + MC_CH_PCI_PMON_CTL_THRESH(1);
            MCCntConfig[3] = MC_CH_PCI_PMON_CTL_EVENT(UNC_M_POWER_CKE_CYCLES) + MC_CH_PCI_PMON_CTL_UMASK(2) + MC_CH_PCI_PMON_CTL_THRESH(1) + MC_CH_PCI_PMON_CTL_EDGE_DET;
            break;
        case  1: // POWER_CKE_CYCLES.RANK2 and POWER_CKE_CYCLES.RANK3
            MCCntConfig[0] = MC_CH_PCI_PMON_CTL_EVENT(UNC_M_POWER_CKE_CYCLES) + MC_CH_PCI_PMON_CTL_UMASK(4) + MC_CH_PCI_PMON_CTL_INVERT + MC_CH_PCI_PMON_CTL_THRESH(1);
            MCCntConfig[1] = MC_CH_PCI_PMON_CTL_EVENT(UNC_M_POWER_CKE_CYCLES) + MC_CH_PCI_PMON_CTL_UMASK(4) + MC_CH_PCI_PMON_CTL_THRESH(1) + MC_CH_PCI_PMON_CTL_EDGE_DET;
            MCCntConfig[2] = MC_CH_PCI_PMON_CTL_EVENT(UNC_M_POWER_CKE_CYCLES) + MC_CH_PCI_PMON_CTL_UMASK(8) + MC_CH_PCI_PMON_CTL_INVERT + MC_CH_PCI_PMON_CTL_THRESH(1);
            MCCntConfig[3] = MC_CH_PCI_PMON_CTL_EVENT(UNC_M_POWER_CKE_CYCLES) + MC_CH_PCI_PMON_CTL_UMASK(8) + MC_CH_PCI_PMON_CTL_THRESH(1) + MC_CH_PCI_PMON_CTL_EDGE_DET;
            break;
        case 2: // POWER_CKE_CYCLES.RANK4 and POWER_CKE_CYCLES.RANK5
            MCCntConfig[0] = MC_CH_PCI_PMON_CTL_EVENT(UNC_M_POWER_CKE_CYCLES) + MC_CH_PCI_PMON_CTL_UMASK(0x10) + MC_CH_PCI_PMON_CTL_INVERT + MC_CH_PCI_PMON_CTL_THRESH(1);
            MCCntConfig[1] = MC_CH_PCI_PMON_CTL_EVENT(UNC_M_POWER_CKE_CYCLES) + MC_CH_PCI_PMON_CTL_UMASK(0x10) + MC_CH_PCI_PMON_CTL_THRESH(1) + MC_CH_PCI_PMON_CTL_EDGE_DET;
            MCCntConfig[2] = MC_CH_PCI_PMON_CTL_EVENT(UNC_M_POWER_CKE_CYCLES) + MC_CH_PCI_PMON_CTL_UMASK(0x20) + MC_CH_PCI_PMON_CTL_INVERT + MC_CH_PCI_PMON_CTL_THRESH(1);
            MCCntConfig[3] = MC_CH_PCI_PMON_CTL_EVENT(UNC_M_POWER_CKE_CYCLES) + MC_CH_PCI_PMON_CTL_UMASK(0x20) + MC_CH_PCI_PMON_CTL_THRESH(1) + MC_CH_PCI_PMON_CTL_EDGE_DET;
            break;
        case 3: // POWER_CKE_CYCLES.RANK6 and POWER_CKE_CYCLES.RANK7
            MCCntConfig[0] = MC_CH_PCI_PMON_CTL_EVENT(UNC_M_POWER_CKE_CYCLES) + MC_CH_PCI_PMON_CTL_UMASK(0x40) + MC_CH_PCI_PMON_CTL_INVERT + MC_CH_PCI_PMON_CTL_THRESH(1);
            MCCntConfig[1] = MC_CH_PCI_PMON_CTL_EVENT(UNC_M_POWER_CKE_CYCLES) + MC_CH_PCI_PMON_CTL_UMASK(0x40) + MC_CH_PCI_PMON_CTL_THRESH(1) + MC_CH_PCI_PMON_CTL_EDGE_DET;
            MCCntConfig[2] = MC_CH_PCI_PMON_CTL_EVENT(UNC_M_POWER_CKE_CYCLES) + MC_CH_PCI_PMON_CTL_UMASK(0x80) + MC_CH_PCI_PMON_CTL_INVERT + MC_CH_PCI_PMON_CTL_THRESH(1);
            MCCntConfig[3] = MC_CH_PCI_PMON_CTL_EVENT(UNC_M_POWER_CKE_CYCLES) + MC_CH_PCI_PMON_CTL_UMASK(0x80) + MC_CH_PCI_PMON_CTL_THRESH(1) + MC_CH_PCI_PMON_CTL_EDGE_DET;
           break;
        case 4: // POWER_SELF_REFRESH
            MCCntConfig[0] = MC_CH_PCI_PMON_CTL_EVENT(0x43);
            MCCntConfig[1] = MC_CH_PCI_PMON_CTL_EVENT(0x43) + MC_CH_PCI_PMON_CTL_THRESH(1) + MC_CH_PCI_PMON_CTL_EDGE_DET;
            MCCntConfig[2] = MC_CH_PCI_PMON_CTL_EVENT(0x85);
            break;
    }

    programIMC(MCCntConfig);
}

void enableAndResetMCFixedCounter(UncorePMU& pmu)
{
    // enable fixed counter (DRAM clocks)
    *pmu.fixedCounterControl = MC_CH_PCI_PMON_FIXED_CTL_EN;

    // reset it
    *pmu.fixedCounterControl = MC_CH_PCI_PMON_FIXED_CTL_EN + MC_CH_PCI_PMON_FIXED_CTL_RST;
}

void ServerUncorePMUs::programIMC(const uint32 * MCCntConfig)
{
    const uint32 extraIMC = (cpu_model == PCM::SKX)?UNC_PMON_UNIT_CTL_RSV:UNC_PMON_UNIT_CTL_FRZ_EN;

    for (uint32 i = 0; i < (uint32)imcPMUs.size(); ++i)
    {
        // imc PMU
        imcPMUs[i].initFreeze(extraIMC);

        enableAndResetMCFixedCounter(imcPMUs[i]);

        PCM::program(imcPMUs[i], MCCntConfig, MCCntConfig + 4, extraIMC);
    }
}

void ServerUncorePMUs::programEDC(const uint32 * EDCCntConfig)
{
    for (uint32 i = 0; i < (uint32)edcPMUs.size(); ++i)
    {
        edcPMUs[i].initFreeze(UNC_PMON_UNIT_CTL_FRZ_EN);

        // HBM clocks enabled by default
        if (cpu_model == PCM::KNL)
        {
            *edcPMUs[i].fixedCounterControl = EDC_CH_PCI_PMON_FIXED_CTL_EN;
        }
        else
        {
            enableAndResetMCFixedCounter(edcPMUs[i]);
        }

        PCM::program(edcPMUs[i], EDCCntConfig, EDCCntConfig + 4, UNC_PMON_UNIT_CTL_FRZ_EN);
    }
}

void ServerUncorePMUs::programM2M()
{
    uint64 cfg[4] = {0, 0, 0, 0};
    switch (cpu_model)
    {
    case PCM::SPR:
    case PCM::EMR:
        cfg[EventPosition::M2M_CLOCKTICKS] = M2M_PCI_PMON_CTL_EVENT(0x01);                         // CLOCKTICKS
        cfg[EventPosition::PMM_READ] = M2M_PCI_PMON_CTL_EVENT(0x24) + M2M_PCI_PMON_CTL_UMASK(0x20) + UNC_PMON_CTL_UMASK_EXT(0x03);  // UNC_M2M_IMC_READS.TO_PMM
        cfg[EventPosition::PMM_WRITE] = M2M_PCI_PMON_CTL_EVENT(0x25) + M2M_PCI_PMON_CTL_UMASK(0x80) + UNC_PMON_CTL_UMASK_EXT(0x18); // UNC_M2M_IMC_WRITES.TO_PMM
        break;
    case PCM::ICX:
        cfg[EventPosition::NM_HIT] = M2M_PCI_PMON_CTL_EVENT(0x2c) + M2M_PCI_PMON_CTL_UMASK(3);    // UNC_M2M_TAG_HIT.NM_DRD_HIT_* events (CLEAN | DIRTY)
        cfg[EventPosition::M2M_CLOCKTICKS] = 0;                                                      // CLOCKTICKS
        cfg[EventPosition::PMM_READ] = M2M_PCI_PMON_CTL_EVENT(0x37) + M2M_PCI_PMON_CTL_UMASK(0x20) + UNC_PMON_CTL_UMASK_EXT(0x07);  // UNC_M2M_IMC_READS.TO_PMM
        cfg[EventPosition::PMM_WRITE] = M2M_PCI_PMON_CTL_EVENT(0x38) + M2M_PCI_PMON_CTL_UMASK(0x80) + UNC_PMON_CTL_UMASK_EXT(0x1C); // UNC_M2M_IMC_WRITES.TO_PMM
        break;
    default:
        cfg[EventPosition::NM_HIT] = M2M_PCI_PMON_CTL_EVENT(0x2c) + M2M_PCI_PMON_CTL_UMASK(3);    // UNC_M2M_TAG_HIT.NM_DRD_HIT_* events (CLEAN | DIRTY)
        cfg[EventPosition::M2M_CLOCKTICKS] = 0;                                                      // CLOCKTICKS
        cfg[EventPosition::PMM_READ] = M2M_PCI_PMON_CTL_EVENT(0x37) + M2M_PCI_PMON_CTL_UMASK(0x8);  // UNC_M2M_IMC_READS.TO_PMM
        cfg[EventPosition::PMM_WRITE] = M2M_PCI_PMON_CTL_EVENT(0x38) + M2M_PCI_PMON_CTL_UMASK(0x20); // UNC_M2M_IMC_WRITES.TO_PMM
    }
    programM2M(cfg);
}

void ServerUncorePMUs::programM2M(const uint64* M2MCntConfig)
{
    {
        for (auto & pmu : m2mPMUs)
        {
            // std::cout << "programming m2m pmu "<< i++ << std::endl;
            pmu.initFreeze(UNC_PMON_UNIT_CTL_RSV);
            PCM::program(pmu, M2MCntConfig, M2MCntConfig + 4, UNC_PMON_UNIT_CTL_RSV);
        }
    }
}

void ServerUncorePMUs::programM3UPI(const uint32* M3UPICntConfig)
{
    {
        for (auto& pmu : m3upiPMUs)
        {
            pmu.initFreeze(UNC_PMON_UNIT_CTL_RSV);
            PCM::program(pmu, M3UPICntConfig, M3UPICntConfig + 4, UNC_PMON_UNIT_CTL_RSV);
        }
    }
}

void ServerUncorePMUs::programHA(const uint32 * config)
{
    for (auto & pmu : haPMUs)
    {
        pmu.initFreeze(UNC_PMON_UNIT_CTL_RSV);
        PCM::program(pmu, config, config + 4, UNC_PMON_UNIT_CTL_RSV);
    }
}

uint64 ServerUncorePMUs::getHARequests()
{
    uint64 result = 0;
    for (auto & pmu: haPMUs)
    {
        result += *pmu.counterValue[PCM::EventPosition::REQUESTS_ALL];
    }
    return result;
}

uint64 ServerUncorePMUs::getHALocalRequests()
{
    uint64 result = 0;
    for (auto & pmu: haPMUs)
    {
        result += *pmu.counterValue[PCM::EventPosition::REQUESTS_LOCAL];
    }
    return result;
}

void ServerUncorePMUs::programHA()
{
	uint32 config[4];
	config[0] = 0;
	config[1] = 0;
#ifdef PCM_HA_REQUESTS_READS_ONLY
	// HA REQUESTS READ: LOCAL + REMOTE
	config[PCM::EventPosition::REQUESTS_ALL] = HA_PCI_PMON_CTL_EVENT(0x01) + HA_PCI_PMON_CTL_UMASK((1 + 2));
	// HA REQUESTS READ: LOCAL ONLY
	config[PCM::EventPosition::REQUESTS_LOCAL] = HA_PCI_PMON_CTL_EVENT(0x01) + HA_PCI_PMON_CTL_UMASK((1));
#else
	// HA REQUESTS READ+WRITE+REMOTE+LOCAL
	config[PCM::EventPosition::REQUESTS_ALL] = HA_PCI_PMON_CTL_EVENT(0x01) + HA_PCI_PMON_CTL_UMASK((1 + 2 + 4 + 8));
	// HA REQUESTS READ+WRITE (LOCAL only)
	config[PCM::EventPosition::REQUESTS_LOCAL] = HA_PCI_PMON_CTL_EVENT(0x01) + HA_PCI_PMON_CTL_UMASK((1 + 4));
#endif
	programHA(config);
}

void ServerUncorePMUs::freezeCounters()
{
    for (auto& pmuVector : allPMUs)
    {
        for (auto& pmu : *pmuVector)
        {
            pmu.freeze((cpu_model == PCM::SKX) ? UNC_PMON_UNIT_CTL_RSV : UNC_PMON_UNIT_CTL_FRZ_EN);
        }
    }
}

void ServerUncorePMUs::unfreezeCounters()
{
    for (auto& pmuVector : allPMUs)
    {
        for (auto& pmu : *pmuVector)
        {
            pmu.unfreeze((cpu_model == PCM::SKX) ? UNC_PMON_UNIT_CTL_RSV : UNC_PMON_UNIT_CTL_FRZ_EN);
        }
    }
}

uint64 ServerUncorePMUs::getQPIClocks(uint32 port)
{
    return getQPILLCounter(port, ServerUncoreCounterState::EventPosition::xPI_CLOCKTICKS);
}

uint64 ServerUncorePMUs::getQPIL0pTxCycles(uint32 port)
{
    return getQPILLCounter(port, ServerUncoreCounterState::EventPosition::xPI_TxL0P_POWER_CYCLES);
}

uint64 ServerUncorePMUs::getQPIL1Cycles(uint32 port)
{
    return getQPILLCounter(port, ServerUncoreCounterState::EventPosition::xPI_L1_POWER_CYCLES);
}

uint64 ServerUncorePMUs::getDRAMClocks(uint32 channel)
{
    uint64 result = 0;

    if (channel < (uint32)imcPMUs.size())
        result = *(imcPMUs[channel].fixedCounterValue);

    // std::cout << "DEBUG: DRAMClocks on channel " << channel << " = " << result << "\n";
    return result;
}

uint64 ServerUncorePMUs::getHBMClocks(uint32 channel)
{
    uint64 result = 0;

    if (channel < (uint32)edcPMUs.size())
        result = *edcPMUs[channel].fixedCounterValue;

    // std::cout << "DEBUG: HBMClocks on EDC" << channel << " = " << result << "\n";
    return result;
}

uint64 ServerUncorePMUs::getPMUCounter(std::vector<UncorePMU> & pmu, const uint32 id, const uint32 counter)
{
    uint64 result = 0;

    if (id < (uint32)pmu.size() && counter < 4 && pmu[id].counterValue[counter].get() != nullptr)
    {
        result = *(pmu[id].counterValue[counter]);
    }
    else
    {
        //std::cout << "DEBUG: Invalid ServerUncorePMUs::getPMUCounter(" << id << ", " << counter << ") \n";
    }
    // std::cout << "DEBUG: ServerUncorePMUs::getPMUCounter(" << id << ", " << counter << ") = " << result << "\n";
    return result;
}

uint64 ServerUncorePMUs::getHACounter(uint32 id, uint32 counter)
{
    return getPMUCounter(haPMUs, id, counter);
}

uint64 ServerUncorePMUs::getMCCounter(uint32 channel, uint32 counter)
{
    return getPMUCounter(imcPMUs, channel, counter);
}

uint64 ServerUncorePMUs::getEDCCounter(uint32 channel, uint32 counter)
{
    return getPMUCounter(edcPMUs, channel, counter);
}

uint64 ServerUncorePMUs::getM2MCounter(uint32 box, uint32 counter)
{
    return getPMUCounter(m2mPMUs, box, counter);
}

uint64 ServerUncorePMUs::getQPILLCounter(uint32 port, uint32 counter)
{
    return getPMUCounter(xpiPMUs, port, counter);
}

uint64 ServerUncorePMUs::getM3UPICounter(uint32 port, uint32 counter)
{
    // std::cout << "DEBUG: ServerUncorePMUs::getM3UPICounter(" << port << ", " << counter << ") = " << getPMUCounter(m3upiPMUs, port, counter) << "\n";
    return getPMUCounter(m3upiPMUs, port, counter);
}

void ServerUncorePMUs::enableJKTWorkaround(bool enable)
{
    {
        PciHandleType reg(groupnr,iMCbus,14,0);
        uint32 value = 0;
        reg.read32(0x84, &value);
        if(enable)
            value |= 2;
        else
            value &= (~2);
        reg.write32(0x84, value);
    }
    {
        PciHandleType reg(groupnr,iMCbus,8,0);
        uint32 value = 0;
        reg.read32(0x80, &value);
        if(enable)
            value |= 2;
        else
            value &= (~2);
        reg.write32(0x80, value);
    }
    {
        PciHandleType reg(groupnr,iMCbus,9,0);
        uint32 value = 0;
        reg.read32(0x80, &value);
        if(enable)
            value |= 2;
        else
            value &= (~2);
        reg.write32(0x80, value);
    }
}

#define PCM_MEM_CAPACITY (1024ULL*1024ULL*64ULL) // 64 MByte

void ServerUncorePMUs::initMemTest(ServerUncorePMUs::MemTestParam & param)
{
    auto & memBufferBlockSize = param.first;
    auto & memBuffers = param.second;
#ifdef __linux__
    size_t capacity = PCM_MEM_CAPACITY;
    char * buffer = (char *)mmap(NULL, capacity, PROT_READ | PROT_WRITE,
        MAP_PRIVATE | MAP_ANONYMOUS, 0, 0);
    if (buffer == MAP_FAILED) {
        std::cerr << "ERROR: mmap failed\n";
        return;
    }
    const int64 onlineNodes = (int64)readMaxFromSysFS("/sys/devices/system/node/online");
    unsigned long long maxNode = (unsigned long long)(onlineNodes + 1);
    if (maxNode == 0)
    {
        std::cerr << "ERROR: max node is 0 \n";
        return;
    }
    if (maxNode >= 63) maxNode = 63;
    const unsigned long long nodeMask = (1ULL << maxNode) - 1ULL;
    if (0 != syscall(SYS_mbind, buffer, capacity, 3 /* MPOL_INTERLEAVE */,
        &nodeMask, maxNode, 0))
    {
        std::cerr << "ERROR: mbind failed. nodeMask: " << nodeMask << " maxNode: " << maxNode << "\n";
        return;
    }
    memBuffers.push_back((uint64 *)buffer);
    memBufferBlockSize = capacity;
#elif defined(_MSC_VER)
    ULONG HighestNodeNumber;
    if (!GetNumaHighestNodeNumber(&HighestNodeNumber))
    {
        std::cerr << "ERROR: GetNumaHighestNodeNumber call failed.\n";
        return;
    }
    memBufferBlockSize = 4096;
    for (int i = 0; i < PCM_MEM_CAPACITY / memBufferBlockSize; ++i)
    {
        LPVOID result = VirtualAllocExNuma(
            GetCurrentProcess(),
            NULL,
            memBufferBlockSize,
            MEM_RESERVE | MEM_COMMIT,
            PAGE_READWRITE,
            i % (HighestNodeNumber + 1)
        );

        if (result == NULL)
        {
            std::cerr << "ERROR: " << i << " VirtualAllocExNuma failed.\n";
            for (auto& b : memBuffers)
            {
                VirtualFree(b, memBufferBlockSize, MEM_RELEASE);
            }
            memBuffers.clear();
            break;
        }
        else
        {
            memBuffers.push_back((uint64 *)result);
        }
    }
    #else
    std::cerr << "ERROR: memory test is not implemented. QPI/UPI speed and utilization metrics may not be reliable.\n";
    #endif
    for (auto& b : memBuffers)
        std::fill(b, b + (memBufferBlockSize / sizeof(uint64)), 0ULL);
}

void ServerUncorePMUs::doMemTest(const ServerUncorePMUs::MemTestParam & param)
{
    const auto & memBufferBlockSize = param.first;
    const auto & memBuffers = param.second;
    // read and write each cache line once
    for (auto& b : memBuffers)
        for (unsigned int i = 0; i < memBufferBlockSize / sizeof(uint64); i += 64 / sizeof(uint64))
        {
            (b[i])++;
        }
}

void ServerUncorePMUs::cleanupMemTest(const ServerUncorePMUs::MemTestParam & param)
{
    const auto & memBufferBlockSize = param.first;
    const auto & memBuffers = param.second;
    for (auto& b : memBuffers)
    {
#if defined(__linux__)
        munmap(b, memBufferBlockSize);
#elif defined(_MSC_VER)
        VirtualFree(b, memBufferBlockSize, MEM_RELEASE);
#elif defined(__FreeBSD__) || defined(__APPLE__)
        (void) b;                  // avoid the unused variable warning
        (void) memBufferBlockSize; // avoid the unused variable warning
#else
#endif
    }
}

uint64 ServerUncorePMUs::computeQPISpeed(const uint32 core_nr, const int cpumodel)
{
    if(qpi_speed.empty())
    {
        PCM * pcm = PCM::getInstance();
        TemporalThreadAffinity aff(core_nr);
        qpi_speed.resize(getNumQPIPorts());

        auto getSpeed = [&] (size_t i) {
           if (i == 1) return 0ULL; // link 1 should have the same speed as link 0, skip it
           uint64 result = 0;
           if (PCM::hasUPI(cpumodel) == false && i < XPIRegisterLocation.size())
           {
               PciHandleType reg(groupnr,UPIbus, XPIRegisterLocation[i].first, QPI_PORT0_MISC_REGISTER_FUNC_ADDR);
               uint32 value = 0;
               reg.read32(QPI_RATE_STATUS_ADDR, &value);
               value &= 7; // extract lower 3 bits
               if(value) result = static_cast<uint64>((4000000000ULL + ((uint64)value)*800000000ULL)*2ULL);
           }
           if(result == 0ULL)
           {
               if (PCM::hasUPI(cpumodel) == false)
                   std::cerr << "Warning: QPI_RATE_STATUS register is not available on port " << i << ". Computing QPI speed using a measurement loop.\n";

               // compute qpi speed
               const uint64 timerGranularity = 1000000ULL; // mks

               MemTestParam param;
               initMemTest(param);
               uint64 startClocks = getQPIClocks((uint32)i);
               uint64 startTSC = pcm->getTickCount(timerGranularity, core_nr);
               uint64 endTSC;
               do
               {
                    doMemTest(param);
                    endTSC = pcm->getTickCount(timerGranularity, core_nr);
               } while (endTSC - startTSC < 200000ULL); // spin for 200 ms

               uint64 endClocks = getQPIClocks((uint32)i);
               cleanupMemTest(param);

               result = (uint64(double(endClocks - startClocks) * PCM::getBytesPerLinkCycle(cpumodel) * double(timerGranularity) / double(endTSC - startTSC)));
               if(cpumodel == PCM::HASWELLX || cpumodel == PCM::BDX) /* BDX_DE does not have QPI. */{
                  result /=2; // HSX runs QPI clocks with doubled speed
               }
           }
           return result;
         };
         std::vector<std::future<uint64> > getSpeedsAsync;
         for (size_t i = 0; i < getNumQPIPorts(); ++i) {
             getSpeedsAsync.push_back(std::async(std::launch::async, getSpeed, i));
         }
         for (size_t i = 0; i < getNumQPIPorts(); ++i) {
             qpi_speed[i] = (i==1)? qpi_speed[0] : getSpeedsAsync[i].get(); // link 1 does not have own speed register, it runs with the speed of link 0
         }
         if (PCM::hasUPI(cpumodel))
         {
             // check the speed of link 3
             if(qpi_speed.size() == 3 && qpi_speed[2] == 0)
             {
                std::cerr << "UPI link 3 is disabled\n";
                qpi_speed.resize(2);
                xpiPMUs.resize(2);
             }
         }
    }
    if(!qpi_speed.empty())
    {
        return *std::max_element(qpi_speed.begin(),qpi_speed.end());
    }
    else
    {
        return 0;
    }
}

void ServerUncorePMUs::reportQPISpeed() const
{
    PCM * m = PCM::getInstance();
    std::cerr.precision(1);
    std::cerr << std::fixed;
    for (uint32 i = 0; i < (uint32)qpi_speed.size(); ++i)
        std::cerr << "Max " << m->xPI() << " link " << i << " speed: " << qpi_speed[i] / (1e9) << " GBytes/second (" << qpi_speed[i] / (1e9 * m->getBytesPerLinkTransfer()) << " GT/second)\n";
}

uint64 PCM::CX_MSR_PMON_CTRY(uint32 Cbo, uint32 Ctr) const
{
    if(JAKETOWN == cpu_model || IVYTOWN == cpu_model)
    {
        return JKT_C0_MSR_PMON_CTR0 + ((JKTIVT_CBO_MSR_STEP)*Cbo) + Ctr;

    } else if(HASWELLX == cpu_model || BDX_DE == cpu_model || BDX == cpu_model || SKX == cpu_model)
    {
        return HSX_C0_MSR_PMON_CTR0 + ((HSX_CBO_MSR_STEP)*Cbo) + Ctr;
    }
    else if (ICX == cpu_model || SNOWRIDGE == cpu_model)
    {
        return CX_MSR_PMON_BOX_CTL(Cbo) + SERVER_CHA_MSR_PMON_CTR0_OFFSET + Ctr;
    }
    else if (SPR == cpu_model || EMR == cpu_model)
    {
        return SPR_CHA0_MSR_PMON_CTR0 + SPR_CHA_MSR_STEP * Cbo + Ctr;
    }
    return 0;
}

uint64 PCM::CX_MSR_PMON_BOX_FILTER(uint32 Cbo) const
{
    if(JAKETOWN == cpu_model || IVYTOWN == cpu_model)
    {
        return JKT_C0_MSR_PMON_BOX_FILTER + ((JKTIVT_CBO_MSR_STEP)*Cbo);

    } else if (HASWELLX == cpu_model || BDX_DE == cpu_model || BDX == cpu_model || SKX == cpu_model)
    {
        return HSX_C0_MSR_PMON_BOX_FILTER + ((HSX_CBO_MSR_STEP)*Cbo);
    } else if (KNL == cpu_model)
    {
        return KNL_CHA0_MSR_PMON_BOX_CTL + ((KNL_CHA_MSR_STEP)*Cbo);
    }
    else if (ICX == cpu_model)
    {
        return CX_MSR_PMON_BOX_CTL(Cbo) + SERVER_CHA_MSR_PMON_BOX_FILTER_OFFSET;
    }
    else if (SPR == cpu_model || EMR == cpu_model)
    {
        return SPR_CHA0_MSR_PMON_BOX_FILTER + SPR_CHA_MSR_STEP * Cbo;
    }
    return 0;
}

uint64 PCM::CX_MSR_PMON_BOX_FILTER1(uint32 Cbo) const
{
    if(IVYTOWN == cpu_model)
    {
        return IVT_C0_MSR_PMON_BOX_FILTER1 + ((JKTIVT_CBO_MSR_STEP)*Cbo);

    } else if (HASWELLX == cpu_model || BDX_DE == cpu_model || BDX == cpu_model || SKX == cpu_model)
    {
        return HSX_C0_MSR_PMON_BOX_FILTER1 + ((HSX_CBO_MSR_STEP)*Cbo);
    }
    return 0;
}

uint64 PCM::CX_MSR_PMON_CTLY(uint32 Cbo, uint32 Ctl) const
{
    if(JAKETOWN == cpu_model || IVYTOWN == cpu_model)
    {
        return JKT_C0_MSR_PMON_CTL0 + ((JKTIVT_CBO_MSR_STEP)*Cbo) + Ctl;

    } else if (HASWELLX == cpu_model || BDX_DE == cpu_model || BDX == cpu_model || SKX == cpu_model)
    {
        return HSX_C0_MSR_PMON_CTL0 + ((HSX_CBO_MSR_STEP)*Cbo) + Ctl;
    }
    else if (ICX == cpu_model || SNOWRIDGE == cpu_model)
    {
        return CX_MSR_PMON_BOX_CTL(Cbo) + SERVER_CHA_MSR_PMON_CTL0_OFFSET + Ctl;
    }
    else if (SPR == cpu_model || EMR == cpu_model)
    {
        return SPR_CHA0_MSR_PMON_CTL0 + SPR_CHA_MSR_STEP * Cbo + Ctl;
    }
    return 0;
}

uint64 PCM::CX_MSR_PMON_BOX_CTL(uint32 Cbo) const
{
    if(JAKETOWN == cpu_model || IVYTOWN == cpu_model)
    {
        return JKT_C0_MSR_PMON_BOX_CTL + ((JKTIVT_CBO_MSR_STEP)*Cbo);

    } else if (HASWELLX == cpu_model || BDX_DE == cpu_model || BDX == cpu_model || SKX == cpu_model)
    {
        return HSX_C0_MSR_PMON_BOX_CTL + ((HSX_CBO_MSR_STEP)*Cbo);
    } else if (KNL == cpu_model)
    {
        return KNL_CHA0_MSR_PMON_BOX_CTRL + ((KNL_CHA_MSR_STEP)*Cbo);
    }
    else if (ICX == cpu_model)
    {
        return ICX_CHA_MSR_PMON_BOX_CTL[Cbo];
    }
    else if (SPR == cpu_model || EMR == cpu_model)
    {
        return SPR_CHA0_MSR_PMON_BOX_CTRL + SPR_CHA_MSR_STEP * Cbo;
    }
    else if (SNOWRIDGE == cpu_model)
    {
        return SNR_CHA_MSR_PMON_BOX_CTL[Cbo];
    }
    return 0;
}

// Return the first device found with specific vendor/device IDs
PciHandleType * getDeviceHandle(uint32 vendorId, uint32 deviceId)
{
    #ifdef __linux__
    const std::vector<MCFGRecord> & mcfg = PciHandleMM::getMCFGRecords();
    #else
    std::vector<MCFGRecord> mcfg;
    MCFGRecord segment;
    segment.PCISegmentGroupNumber = 0;
    segment.startBusNumber = 0;
    segment.endBusNumber = 0xff;
    mcfg.push_back(segment);
    #endif

    for(uint32 s = 0; s < (uint32)mcfg.size(); ++s)
    {
        for (uint32 bus = (uint32)mcfg[s].startBusNumber; bus <= (uint32)mcfg[s].endBusNumber; ++bus)
        {
            for (uint32 device = 0; device < 0x20; ++device)
            {
                for (uint32 function = 0; function < 0x8; ++function)
                {
                    if (PciHandleType::exists(mcfg[s].PCISegmentGroupNumber, bus, device, function))
                    {
                        PciHandleType * h = new PciHandleType(mcfg[s].PCISegmentGroupNumber, bus, device, function);
                        uint32 value;
                        h->read32(0, &value);
                        const uint32 vid = value & 0xffff;
                        const uint32 did = (value >> 16) & 0xffff;
                        if (vid == vendorId && did == deviceId)
                            return h;
                        delete h;
                    }
                }
            }
        }
    }
    return NULL;
}

inline uint32 weight32(uint32 n)
{
    uint32 count = 0;
    while (n)
    {
        n &= (n - 1);
        count++;
    }

    return count;
}

uint32 PCM::getMaxNumOfCBoxesInternal() const
{
    static int num = -1;
    if (num >= 0)
    {
        return (uint32)num;
    }
    const auto refCore = socketRefCore[0];
    uint64 val = 0;
    switch (cpu_model)
    {
    case SPR:
    case EMR:
        try {
            PciHandleType * h = getDeviceHandle(PCM_INTEL_PCI_VENDOR_ID, 0x325b);
            if (h)
            {
                uint32 value;
                h->read32(0x9c, &value);
                num = (uint32)weight32(value);
                h->read32(0xa0, &value);
                num += (uint32)weight32(value);
                delete h;
            }
            else
            {
                num = 0;
            }
        }
        catch (std::exception& e)
        {
            std::cerr << "Warning: reading the number of CHA from PCICFG register has failed: " << e.what() << "\n";
        }
        break;
    case KNL:
    case SKX:
    case ICX:
        {
            /*
             *  on KNL two physical cores share CHA.
             *  The number of CHAs in the processor is stored in bits 5:0
             *  of NCUPMONConfig [0x702] MSR.
             */
            const auto NCUPMONConfig = 0x702;
            MSR[refCore]->read(NCUPMONConfig, &val);
        }
        num = (uint32)(val & 63);
        break;
    case SNOWRIDGE:
        num = (uint32)num_phys_cores_per_socket / 4;
        break;
    default:
        /*
         *  on other supported CPUs there is one CBox per physical core.  This calculation will get us
         *  the number of physical cores per socket which is the expected
         *  value to be returned.
         */
        num = (uint32)num_phys_cores_per_socket;
    }
#ifdef PCM_USE_PERF
    if (num <= 0)
    {
        num = (uint32)enumeratePerfPMUs("cbox", 100).size();
    }
    if (num <= 0)
    {
        num = (uint32)enumeratePerfPMUs("cha", 100).size();
    }
#endif
    assert(num >= 0);
    return (uint32)num;
}

uint32 PCM::getMaxNumOfIIOStacks() const
{
    if (iioPMUs.size() > 0)
    {
        assert(iioPMUs[0].size() == irpPMUs[0].size());
        return (uint32)iioPMUs[0].size();
    }
    return 0;
}

void PCM::programCboOpcodeFilter(const uint32 opc0, UncorePMU & pmu, const uint32 nc_, const uint32 opc1, const uint32 loc, const uint32 rem)
{
    if(JAKETOWN == cpu_model)
    {
        *pmu.filter[0] = JKT_CBO_MSR_PMON_BOX_FILTER_OPC(opc0);

    } else if(IVYTOWN == cpu_model || HASWELLX == cpu_model || BDX_DE == cpu_model || BDX == cpu_model)
    {
        *pmu.filter[1] = IVTHSX_CBO_MSR_PMON_BOX_FILTER1_OPC(opc0);
    } else if(SKX == cpu_model)
    {
        *pmu.filter[1] = SKX_CHA_MSR_PMON_BOX_FILTER1_OPC0(opc0) +
                SKX_CHA_MSR_PMON_BOX_FILTER1_OPC1(opc1) +
                (rem?SKX_CHA_MSR_PMON_BOX_FILTER1_REM(1):0ULL) +
                (loc?SKX_CHA_MSR_PMON_BOX_FILTER1_LOC(1):0ULL) +
                SKX_CHA_MSR_PMON_BOX_FILTER1_NM(1) +
                SKX_CHA_MSR_PMON_BOX_FILTER1_NOT_NM(1) +
                (nc_?SKX_CHA_MSR_PMON_BOX_FILTER1_NC(1):0ULL);
    }
    else
    {
        std::cerr << "ERROR: programCboOpcodeFilter function is not implemented for cpu model " << cpu_model << std::endl;
        throw std::exception();
    }
}

void PCM::programIIOCounters(uint64 rawEvents[4], int IIOStack)
{
    std::vector<int32> IIO_units;
    if (IIOStack == -1)
    {
        int stacks_count;
        switch (getCPUModel())
        {
        case PCM::SPR:
        case PCM::EMR:
            stacks_count = SPR_M2IOSF_NUM;
            break;
        case PCM::ICX:
            stacks_count = ICX_IIO_STACK_COUNT;
            break;
        case PCM::SNOWRIDGE:
            stacks_count = SNR_IIO_STACK_COUNT;
            break;
        case PCM::SKX:
        default:
            stacks_count = SKX_IIO_STACK_COUNT;
            break;
        }
        IIO_units.reserve(stacks_count);
        for (int stack = 0; stack < stacks_count; ++stack) {
            IIO_units.push_back(stack);
        }
    }
    else
        IIO_units.push_back(IIOStack);

    for (int32 i = 0; (i < num_sockets) && MSR.size() && iioPMUs.size(); ++i)
    {
        uint32 refCore = socketRefCore[i];
        TemporalThreadAffinity tempThreadAffinity(refCore); // speedup trick for Linux

        for (const auto & unit: IIO_units)
        {
            if (iioPMUs[i].count(unit) == 0)
            {
                std::cerr << "IIO PMU unit (stack) " << unit << " is not found \n";
                continue;
            }
            auto & pmu = iioPMUs[i][unit];
            pmu.initFreeze(UNC_PMON_UNIT_CTL_RSV);

            program(pmu, &rawEvents[0], &rawEvents[4], UNC_PMON_UNIT_CTL_RSV);
        }
    }
}

void PCM::programIRPCounters(uint64 rawEvents[4], int IIOStack)
{
    std::vector<int32> IIO_units;
    if (IIOStack == -1)
    {
        for (uint32 stack = 0; stack < getMaxNumOfIIOStacks(); ++stack)
        {
            IIO_units.push_back(stack);
        }
    }
    else
    {
        IIO_units.push_back(IIOStack);
    }

    for (int32 i = 0; (i < num_sockets) && MSR.size() && irpPMUs.size(); ++i)
    {
        uint32 refCore = socketRefCore[i];
        TemporalThreadAffinity tempThreadAffinity(refCore); // speedup trick for Linux

        for (const auto& unit : IIO_units)
        {
            if (irpPMUs[i].count(unit) == 0)
            {
                std::cerr << "IRP PMU unit (stack) " << unit << " is not found \n";
                continue;
            }
            auto& pmu = irpPMUs[i][unit];
            pmu.initFreeze(UNC_PMON_UNIT_CTL_RSV);

            program(pmu, &rawEvents[0], &rawEvents[2], UNC_PMON_UNIT_CTL_RSV);
        }
    }
}

void PCM::programPCIeEventGroup(eventGroup_t &eventGroup)
{
    assert(eventGroup.size() > 0);
    uint64 events[4] = {0};
    uint64 umask[4] = {0};

    switch (cpu_model)
    {
        case PCM::SPR:
        case PCM::EMR:
        case PCM::ICX:
        case PCM::SNOWRIDGE:
            for (uint32 idx = 0; idx < eventGroup.size(); ++idx)
                events[idx] = eventGroup[idx];
            programCbo(events);
            break;
        case PCM::SKX:
        //JKT through СLX generations allow programming only one required event at a time.
            if (eventGroup[0] & SKX_CHA_MSR_PMON_BOX_FILTER1_NC(1))
                umask[0] |= (uint64)(SKX_CHA_TOR_INSERTS_UMASK_IRQ(1));
                else
                umask[0] |= (uint64)(SKX_CHA_TOR_INSERTS_UMASK_PRQ(1));

            if (eventGroup[0] & SKX_CHA_MSR_PMON_BOX_FILTER1_RSV(1))
                umask[0] |= (uint64)(SKX_CHA_TOR_INSERTS_UMASK_HIT(1));
                else
                umask[0] |= (uint64)(SKX_CHA_TOR_INSERTS_UMASK_MISS(1));

            events[0] += CBO_MSR_PMON_CTL_EVENT(0x35) + CBO_MSR_PMON_CTL_UMASK(umask[0]);
            programCbo(events, SKX_CHA_MSR_PMON_BOX_GET_OPC0(eventGroup[0]),
                                    SKX_CHA_MSR_PMON_BOX_GET_NC(eventGroup[0]));
            break;
        case PCM::BDX_DE:
        case PCM::BDX:
        case PCM::KNL:
        case PCM::HASWELLX:
        case PCM::IVYTOWN:
        case PCM::JAKETOWN:
            events[0] = CBO_MSR_PMON_CTL_EVENT(0x35);
            events[0] += BDX_CBO_MSR_PMON_BOX_GET_FLT(eventGroup[0]) ? CBO_MSR_PMON_CTL_UMASK(0x3) : CBO_MSR_PMON_CTL_UMASK(1);
            events[0] += BDX_CBO_MSR_PMON_BOX_GET_TID(eventGroup[0]) ? CBO_MSR_PMON_CTL_TID_EN : 0ULL;

            programCbo(events, BDX_CBO_MSR_PMON_BOX_GET_OPC0(eventGroup[0]),
                    0, BDX_CBO_MSR_PMON_BOX_GET_TID(eventGroup[0]) ? 0x3e : 0ULL);
            break;
    }
}

void PCM::programCbo(const uint64 * events, const uint32 opCode, const uint32 nc_, const uint32 llc_lookup_tid_filter, const uint32 loc, const uint32 rem)
{
    programUncorePMUs(CBO_PMU_ID, [&](UncorePMU & pmu)
        {
            pmu.initFreeze(UNC_PMON_UNIT_CTL_FRZ_EN);

            if (ICX != cpu_model && SNOWRIDGE != cpu_model && SPR != cpu_model && EMR != cpu_model)
                programCboOpcodeFilter(opCode, pmu, nc_, 0, loc, rem);

            if ((HASWELLX == cpu_model || BDX_DE == cpu_model || BDX == cpu_model || SKX == cpu_model) && llc_lookup_tid_filter != 0)
                *pmu.filter[0] = llc_lookup_tid_filter;

            PCM::program(pmu, events, events + ServerUncoreCounterState::maxCounters, UNC_PMON_UNIT_CTL_FRZ_EN);

            for (int c = 0; c < ServerUncoreCounterState::maxCounters && size_t(c) < pmu.size(); ++c)
            {
                *pmu.counterValue[c] = 0;
            }
        }
    );
}

void PCM::programCboRaw(const uint64* events, const uint64 filter0, const uint64 filter1)
{
    programUncorePMUs(CBO_PMU_ID, [&](UncorePMU& pmu)
        {
            pmu.initFreeze(UNC_PMON_UNIT_CTL_FRZ_EN);

            if (pmu.filter[0].get())
            {
                *pmu.filter[0] = filter0;
            }

            if (pmu.filter[1].get())
            {
                *pmu.filter[1] = filter1;
            }

            PCM::program(pmu, events, events + 4, UNC_PMON_UNIT_CTL_FRZ_EN);

            for (int c = 0; c < ServerUncoreCounterState::maxCounters && size_t(c) < pmu.size(); ++c)
            {
                *pmu.counterValue[c] = 0;
            }
        }
    );
}

void PCM::programMDF(const uint64* events)
{
    programUncorePMUs(MDF_PMU_ID, [&](UncorePMU& pmu)
    {
        pmu.initFreeze(UNC_PMON_UNIT_CTL_FRZ_EN);

        PCM::program(pmu, events, events + 4, UNC_PMON_UNIT_CTL_FRZ_EN);
    });
}

void PCM::programUBOX(const uint64* events)
{
    programUncorePMUs(UBOX_PMU_ID, [&events](UncorePMU& pmu)
    {
        pmu.initFreeze(UNC_PMON_UNIT_CTL_FRZ_EN);

        *pmu.fixedCounterControl = UCLK_FIXED_CTL_EN;

        if (events)
        {
            PCM::program(pmu, events, events + 2, 0);
        }
    });
}

void PCM::controlQATTelemetry(uint32 dev, uint32 operation)
{
    if (getNumOfIDXAccelDevs(IDX_QAT) == 0 || dev >= getNumOfIDXAccelDevs(IDX_QAT) || operation >= PCM::QAT_TLM_MAX)
        return;

    auto &gControl_reg = idxPMUs[IDX_QAT][dev].generalControl;
    switch (operation)
    {
        case PCM::QAT_TLM_START:
        case PCM::QAT_TLM_STOP:
        case PCM::QAT_TLM_REFRESH:
            *gControl_reg = operation;
            break;
        default:
            break;
    }
}

void PCM::programCXLCM(const uint64* events)
{
    for (auto & sPMUs : cxlPMUs)
    {
        for (auto& pmus : sPMUs)
        {
            pmus.first.initFreeze(UNC_PMON_UNIT_CTL_FRZ_EN);
            assert(pmus.first.size() == 8);
            PCM::program(pmus.first, events, events + 8, UNC_PMON_UNIT_CTL_FRZ_EN);
        }
    }
}

void PCM::programCXLDP(const uint64* events)
{
    for (auto& sPMUs : cxlPMUs)
    {
        for (auto& pmus : sPMUs)
        {
            pmus.second.initFreeze(UNC_PMON_UNIT_CTL_FRZ_EN);
            assert(pmus.second.size() == 4);
            PCM::program(pmus.second, events, events + 4, UNC_PMON_UNIT_CTL_FRZ_EN);
        }
    }
}
void PCM::programCXLCM()
{
    uint64 CXLCMevents[8] = { 0,0,0,0,0,0,0,0 };

    CXLCMevents[EventPosition::CXL_TxC_MEM] = UNC_PMON_CTL_EVENT(0x02) + UNC_PMON_CTL_UMASK(0x10); // CXLCM_TxC_PACK_BUF_INSERTS.MEM_DATA
    CXLCMevents[EventPosition::CXL_TxC_CACHE] = UNC_PMON_CTL_EVENT(0x02) + UNC_PMON_CTL_UMASK(0x04);// CXLCM_TxC_PACK_BUF_INSERTS.CACHE_DATA

    programCXLCM(CXLCMevents);
}
void PCM::programIDXAccelCounters(uint32 accel, std::vector<uint64_t> &events, std::vector<uint32_t> &filters_wq, std::vector<uint32_t> &filters_eng, std::vector<uint32_t> &filters_tc, std::vector<uint32_t> &filters_pgsz, std::vector<uint32_t> &filters_xfersz)
{
    uint32 maxCTR = getMaxNumOfIDXAccelCtrs(accel); //limit the number of physical counter to use

    if (events.size() == 0 || accel >= IDX_MAX || getNumOfIDXAccelDevs(accel) == 0)
        return; //invalid input parameter or IDX accel dev NOT exist

    if (events.size() < maxCTR)
        maxCTR = events.size();

    for (auto & pmu : idxPMUs[accel])
    {
        pmu.initFreeze();

        for (uint32 i = 0; i < maxCTR; i++)
        {
            auto &ctrl_reg = pmu.counterControl[i];
            auto &filter_wq_reg = pmu.counterFilterWQ[i];
            auto &filter_eng_reg = pmu.counterFilterENG[i];
            auto &filter_tc_reg = pmu.counterFilterTC[i];
            auto &filter_pgsz_reg = pmu.counterFilterPGSZ[i];
            auto &filter_xfersz_reg = pmu.counterFilterXFERSZ[i];

            if (pmu.getPERFMode() == false)
            {
                //disable the counter before raw program in PMU direct mode.
                *ctrl_reg = 0x0;
            }

            *filter_wq_reg = extract_bits_ui(filters_wq.at(i), 0, 15);            
            *filter_eng_reg = extract_bits_ui(filters_eng.at(i), 0, 15);
            *filter_tc_reg = extract_bits_ui(filters_tc.at(i), 0, 7);
            *filter_pgsz_reg = extract_bits_ui(filters_pgsz.at(i), 0, 7);
            *filter_xfersz_reg = extract_bits_ui(filters_xfersz.at(i), 0, 7);

            if (pmu.getPERFMode() == false)
            {
                *ctrl_reg = events.at(i);
            }
            else{
                switch (accel)
                {
                    case IDX_IAA:
                    case IDX_DSA:
                        //translate the event config from raw to perf format in Linux perf mode.
                        //please reference the bitmap from DSA EAS spec and linux idxd driver perfmon interface.
                        *ctrl_reg = ((extract_bits(events.at(i), 8, 11)) | ((extract_bits(events.at(i), 32, 59)) << 4));
                        break;
                    case IDX_QAT://QAT NOT support perf mode
                        break;
                    default:
                        break;
                }
            }
        }

        pmu.resetUnfreeze();
    }
}

IDXCounterState PCM::getIDXAccelCounterState(uint32 accel, uint32 dev, uint32 counter_id)
{
    IDXCounterState result;

    if (accel >= IDX_MAX || dev >= getNumOfIDXAccelDevs(accel) || counter_id >= getMaxNumOfIDXAccelCtrs(accel))
        return result;

    result.data = *idxPMUs[accel][dev].counterValue[counter_id];
    return result;
}

uint32 PCM::getNumOfIDXAccelDevs(int accel) const
{
    if (accel >= IDX_MAX)
        return 0;

    return idxPMUs[accel].size();
}

uint32 PCM::getMaxNumOfIDXAccelCtrs(int accel) const
{
    uint32 retval = 0;

    if (supportIDXAccelDev() == true)
    {
        if (accel == IDX_IAA || accel == IDX_DSA)
        {
            retval = SPR_IDX_ACCEL_COUNTER_MAX_NUM;
        }
        else if(accel == IDX_QAT)
        {
            retval = SPR_QAT_ACCEL_COUNTER_MAX_NUM;
        }
    }

    return retval;
}

uint32 PCM::getNumaNodeOfIDXAccelDev(uint32 accel, uint32 dev) const
{
    uint32 numa_node = 0xff;

    if (accel >= IDX_MAX || dev >= getNumOfIDXAccelDevs(accel))
        return numa_node;

    numa_node = idxPMUs[accel][dev].getNumaNode();
    return numa_node;
}

uint32 PCM::getCPUSocketIdOfIDXAccelDev(uint32 accel, uint32 dev) const
{
    uint32 socketid = 0xff;

    if (accel >= IDX_MAX || dev >= getNumOfIDXAccelDevs(accel))
        return socketid;

    socketid = idxPMUs[accel][dev].getSocketId();
    return socketid;
}

bool PCM::supportIDXAccelDev() const
{
    bool retval = false;

    switch (this->getCPUModel())
    {
        case PCM::SPR:
        case PCM::EMR:
            retval = true;
            break;

        default:
            retval = false;
            break;
    }

    return retval;
}

uint64 PCM::getUncoreCounterState(const int pmu_id, const size_t socket, const uint32 ctr) const
{
    uint64 result = 0;

    if (socket < uncorePMUs.size() && ctr < ServerUncoreCounterState::maxCounters)
    {
        for (size_t die = 0; die < uncorePMUs[socket].size(); ++die)
        {
            TemporalThreadAffinity tempThreadAffinity(socketRefCore[socket]); // speedup trick for Linux
            const auto pmusIter = uncorePMUs[socket][die].find(pmu_id);
            if (pmusIter != uncorePMUs[socket][die].end())
            {
                for (const auto& pmu : pmusIter->second)
                {
                    if (pmu.get())
                    {
                        result += *(pmu->counterValue[ctr]);
                    }
                }
            }
        }
    }
    return result;
}

uint64 PCM::getUncoreClocks(const uint32 socket_id)
{
    uint64 result = 0;
    if (socket_id < uncorePMUs.size())
    {
        for (auto& d : uncorePMUs[socket_id])
        {
            const auto iter = d.find(UBOX_PMU_ID);
            if (iter != d.end())
            {
                for (auto& pmu : iter->second)
                {
                    if (pmu.get())
                    {
                        result += *pmu->fixedCounterValue;
                    }
                }
            }
        }
    }
    return result;
}

PCIeCounterState PCM::getPCIeCounterState(const uint32 socket_, const uint32 ctr_)
{
    PCIeCounterState result;
    result.data = getUncoreCounterState(CBO_PMU_ID, socket_, ctr_);
    return result;
}

uint64 PCM::getPCIeCounterData(const uint32 socket_, const uint32 ctr_)
{
    return getUncoreCounterState(CBO_PMU_ID, socket_, ctr_);
}

void PCM::initLLCReadMissLatencyEvents(uint64 * events, uint32 & opCode)
{
    if (LLCReadMissLatencyMetricsAvailable() == false)
    {
        return;
    }
    uint64 umask = 3ULL; // MISS_OPCODE
    switch (cpu_model)
    {
        case ICX:
        case SPR:
        case SNOWRIDGE:
            umask = 1ULL;
            break;
        case SKX:
            umask = (uint64)(SKX_CHA_TOR_INSERTS_UMASK_IRQ(1)) + (uint64)(SKX_CHA_TOR_INSERTS_UMASK_MISS(1));
            break;
    }

    uint64 umask_ext = 0;
    switch (cpu_model)
    {
        case ICX:
            umask_ext = 0xC817FE;
            break;
        case SPR:
            umask_ext = 0x00C817FE;
            break;
        case SNOWRIDGE:
            umask_ext = 0xC827FE;
            break;
    }

    const uint64 all_umasks = CBO_MSR_PMON_CTL_UMASK(umask) + UNC_PMON_CTL_UMASK_EXT(umask_ext);
    events[EventPosition::TOR_OCCUPANCY] = CBO_MSR_PMON_CTL_EVENT(0x36) + all_umasks; // TOR_OCCUPANCY (must be on counter 0)
    events[EventPosition::TOR_INSERTS] = CBO_MSR_PMON_CTL_EVENT(0x35) + all_umasks; // TOR_INSERTS

    opCode = (SKX == cpu_model) ? 0x202 : 0x182;
}

void PCM::programCbo()
{
    uint64 events[ServerUncoreCounterState::maxCounters];
    std::fill(events, events + ServerUncoreCounterState::maxCounters, 0);
    uint32 opCode = 0;

    initLLCReadMissLatencyEvents(events, opCode);
    initCHARequestEvents(events);

    programCbo(events, opCode);

    programUBOX(nullptr);
}

void PCM::initCHARequestEvents(uint64 * config)
{
    if (localMemoryRequestRatioMetricAvailable() && hasCHA())
    {
#ifdef PCM_HA_REQUESTS_READS_ONLY
        // HA REQUESTS READ: LOCAL + REMOTE
        config[EventPosition::REQUESTS_ALL] = CBO_MSR_PMON_CTL_EVENT(0x50) + CBO_MSR_PMON_CTL_UMASK((1 + 2));
        // HA REQUESTS READ: LOCAL ONLY
        config[EventPosition::REQUESTS_LOCAL] = CBO_MSR_PMON_CTL_EVENT(0x50) + CBO_MSR_PMON_CTL_UMASK((1));
#else
        // HA REQUESTS READ+WRITE+REMOTE+LOCAL
        config[EventPosition::REQUESTS_ALL] = CBO_MSR_PMON_CTL_EVENT(0x50) + CBO_MSR_PMON_CTL_UMASK((1 + 2 + 4 + 8));
        // HA REQUESTS READ+WRITE (LOCAL only)
        config[EventPosition::REQUESTS_LOCAL] = CBO_MSR_PMON_CTL_EVENT(0x50) + CBO_MSR_PMON_CTL_UMASK((1 + 4));
#endif
    }
}

CounterWidthExtender::CounterWidthExtender(AbstractRawCounter * raw_counter_, uint64 counter_width_, uint32 watchdog_delay_ms_) : raw_counter(raw_counter_), counter_width(counter_width_), watchdog_delay_ms(watchdog_delay_ms_)
{
    last_raw_value = (*raw_counter)();
    extended_value = last_raw_value;
    //std::cout << "Initial Value " << extended_value << "\n";
    UpdateThread = new std::thread(
        [&]() {
        while (1)
        {
            MySleepMs(static_cast<int>(this->watchdog_delay_ms));
            /* uint64 dummy = */ this->read();
        }
    }
    );
}
CounterWidthExtender::~CounterWidthExtender()
{
    delete UpdateThread;
    if (raw_counter) delete raw_counter;
}


UncorePMU::UncorePMU(const HWRegisterPtr& unitControl_,
    const HWRegisterPtr& counterControl0,
    const HWRegisterPtr& counterControl1,
    const HWRegisterPtr& counterControl2,
    const HWRegisterPtr& counterControl3,
    const HWRegisterPtr& counterValue0,
    const HWRegisterPtr& counterValue1,
    const HWRegisterPtr& counterValue2,
    const HWRegisterPtr& counterValue3,
    const HWRegisterPtr& fixedCounterControl_,
    const HWRegisterPtr& fixedCounterValue_,
    const HWRegisterPtr& filter0,
    const HWRegisterPtr& filter1
) :
    cpu_model_(0),
    unitControl(unitControl_),
    counterControl{ counterControl0, counterControl1, counterControl2, counterControl3 },
    counterValue{ counterValue0, counterValue1, counterValue2, counterValue3 },
    fixedCounterControl(fixedCounterControl_),
    fixedCounterValue(fixedCounterValue_),
    filter{ filter0 , filter1 }
{
    assert(counterControl.size() == counterValue.size());
}

UncorePMU::UncorePMU(const HWRegisterPtr& unitControl_,
    const std::vector<HWRegisterPtr>& counterControl_,
    const std::vector<HWRegisterPtr>& counterValue_,
    const HWRegisterPtr& fixedCounterControl_,
    const HWRegisterPtr& fixedCounterValue_,
    const HWRegisterPtr& filter0,
    const HWRegisterPtr& filter1
):
    cpu_model_(0),
    unitControl(unitControl_),
    counterControl{counterControl_},
    counterValue{counterValue_},
    fixedCounterControl(fixedCounterControl_),
    fixedCounterValue(fixedCounterValue_),
    filter{ filter0 , filter1 }
{
    assert(counterControl.size() == counterValue.size());
}

uint32 UncorePMU::getCPUModel()
{
    if (cpu_model_ == 0)
    {
        cpu_model_ = PCM::getInstance()->getCPUModel();
    }
    return cpu_model_;
}

void UncorePMU::cleanup()
{
    for (auto& cc: counterControl)
    {
        if (cc.get()) *cc = 0;
    }
    if (unitControl.get()) *unitControl = 0;
    if (fixedCounterControl.get()) *fixedCounterControl = 0;
}

void UncorePMU::freeze(const uint32 extra)
{
    *unitControl = (getCPUModel() == PCM::SPR || getCPUModel() == PCM::EMR) ? SPR_UNC_PMON_UNIT_CTL_FRZ : (extra + UNC_PMON_UNIT_CTL_FRZ);
}

void UncorePMU::unfreeze(const uint32 extra)
{
    *unitControl = (getCPUModel() == PCM::SPR || getCPUModel() == PCM::EMR) ? 0 : extra;
}

bool UncorePMU::initFreeze(const uint32 extra, const char* xPICheckMsg)
{
    if (unitControl.get() == nullptr)
    {
        return true; // this PMU does not have unit control register => no op
    }
    if (getCPUModel() == PCM::SPR || getCPUModel() == PCM::EMR)
    {
        *unitControl = SPR_UNC_PMON_UNIT_CTL_FRZ; // freeze
        *unitControl = SPR_UNC_PMON_UNIT_CTL_FRZ + SPR_UNC_PMON_UNIT_CTL_RST_CONTROL; // freeze and reset control registers
        return true;
    }
    // freeze enable
    *unitControl = extra;
    if (xPICheckMsg)
    {
        if ((extra & UNC_PMON_UNIT_CTL_VALID_BITS_MASK) != ((*unitControl) & UNC_PMON_UNIT_CTL_VALID_BITS_MASK))
        {
            unitControl = nullptr;
            return false;
        }
    }
    // freeze
    *unitControl = extra + UNC_PMON_UNIT_CTL_FRZ;

#ifdef PCM_UNCORE_PMON_BOX_CHECK_STATUS
    const uint64 val = *unitControl;
    if ((val & UNC_PMON_UNIT_CTL_VALID_BITS_MASK) != (extra + UNC_PMON_UNIT_CTL_FRZ))
    {
        std::cerr << "ERROR: PMU counter programming seems not to work. PMON_BOX_CTL=0x" << std::hex << val << " needs to be =0x" << (UNC_PMON_UNIT_CTL_FRZ_EN + UNC_PMON_UNIT_CTL_FRZ) << std::dec << "\n";
        if (xPICheckMsg)
        {
            std::cerr << xPICheckMsg;
        }
    }
#endif
    return true;
}

void UncorePMU::resetUnfreeze(const uint32 extra)
{
    if (getCPUModel() == PCM::SPR || getCPUModel() == PCM::EMR)
    {
        *unitControl = SPR_UNC_PMON_UNIT_CTL_FRZ + SPR_UNC_PMON_UNIT_CTL_RST_COUNTERS; // freeze and reset counter registers
        *unitControl = 0; // unfreeze
        return;
    }
    // reset counter values
    *unitControl = extra + UNC_PMON_UNIT_CTL_FRZ + UNC_PMON_UNIT_CTL_RST_COUNTERS;

    // unfreeze counters
    *unitControl = extra;
}

IDX_PMU::IDX_PMU(const bool perfMode_,
        const uint32 numaNode_,
        const uint32 socketId_,
        const HWRegisterPtr& resetControl_,
        const HWRegisterPtr& freezeControl_,
        const HWRegisterPtr& generalControl_,
        const std::vector<HWRegisterPtr> & counterControl,
        const std::vector<HWRegisterPtr> & counterValue,
        const std::vector<HWRegisterPtr> & counterFilterWQ,
        const std::vector<HWRegisterPtr> & counterFilterENG,
        const std::vector<HWRegisterPtr> & counterFilterTC,
        const std::vector<HWRegisterPtr> & counterFilterPGSZ,
        const std::vector<HWRegisterPtr> & counterFilterXFERSZ
    ) : 
    cpu_model_(0),
    perf_mode_(perfMode_),
    numa_node_(numaNode_),
    socket_id_(socketId_),
    resetControl(resetControl_),
    freezeControl(freezeControl_),
    generalControl(generalControl_),
    counterControl{counterControl},
    counterValue{counterValue},
    counterFilterWQ{counterFilterWQ},
    counterFilterENG{counterFilterENG},
    counterFilterTC{counterFilterTC},
    counterFilterPGSZ{counterFilterPGSZ},
    counterFilterXFERSZ{counterFilterXFERSZ}
{
    assert(counterControl.size() == counterValue.size());
}

uint32 IDX_PMU::getCPUModel()
{
    if (cpu_model_ == 0)
    {
        cpu_model_ = PCM::getInstance()->getCPUModel();
    }

    return cpu_model_;
}

void IDX_PMU::cleanup()
{
    for (auto& cc: counterControl)
    {
        if (cc.get())
        {
            *cc = 0;
        }
    }

    if (resetControl.get())
    {
        *resetControl = 0x3;
    }

    if (generalControl.get())
    {
        *generalControl = 0x0;
    }
    //std::cout << "IDX_PMU::cleanup \n";
}

void IDX_PMU::freeze()
{
    *freezeControl = 0xFFFFFFFF;
}

void IDX_PMU::unfreeze()
{
    *freezeControl = 0x0;
}

bool IDX_PMU::initFreeze()
{
    if (resetControl.get() == nullptr || freezeControl.get() == nullptr)
    {
        return true; // does not have reset/freeze control register => no op
    }

    *resetControl = 0x2; // reset counter
    freeze(); // freeze counter
    return true;
}

void IDX_PMU::resetUnfreeze()
{
    unfreeze(); // unfreeze counter
}

bool IDX_PMU::getPERFMode()
{
    return perf_mode_;
}

uint32 IDX_PMU::getNumaNode() const
{
    return numa_node_;
}

uint32 IDX_PMU::getSocketId() const
{
    return socket_id_;
}

IIOCounterState PCM::getIIOCounterState(int socket, int IIOStack, int counter)
{
    IIOCounterState result;
    result.data = 0;

    if (socket < (int)iioPMUs.size() && iioPMUs[socket].count(IIOStack) > 0)
    {
        result.data = *iioPMUs[socket][IIOStack].counterValue[counter];
    }

    return result;
}

void PCM::getIIOCounterStates(int socket, int IIOStack, IIOCounterState * result)
{
    uint32 refCore = socketRefCore[socket];
    TemporalThreadAffinity tempThreadAffinity(refCore); // speedup trick for Linux

    for (int c = 0; c < 4; ++c) {
        result[c] = getIIOCounterState(socket, IIOStack, c);
    }
}

void PCM::setupCustomCoreEventsForNuma(PCM::ExtendedCustomCoreEventDescription& conf) const
{
    switch (this->getCPUModel())
    {
    case PCM::WESTMERE_EX:
        // OFFCORE_RESPONSE.ANY_REQUEST.LOCAL_DRAM:  Offcore requests satisfied by the local DRAM
        conf.OffcoreResponseMsrValue[0] = 0x40FF;
        // OFFCORE_RESPONSE.ANY_REQUEST.REMOTE_DRAM: Offcore requests satisfied by a remote DRAM
        conf.OffcoreResponseMsrValue[1] = 0x20FF;
        break;
    case PCM::JAKETOWN:
    case PCM::IVYTOWN:
        // OFFCORE_RESPONSE.*.LOCAL_DRAM
        conf.OffcoreResponseMsrValue[0] = 0x780400000 | 0x08FFF;
        // OFFCORE_RESPONSE.*.REMOTE_DRAM
        conf.OffcoreResponseMsrValue[1] = 0x7ff800000 | 0x08FFF;
        break;
    case PCM::HASWELLX:
        // OFFCORE_RESPONSE.*.LOCAL_DRAM
        conf.OffcoreResponseMsrValue[0] = 0x600400000 | 0x08FFF;
        // OFFCORE_RESPONSE.*.REMOTE_DRAM
        conf.OffcoreResponseMsrValue[1] = 0x63f800000 | 0x08FFF;
        break;
    case PCM::BDX:
        // OFFCORE_RESPONSE.ALL_REQUESTS.L3_MISS.LOCAL_DRAM
        conf.OffcoreResponseMsrValue[0] = 0x0604008FFF;
        // OFFCORE_RESPONSE.ALL_REQUESTS.L3_MISS.REMOTE_DRAM
        conf.OffcoreResponseMsrValue[1] = 0x067BC08FFF;
        break;
    case PCM::SKX:
        // OFFCORE_RESPONSE.ALL_REQUESTS.L3_MISS_LOCAL_DRAM.ANY_SNOOP
        conf.OffcoreResponseMsrValue[0] = 0x3FC0008FFF | (1 << 26);
        // OFFCORE_RESPONSE.ALL_REQUESTS.L3_MISS_REMOTE_(HOP0,HOP1,HOP2P)_DRAM.ANY_SNOOP
        conf.OffcoreResponseMsrValue[1] = 0x3FC0008FFF | (1 << 27) | (1 << 28) | (1 << 29);
        break;
    case PCM::ICX:
        std::cerr << "INFO: Monitored accesses include demand + L2 cache prefetcher, code read and RFO.\n";
        // OCR.READS_TO_CORE.LOCAL_DRAM
        conf.OffcoreResponseMsrValue[0] = 0x0104000477;
        // OCR.READS_TO_CORE.REMOTE_DRAM
        conf.OffcoreResponseMsrValue[1] = 0x0730000477;
        break;
    case PCM::SPR:
    case PCM::EMR:
        std::cout << "INFO: Monitored accesses include demand + L2 cache prefetcher, code read and RFO.\n";
         // OCR.READS_TO_CORE.LOCAL_DRAM
        conf.OffcoreResponseMsrValue[0] = 0x104004477;
         // OCR.READS_TO_CORE.REMOTE_DRAM and OCR.READS_TO_CORE.SNC_DRAM
        conf.OffcoreResponseMsrValue[1] = 0x730004477 | 0x708004477;
       break;
    default:
        throw UnsupportedProcessorException();
    }
}

} // namespace pcm<|MERGE_RESOLUTION|>--- conflicted
+++ resolved
@@ -6876,13 +6876,9 @@
                 const auto n_regs = uncorePMUDiscovery->getBoxNumRegs(BoxType, s, pos);
                 auto makeRegister = [](const uint64 rawAddr)
                 {
-<<<<<<< HEAD
-                    constexpr auto PCI_ENABLE = 0x80000000ULL;
-=======
 #ifndef PCI_ENABLE
                     constexpr auto PCI_ENABLE = 0x80000000ULL;
 #endif
->>>>>>> 440a434d
                     UncorePMUDiscovery::PCICFGAddress Addr;
                     Addr.raw = rawAddr;
                     assert(Addr.raw & PCI_ENABLE);
