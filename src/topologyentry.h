--- conflicted
+++ resolved
@@ -116,25 +116,17 @@
 
 inline void fillEntry(TopologyEntry & entry, const uint32 & smtMaskWidth, const uint32 & coreMaskWidth, const uint32 & l2CacheMaskShift, const int apic_id)
 {
-<<<<<<< HEAD
-    DBG(1, "entry.os_id = ", entry.os_id, " apic_id = ", apic_id);
-=======
     #ifndef USER_KERNEL_SHARED
     DBG(1, "entry.os_id = ", entry.os_id, " apic_id = ", apic_id);
     #endif
->>>>>>> 53c00661
     entry.thread_id = smtMaskWidth ? extract_bits_32(apic_id, 0, smtMaskWidth - 1) : 0;
     entry.core_id = coreMaskWidth ? extract_bits_32(apic_id, smtMaskWidth, smtMaskWidth + coreMaskWidth - 1) : 0;
     entry.socket_id = extract_bits_32(apic_id, smtMaskWidth + coreMaskWidth, 31);
     entry.tile_id = extract_bits_32(apic_id, l2CacheMaskShift, 31);
     entry.socket_unique_core_id = entry.core_id;
-<<<<<<< HEAD
-    DBG(1, "entry.os_id = ", entry.os_id, " apic_id = ", apic_id, " entry.thread_id = ", entry.thread_id, " entry.core_id = ", entry.core_id, " entry.socket_id = ", entry.socket_id , " entry.tile_id = ", entry.tile_id, " entry.socket_unique_core_id = ", entry.socket_unique_core_id);
-=======
     #ifndef USER_KERNEL_SHARED
     DBG(1, "entry.os_id = ", entry.os_id, " apic_id = ", apic_id, " entry.thread_id = ", entry.thread_id, " entry.core_id = ", entry.core_id, " entry.socket_id = ", entry.socket_id , " entry.tile_id = ", entry.tile_id, " entry.socket_unique_core_id = ", entry.socket_unique_core_id);
     #endif
->>>>>>> 53c00661
 }
 
 inline bool initCoreMasks(uint32 & smtMaskWidth, uint32 & coreMaskWidth, uint32 & l2CacheMaskShift, uint32 & l3CacheMaskShift)
@@ -157,13 +149,9 @@
             }
             levelType = extract_bits_32(cpuid_args.array[2], 8, 15);
             levelShift = extract_bits_32(cpuid_args.array[0], 0, 4);
-<<<<<<< HEAD
-           DBG(1, "levelType = ", levelType, " levelShift = ", levelShift);
-=======
             #ifndef USER_KERNEL_SHARED
             DBG(1, "levelType = ", levelType, " levelShift = ", levelShift);
             #endif
->>>>>>> 53c00661
             switch (levelType)
             {
             case 1: //level type is SMT, so levelShift is the SMT_Mask_Width
@@ -272,13 +260,9 @@
         }
 #endif
     }
-<<<<<<< HEAD
-    DBG(1, "smtMaskWidth = ", smtMaskWidth, " coreMaskWidth = ", coreMaskWidth, " l2CacheMaskShift = ", l2CacheMaskShift, " l3CacheMaskShift = ", l3CacheMaskShift);
-=======
     #ifndef USER_KERNEL_SHARED
     DBG(1, "smtMaskWidth = ", smtMaskWidth, " coreMaskWidth = ", coreMaskWidth, " l2CacheMaskShift = ", l2CacheMaskShift, " l3CacheMaskShift = ", l3CacheMaskShift);
     #endif
->>>>>>> 53c00661
     return true;
 }
 
