--- conflicted
+++ resolved
@@ -1728,7 +1728,6 @@
         }
     }
     return !root_buses.empty();
-<<<<<<< HEAD
 }
 
 bool Xeon6thNextGenPlatform::pciTreeDiscover(std::vector<struct iio_stacks_on_socket>& iios)
@@ -1755,34 +1754,6 @@
     return true;
 }
 
-=======
-}
-
-bool Xeon6thNextGenPlatform::pciTreeDiscover(std::vector<struct iio_stacks_on_socket>& iios)
-{
-    std::map<int, std::map<int, struct bdf>> root_buses;
-    if (!getRootBuses(root_buses))
-    {
-        return false;
-    }
-
-    for (auto iter = root_buses.cbegin(); iter != root_buses.cend(); ++iter) {
-        auto rbs_on_socket = iter->second;
-        struct iio_stacks_on_socket iio_on_socket;
-        iio_on_socket.socket_id = iter->first;
-        for (auto rb = rbs_on_socket.cbegin(); rb != rbs_on_socket.cend(); ++rb) {
-            if (!stackProbe(rb->first, rb->second, iio_on_socket)) {
-                return false;
-            }
-        }
-        std::sort(iio_on_socket.stacks.begin(), iio_on_socket.stacks.end());
-        iios.push_back(iio_on_socket);
-    }
-
-    return true;
-}
-
->>>>>>> fe74378e
 class BirchStreamPlatform: public Xeon6thNextGenPlatform {
 private:
     bool isPcieStack(int unit);
