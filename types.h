/*
Copyright (c) 2009-2013, Intel Corporation
All rights reserved.

Redistribution and use in source and binary forms, with or without modification, are permitted provided that the following conditions are met:

    * Redistributions of source code must retain the above copyright notice, this list of conditions and the following disclaimer.
    * Redistributions in binary form must reproduce the above copyright notice, this list of conditions and the following disclaimer in the documentation and/or other materials provided with the distribution.
    * Neither the name of Intel Corporation nor the names of its contributors may be used to endorse or promote products derived from this software without specific prior written permission.

THIS SOFTWARE IS PROVIDED BY THE COPYRIGHT HOLDERS AND CONTRIBUTORS "AS IS" AND ANY EXPRESS OR IMPLIED WARRANTIES, INCLUDING, BUT NOT LIMITED TO, THE IMPLIED WARRANTIES OF MERCHANTABILITY AND FITNESS FOR A PARTICULAR PURPOSE ARE DISCLAIMED. IN NO EVENT SHALL THE COPYRIGHT OWNER OR CONTRIBUTORS BE LIABLE FOR ANY DIRECT, INDIRECT, INCIDENTAL, SPECIAL, EXEMPLARY, OR CONSEQUENTIAL DAMAGES (INCLUDING, BUT NOT LIMITED TO, PROCUREMENT OF SUBSTITUTE GOODS OR SERVICES; LOSS OF USE, DATA, OR PROFITS; OR BUSINESS INTERRUPTION) HOWEVER CAUSED AND ON ANY THEORY OF LIABILITY, WHETHER IN CONTRACT, STRICT LIABILITY, OR TORT (INCLUDING NEGLIGENCE OR OTHERWISE) ARISING IN ANY WAY OUT OF THE USE OF THIS SOFTWARE, EVEN IF ADVISED OF THE POSSIBILITY OF SUCH DAMAGE.
*/
// written by Roman Dementiev
//

#ifndef CPUCounters_TYPES_H
#define CPUCounters_TYPES_H


/*!     \file types.h
        \brief Internal type and constant definitions
*/

#undef PCM_DEBUG

#include <iostream>
#include <istream>
#include <sstream>
#include <iomanip>

typedef unsigned long long uint64;
typedef signed long long int64;
typedef unsigned int uint32;
typedef signed int int32;


/*
        MSR addreses from
        "Intel 64 and IA-32 Architectures Software Developers Manual Volume 3B:
        System Programming Guide, Part 2", Appendix A "PERFORMANCE-MONITORING EVENTS"
*/

#define INST_RETIRED_ANY_ADDR           (0x309)
#define CPU_CLK_UNHALTED_THREAD_ADDR    (0x30A)
#define CPU_CLK_UNHALTED_REF_ADDR       (0x30B)
#define IA32_CR_PERF_GLOBAL_CTRL        (0x38F)
#define IA32_CR_FIXED_CTR_CTRL          (0x38D)
#define IA32_PERFEVTSEL0_ADDR           (0x186)
#define IA32_PERFEVTSEL1_ADDR           (IA32_PERFEVTSEL0_ADDR + 1)
#define IA32_PERFEVTSEL2_ADDR           (IA32_PERFEVTSEL0_ADDR + 2)
#define IA32_PERFEVTSEL3_ADDR           (IA32_PERFEVTSEL0_ADDR + 3)

#define PERF_MAX_FIXED_COUNTERS          (3)
#define PERF_MAX_CUSTOM_COUNTERS         (8)
#define PERF_MAX_COUNTERS               (PERF_MAX_FIXED_COUNTERS + PERF_MAX_CUSTOM_COUNTERS)

#define IA32_DEBUGCTL                   (0x1D9)

#define IA32_PMC0                       (0xC1)
#define IA32_PMC1                       (0xC1 + 1)
#define IA32_PMC2                       (0xC1 + 2)
#define IA32_PMC3                       (0xC1 + 3)

#define MSR_OFFCORE_RSP0               (0x1A6)
#define MSR_OFFCORE_RSP1               (0x1A7)

/* From Table B-5. of the above mentioned document */
#define PLATFORM_INFO_ADDR              (0xCE)

#define IA32_TIME_STAMP_COUNTER         (0x10)

// Event IDs

// Nehalem/Westmere on-core events
#define MEM_LOAD_RETIRED_L3_MISS_EVTNR  (0xCB)
#define MEM_LOAD_RETIRED_L3_MISS_UMASK  (0x10)

#define MEM_LOAD_RETIRED_L3_UNSHAREDHIT_EVTNR   (0xCB)
#define MEM_LOAD_RETIRED_L3_UNSHAREDHIT_UMASK   (0x04)

#define MEM_LOAD_RETIRED_L2_HITM_EVTNR  (0xCB)
#define MEM_LOAD_RETIRED_L2_HITM_UMASK  (0x08)

#define MEM_LOAD_RETIRED_L2_HIT_EVTNR   (0xCB)
#define MEM_LOAD_RETIRED_L2_HIT_UMASK   (0x02)

// Sandy Bridge on-core events

#define MEM_LOAD_UOPS_MISC_RETIRED_LLC_MISS_EVTNR (0xD4)
#define MEM_LOAD_UOPS_MISC_RETIRED_LLC_MISS_UMASK (0x02)

#define MEM_LOAD_UOPS_LLC_HIT_RETIRED_XSNP_NONE_EVTNR (0xD2)
#define MEM_LOAD_UOPS_LLC_HIT_RETIRED_XSNP_NONE_UMASK (0x08)

#define MEM_LOAD_UOPS_LLC_HIT_RETIRED_XSNP_HITM_EVTNR (0xD2)
#define MEM_LOAD_UOPS_LLC_HIT_RETIRED_XSNP_HITM_UMASK (0x04)

#define MEM_LOAD_UOPS_LLC_HIT_RETIRED_XSNP_EVTNR (0xD2)
#define MEM_LOAD_UOPS_LLC_HIT_RETIRED_XSNP_UMASK (0x07)

#define MEM_LOAD_UOPS_RETIRED_L2_HIT_EVTNR (0xD1)
#define MEM_LOAD_UOPS_RETIRED_L2_HIT_UMASK (0x02)

// Skylake on-core events

#define SKL_MEM_LOAD_RETIRED_L3_MISS_EVTNR (0xD1)
#define SKL_MEM_LOAD_RETIRED_L3_MISS_UMASK (0x20)

#define SKL_MEM_LOAD_RETIRED_L3_HIT_EVTNR (0xD1)
#define SKL_MEM_LOAD_RETIRED_L3_HIT_UMASK (0x04)

#define SKL_MEM_LOAD_RETIRED_L2_MISS_EVTNR (0xD1)
#define SKL_MEM_LOAD_RETIRED_L2_MISS_UMASK (0x10)

#define SKL_MEM_LOAD_RETIRED_L2_HIT_EVTNR (0xD1)
#define SKL_MEM_LOAD_RETIRED_L2_HIT_UMASK (0x02)

// architectural on-core events

#define ARCH_LLC_REFERENCE_EVTNR        (0x2E)
#define ARCH_LLC_REFERENCE_UMASK        (0x4F)

#define ARCH_LLC_MISS_EVTNR     (0x2E)
#define ARCH_LLC_MISS_UMASK     (0x41)

// Atom on-core events

#define ATOM_MEM_LOAD_RETIRED_L2_HIT_EVTNR   (0xCB)
#define ATOM_MEM_LOAD_RETIRED_L2_HIT_UMASK   (0x01)

#define ATOM_MEM_LOAD_RETIRED_L2_MISS_EVTNR   (0xCB)
#define ATOM_MEM_LOAD_RETIRED_L2_MISS_UMASK   (0x02)

#define ATOM_MEM_LOAD_RETIRED_L2_HIT_EVTNR   (0xCB)
#define ATOM_MEM_LOAD_RETIRED_L2_HIT_UMASK   (0x01)

#define ATOM_MEM_LOAD_RETIRED_L2_MISS_EVTNR   (0xCB)
#define ATOM_MEM_LOAD_RETIRED_L2_MISS_UMASK   (0x02)

#define ATOM_MEM_LOAD_RETIRED_L2_HIT_EVTNR   (0xCB)
#define ATOM_MEM_LOAD_RETIRED_L2_HIT_UMASK   (0x01)

#define ATOM_MEM_LOAD_RETIRED_L2_MISS_EVTNR   (0xCB)
#define ATOM_MEM_LOAD_RETIRED_L2_MISS_UMASK   (0x02)

// Offcore response events
#define OFFCORE_RESPONSE_0_EVTNR (0xB7)
#define OFFCORE_RESPONSE_1_EVTNR (0xBB)
#define OFFCORE_RESPONSE_0_UMASK (1)
#define OFFCORE_RESPONSE_1_UMASK (1)
/*
     For Nehalem(-EP) processors from Intel(r) 64 and IA-32 Architectures Software Developer's Manual
*/

// Uncore msrs

#define MSR_UNCORE_PERF_GLOBAL_CTRL_ADDR        (0x391)

#define MSR_UNCORE_PERFEVTSEL0_ADDR             (0x3C0)
#define MSR_UNCORE_PERFEVTSEL1_ADDR             (MSR_UNCORE_PERFEVTSEL0_ADDR + 1)
#define MSR_UNCORE_PERFEVTSEL2_ADDR             (MSR_UNCORE_PERFEVTSEL0_ADDR + 2)
#define MSR_UNCORE_PERFEVTSEL3_ADDR             (MSR_UNCORE_PERFEVTSEL0_ADDR + 3)
#define MSR_UNCORE_PERFEVTSEL4_ADDR             (MSR_UNCORE_PERFEVTSEL0_ADDR + 4)
#define MSR_UNCORE_PERFEVTSEL5_ADDR             (MSR_UNCORE_PERFEVTSEL0_ADDR + 5)
#define MSR_UNCORE_PERFEVTSEL6_ADDR             (MSR_UNCORE_PERFEVTSEL0_ADDR + 6)
#define MSR_UNCORE_PERFEVTSEL7_ADDR             (MSR_UNCORE_PERFEVTSEL0_ADDR + 7)


#define MSR_UNCORE_PMC0                         (0x3B0)
#define MSR_UNCORE_PMC1                         (MSR_UNCORE_PMC0 + 1)
#define MSR_UNCORE_PMC2                         (MSR_UNCORE_PMC0 + 2)
#define MSR_UNCORE_PMC3                         (MSR_UNCORE_PMC0 + 3)
#define MSR_UNCORE_PMC4                         (MSR_UNCORE_PMC0 + 4)
#define MSR_UNCORE_PMC5                         (MSR_UNCORE_PMC0 + 5)
#define MSR_UNCORE_PMC6                         (MSR_UNCORE_PMC0 + 6)
#define MSR_UNCORE_PMC7                         (MSR_UNCORE_PMC0 + 7)

// Uncore event IDs

#define UNC_QMC_WRITES_FULL_ANY_EVTNR           (0x2F)
#define UNC_QMC_WRITES_FULL_ANY_UMASK           (0x07)

#define UNC_QMC_NORMAL_READS_ANY_EVTNR          (0x2C)
#define UNC_QMC_NORMAL_READS_ANY_UMASK          (0x07)

#define UNC_QHL_REQUESTS_EVTNR                  (0x20)

#define UNC_QHL_REQUESTS_IOH_READS_UMASK        (0x01)
#define UNC_QHL_REQUESTS_IOH_WRITES_UMASK       (0x02)
#define UNC_QHL_REQUESTS_REMOTE_READS_UMASK     (0x04)
#define UNC_QHL_REQUESTS_REMOTE_WRITES_UMASK    (0x08)
#define UNC_QHL_REQUESTS_LOCAL_READS_UMASK      (0x10)
#define UNC_QHL_REQUESTS_LOCAL_WRITES_UMASK     (0x20)

/*
        From "Intel(r) Xeon(r) Processor 7500 Series Uncore Programming Guide"
*/

// Beckton uncore event IDs

#define U_MSR_PMON_GLOBAL_CTL                   (0x0C00)

#define MB0_MSR_PERF_GLOBAL_CTL                 (0x0CA0)
#define MB0_MSR_PMU_CNT_0                       (0x0CB1)
#define MB0_MSR_PMU_CNT_CTL_0                   (0x0CB0)
#define MB0_MSR_PMU_CNT_1                       (0x0CB3)
#define MB0_MSR_PMU_CNT_CTL_1                   (0x0CB2)
#define MB0_MSR_PMU_ZDP_CTL_FVC                 (0x0CAB)


#define MB1_MSR_PERF_GLOBAL_CTL                 (0x0CE0)
#define MB1_MSR_PMU_CNT_0                       (0x0CF1)
#define MB1_MSR_PMU_CNT_CTL_0                   (0x0CF0)
#define MB1_MSR_PMU_CNT_1                       (0x0CF3)
#define MB1_MSR_PMU_CNT_CTL_1                   (0x0CF2)
#define MB1_MSR_PMU_ZDP_CTL_FVC                 (0x0CEB)

#define BB0_MSR_PERF_GLOBAL_CTL                 (0x0C20)
#define BB0_MSR_PERF_CNT_1                      (0x0C33)
#define BB0_MSR_PERF_CNT_CTL_1                  (0x0C32)

#define BB1_MSR_PERF_GLOBAL_CTL                 (0x0C60)
#define BB1_MSR_PERF_CNT_1                      (0x0C73)
#define BB1_MSR_PERF_CNT_CTL_1                  (0x0C72)

#define R_MSR_PMON_CTL0 (0x0E10)
#define R_MSR_PMON_CTR0 (0x0E11)
#define R_MSR_PMON_CTL1 (0x0E12)
#define R_MSR_PMON_CTR1 (0x0E13)
#define R_MSR_PMON_CTL2 (0x0E14)
#define R_MSR_PMON_CTR2 (0x0E15)
#define R_MSR_PMON_CTL3 (0x0E16)
#define R_MSR_PMON_CTR3 (0x0E17)
#define R_MSR_PMON_CTL4 (0x0E18)
#define R_MSR_PMON_CTR4 (0x0E19)
#define R_MSR_PMON_CTL5 (0x0E1A)
#define R_MSR_PMON_CTR5 (0x0E1B)
#define R_MSR_PMON_CTL6 (0x0E1C)
#define R_MSR_PMON_CTR6 (0x0E1D)
#define R_MSR_PMON_CTL7 (0x0E1E)
#define R_MSR_PMON_CTR7 (0x0E1F)
#define R_MSR_PMON_CTL8 (0x0E30)
#define R_MSR_PMON_CTR8 (0x0E31)
#define R_MSR_PMON_CTL9 (0x0E32)
#define R_MSR_PMON_CTR9 (0x0E33)
#define R_MSR_PMON_CTL10 (0x0E34)
#define R_MSR_PMON_CTR10 (0x0E35)
#define R_MSR_PMON_CTL11 (0x0E36)
#define R_MSR_PMON_CTR11 (0x0E37)
#define R_MSR_PMON_CTL12 (0x0E38)
#define R_MSR_PMON_CTR12 (0x0E39)
#define R_MSR_PMON_CTL13 (0x0E3A)
#define R_MSR_PMON_CTR13 (0x0E3B)
#define R_MSR_PMON_CTL14 (0x0E3C)
#define R_MSR_PMON_CTR14 (0x0E3D)
#define R_MSR_PMON_CTL15 (0x0E3E)
#define R_MSR_PMON_CTR15 (0x0E3F)

#define R_MSR_PORT0_IPERF_CFG0 (0x0E04)
#define R_MSR_PORT1_IPERF_CFG0 (0x0E05)
#define R_MSR_PORT2_IPERF_CFG0 (0x0E06)
#define R_MSR_PORT3_IPERF_CFG0 (0x0E07)
#define R_MSR_PORT4_IPERF_CFG0 (0x0E08)
#define R_MSR_PORT5_IPERF_CFG0 (0x0E09)
#define R_MSR_PORT6_IPERF_CFG0 (0x0E0A)
#define R_MSR_PORT7_IPERF_CFG0 (0x0E0B)

#define R_MSR_PORT0_IPERF_CFG1 (0x0E24)
#define R_MSR_PORT1_IPERF_CFG1 (0x0E25)
#define R_MSR_PORT2_IPERF_CFG1 (0x0E26)
#define R_MSR_PORT3_IPERF_CFG1 (0x0E27)
#define R_MSR_PORT4_IPERF_CFG1 (0x0E28)
#define R_MSR_PORT5_IPERF_CFG1 (0x0E29)
#define R_MSR_PORT6_IPERF_CFG1 (0x0E2A)
#define R_MSR_PORT7_IPERF_CFG1 (0x0E2B)

#define R_MSR_PMON_GLOBAL_CTL_7_0 (0x0E00)
#define R_MSR_PMON_GLOBAL_CTL_15_8 (0x0E20)

#define W_MSR_PMON_GLOBAL_CTL    (0xC80)
#define W_MSR_PMON_FIXED_CTR_CTL (0x395)
#define W_MSR_PMON_FIXED_CTR     (0x394)

/*
 * Platform QoS MSRs
 */

#define IA32_PQR_ASSOC (0xc8f)
#define IA32_QM_EVTSEL (0xc8d)
#define IA32_QM_CTR (0xc8e)

#define PCM_INVALID_QOS_MONITORING_DATA ((std::numeric_limits<uint64>::max)())

/* \brief Event Select Register format

        According to
        "Intel 64 and IA-32 Architectures Software Developers Manual Volume 3B:
        System Programming Guide, Part 2", Figure 30-6. Layout of IA32_PERFEVTSELx
        MSRs Supporting Architectural Performance Monitoring Version 3
*/
struct EventSelectRegister
{
    union
    {
        struct
        {
            uint64 event_select : 8;
            uint64 umask : 8;
            uint64 usr : 1;
            uint64 os : 1;
            uint64 edge : 1;
            uint64 pin_control : 1;
            uint64 apic_int : 1;
            uint64 any_thread : 1;
            uint64 enable : 1;
            uint64 invert : 1;
            uint64 cmask : 8;
            uint64 in_tx : 1;
            uint64 in_txcp : 1;
            uint64 reservedX : 30;
        } fields;
        uint64 value;
    };

    EventSelectRegister() : value(0) {}
};


/* \brief Fixed Event Control Register format

        According to
        "Intel 64 and IA-32 Architectures Software Developers Manual Volume 3B:
        System Programming Guide, Part 2", Figure 30-7. Layout of
        IA32_FIXED_CTR_CTRL MSR Supporting Architectural Performance Monitoring Version 3
*/
struct FixedEventControlRegister
{
    union
    {
        struct
        {
            // CTR0
            uint64 os0 : 1;
            uint64 usr0 : 1;
            uint64 any_thread0 : 1;
            uint64 enable_pmi0 : 1;
            // CTR1
            uint64 os1 : 1;
            uint64 usr1 : 1;
            uint64 any_thread1 : 1;
            uint64 enable_pmi1 : 1;
            // CTR2
            uint64 os2 : 1;
            uint64 usr2 : 1;
            uint64 any_thread2 : 1;
            uint64 enable_pmi2 : 1;

            uint64 reserved1 : 52;
        } fields;
        uint64 value;
    };
};

inline std::ostream & operator << (std::ostream & o, const FixedEventControlRegister & reg)
{
    o << "os0\t\t" << reg.fields.os0 << std::endl;
    o << "usr0\t\t" << reg.fields.usr0 << std::endl;
    o << "any_thread0\t" << reg.fields.any_thread0 << std::endl;
    o << "enable_pmi0\t" << reg.fields.enable_pmi0 << std::endl;

    o << "os1\t\t" << reg.fields.os1 << std::endl;
    o << "usr1\t\t" << reg.fields.usr1 << std::endl;
    o << "any_thread1\t" << reg.fields.any_thread1 << std::endl;
    o << "enable_pmi10\t" << reg.fields.enable_pmi1 << std::endl;

    o << "os2\t\t" << reg.fields.os2 << std::endl;
    o << "usr2\t\t" << reg.fields.usr2 << std::endl;
    o << "any_thread2\t" << reg.fields.any_thread2 << std::endl;
    o << "enable_pmi2\t" << reg.fields.enable_pmi2 << std::endl;

    o << "reserved1\t" << reg.fields.reserved1 << std::endl;
    return o;
}

// UNCORE COUNTER CONTROL

/* \brief Uncore Event Select Register Register format

        According to
        "Intel 64 and IA-32 Architectures Software Developers Manual Volume 3B:
        System Programming Guide, Part 2", Figure 30-20. Layout of MSR_UNCORE_PERFEVTSELx MSRs
*/
struct UncoreEventSelectRegister
{
    union
    {
        struct
        {
            uint64 event_select : 8;
            uint64 umask : 8;
            uint64 reserved1 : 1;
            uint64 occ_ctr_rst : 1;
            uint64 edge : 1;
            uint64 reserved2 : 1;
            uint64 enable_pmi : 1;
            uint64 reserved3 : 1;
            uint64 enable : 1;
            uint64 invert : 1;
            uint64 cmask : 8;
            uint64 reservedx : 32;
        } fields;
        uint64 value;
    };
};

/* \brief Beckton Uncore PMU ZDP FVC Control Register format

        From "Intel(r) Xeon(r) Processor 7500 Series Uncore Programming Guide"
        Table 2-80. M_MSR_PMU_ZDP_CTL_FVC Register - Field Definitions
*/
struct BecktonUncorePMUZDPCTLFVCRegister
{
    union
    {
        struct
        {
            uint64 fvid : 5;
            uint64 bcmd : 3;
            uint64 resp : 3;
            uint64 evnt0 : 3;
            uint64 evnt1 : 3;
            uint64 evnt2 : 3;
            uint64 evnt3 : 3;
            uint64 pbox_init_err : 1;
        } fields; // nehalem-ex version
        struct
        {
            uint64 fvid : 6;
            uint64 bcmd : 3;
            uint64 resp : 3;
            uint64 evnt0 : 3;
            uint64 evnt1 : 3;
            uint64 evnt2 : 3;
            uint64 evnt3 : 3;
            uint64 pbox_init_err : 1;
        } fields_wsm; // westmere-ex version
        uint64 value;
    };
};

/* \brief Beckton Uncore PMU Counter Control Register format

        From "Intel(r) Xeon(r) Processor 7500 Series Uncore Programming Guide"
        Table 2-67. M_MSR_PMU_CNT_CTL{5-0} Register - Field Definitions
*/
struct BecktonUncorePMUCNTCTLRegister
{
    union
    {
        struct
        {
            uint64 en : 1;
            uint64 pmi_en : 1;
            uint64 count_mode : 2;
            uint64 storage_mode : 2;
            uint64 wrap_mode : 1;
            uint64 flag_mode : 1;
            uint64 rsv1 : 1;
            uint64 inc_sel : 5;
            uint64 rsv2 : 5;
            uint64 set_flag_sel : 3;
        } fields;
        uint64 value;
    };
};

#define MSR_SMI_COUNT (0x34)

/* \brief Sandy Bridge energy counters
*/

#define MSR_PKG_ENERGY_STATUS (0x611)
#define MSR_RAPL_POWER_UNIT   (0x606)
#define MSR_PKG_POWER_INFO    (0x614)

#define PCM_INTEL_PCI_VENDOR_ID (0x8086)
#define PCM_PCI_VENDOR_ID_OFFSET (0)

// server PCICFG uncore counters

#define JKTIVT_MC0_CH0_REGISTER_DEV_ADDR (16)
#define JKTIVT_MC0_CH1_REGISTER_DEV_ADDR (16)
#define JKTIVT_MC0_CH2_REGISTER_DEV_ADDR (16)
#define JKTIVT_MC0_CH3_REGISTER_DEV_ADDR (16)
#define JKTIVT_MC0_CH0_REGISTER_FUNC_ADDR (4)
#define JKTIVT_MC0_CH1_REGISTER_FUNC_ADDR (5)
#define JKTIVT_MC0_CH2_REGISTER_FUNC_ADDR (0)
#define JKTIVT_MC0_CH3_REGISTER_FUNC_ADDR (1)

#define JKTIVT_MC1_CH0_REGISTER_DEV_ADDR (30)
#define JKTIVT_MC1_CH1_REGISTER_DEV_ADDR (30)
#define JKTIVT_MC1_CH2_REGISTER_DEV_ADDR (30)
#define JKTIVT_MC1_CH3_REGISTER_DEV_ADDR (30)
#define JKTIVT_MC1_CH0_REGISTER_FUNC_ADDR (4)
#define JKTIVT_MC1_CH1_REGISTER_FUNC_ADDR (5)
#define JKTIVT_MC1_CH2_REGISTER_FUNC_ADDR (0)
#define JKTIVT_MC1_CH3_REGISTER_FUNC_ADDR (1)

#define HSX_MC0_CH0_REGISTER_DEV_ADDR (20)
#define HSX_MC0_CH1_REGISTER_DEV_ADDR (20)
#define HSX_MC0_CH2_REGISTER_DEV_ADDR (21)
#define HSX_MC0_CH3_REGISTER_DEV_ADDR (21)
#define HSX_MC0_CH0_REGISTER_FUNC_ADDR (0)
#define HSX_MC0_CH1_REGISTER_FUNC_ADDR (1)
#define HSX_MC0_CH2_REGISTER_FUNC_ADDR (0)
#define HSX_MC0_CH3_REGISTER_FUNC_ADDR (1)

#define HSX_MC1_CH0_REGISTER_DEV_ADDR (23)
#define HSX_MC1_CH1_REGISTER_DEV_ADDR (23)
#define HSX_MC1_CH2_REGISTER_DEV_ADDR (24)
#define HSX_MC1_CH3_REGISTER_DEV_ADDR (24)
#define HSX_MC1_CH0_REGISTER_FUNC_ADDR (0)
#define HSX_MC1_CH1_REGISTER_FUNC_ADDR (1)
#define HSX_MC1_CH2_REGISTER_FUNC_ADDR (0)
#define HSX_MC1_CH3_REGISTER_FUNC_ADDR (1)

#define KNL_MC0_CH0_REGISTER_DEV_ADDR (8)
#define KNL_MC0_CH1_REGISTER_DEV_ADDR (8)
#define KNL_MC0_CH2_REGISTER_DEV_ADDR (8)
#define KNL_MC0_CH0_REGISTER_FUNC_ADDR (2)
#define KNL_MC0_CH1_REGISTER_FUNC_ADDR (3)
#define KNL_MC0_CH2_REGISTER_FUNC_ADDR (4)

#define SKX_MC0_CH0_REGISTER_DEV_ADDR (10)
#define SKX_MC0_CH1_REGISTER_DEV_ADDR (10)
#define SKX_MC0_CH2_REGISTER_DEV_ADDR (11)
#define SKX_MC0_CH3_REGISTER_DEV_ADDR (-1) //Does not exist
#define SKX_MC0_CH0_REGISTER_FUNC_ADDR (2)
#define SKX_MC0_CH1_REGISTER_FUNC_ADDR (6)
#define SKX_MC0_CH2_REGISTER_FUNC_ADDR (2)
#define SKX_MC0_CH3_REGISTER_FUNC_ADDR (-1) //Does not exist

#define SKX_MC1_CH0_REGISTER_DEV_ADDR (12)
#define SKX_MC1_CH1_REGISTER_DEV_ADDR (12)
#define SKX_MC1_CH2_REGISTER_DEV_ADDR (13)
#define SKX_MC1_CH3_REGISTER_DEV_ADDR (-1) //Does not exist
#define SKX_MC1_CH0_REGISTER_FUNC_ADDR (2)
#define SKX_MC1_CH1_REGISTER_FUNC_ADDR (6)
#define SKX_MC1_CH2_REGISTER_FUNC_ADDR (2)
#define SKX_MC1_CH3_REGISTER_FUNC_ADDR (-1) //Does not exist


#define KNL_MC1_CH0_REGISTER_DEV_ADDR (9)
#define KNL_MC1_CH1_REGISTER_DEV_ADDR (9)
#define KNL_MC1_CH2_REGISTER_DEV_ADDR (9)
#define KNL_MC1_CH0_REGISTER_FUNC_ADDR (2)
#define KNL_MC1_CH1_REGISTER_FUNC_ADDR (3)
#define KNL_MC1_CH2_REGISTER_FUNC_ADDR (4)

#define KNL_EDC0_ECLK_REGISTER_DEV_ADDR (24)
#define KNL_EDC0_ECLK_REGISTER_FUNC_ADDR (2)
#define KNL_EDC1_ECLK_REGISTER_DEV_ADDR (25)
#define KNL_EDC1_ECLK_REGISTER_FUNC_ADDR (2)
#define KNL_EDC2_ECLK_REGISTER_DEV_ADDR (26)
#define KNL_EDC2_ECLK_REGISTER_FUNC_ADDR (2)
#define KNL_EDC3_ECLK_REGISTER_DEV_ADDR (27)
#define KNL_EDC3_ECLK_REGISTER_FUNC_ADDR (2)
#define KNL_EDC4_ECLK_REGISTER_DEV_ADDR (28)
#define KNL_EDC4_ECLK_REGISTER_FUNC_ADDR (2)
#define KNL_EDC5_ECLK_REGISTER_DEV_ADDR (29)
#define KNL_EDC5_ECLK_REGISTER_FUNC_ADDR (2)
#define KNL_EDC6_ECLK_REGISTER_DEV_ADDR (30)
#define KNL_EDC6_ECLK_REGISTER_FUNC_ADDR (2)
#define KNL_EDC7_ECLK_REGISTER_DEV_ADDR (31)
#define KNL_EDC7_ECLK_REGISTER_FUNC_ADDR (2)

/**
 * XPF_ for Xeons: SNB, IVT, HSX, BDW, etc.
 * KNX_ for Xeon Phi (Knights *) processors
 */
#define XPF_MC_CH_PCI_PMON_BOX_CTL_ADDR (0x0F4)
#define KNX_MC_CH_PCI_PMON_BOX_CTL_ADDR (0xB30)
#define KNX_EDC_CH_PCI_PMON_BOX_CTL_ADDR (0xA30)

//! for Xeons
#define XPF_MC_CH_PCI_PMON_FIXED_CTL_ADDR (0x0F0)
#define XPF_MC_CH_PCI_PMON_CTL3_ADDR (0x0E4)
#define XPF_MC_CH_PCI_PMON_CTL2_ADDR (0x0E0)
#define XPF_MC_CH_PCI_PMON_CTL1_ADDR (0x0DC)
#define XPF_MC_CH_PCI_PMON_CTL0_ADDR (0x0D8)

//! KNL IMC
#define KNX_MC_CH_PCI_PMON_FIXED_CTL_ADDR (0xB44)
#define KNX_MC_CH_PCI_PMON_CTL3_ADDR (0xB2C)
#define KNX_MC_CH_PCI_PMON_CTL2_ADDR (0xB28)
#define KNX_MC_CH_PCI_PMON_CTL1_ADDR (0xB24)
#define KNX_MC_CH_PCI_PMON_CTL0_ADDR (0xB20)

//! KNL EDC ECLK
#define KNX_EDC_CH_PCI_PMON_FIXED_CTL_ADDR (0xA44)
#define KNX_EDC_CH_PCI_PMON_CTL3_ADDR (0xA2C)
#define KNX_EDC_CH_PCI_PMON_CTL2_ADDR (0xA28)
#define KNX_EDC_CH_PCI_PMON_CTL1_ADDR (0xA24)
#define KNX_EDC_CH_PCI_PMON_CTL0_ADDR (0xA20)
#define KNX_EDC_ECLK_PMON_UNIT_CTL_REG (0xA30)

//! for Xeons
#define XPF_MC_CH_PCI_PMON_FIXED_CTR_ADDR (0x0D0)
#define XPF_MC_CH_PCI_PMON_CTR3_ADDR (0x0B8)
#define XPF_MC_CH_PCI_PMON_CTR2_ADDR (0x0B0)
#define XPF_MC_CH_PCI_PMON_CTR1_ADDR (0x0A8)
#define XPF_MC_CH_PCI_PMON_CTR0_ADDR (0x0A0)

//! for KNL IMC
#define KNX_MC_CH_PCI_PMON_FIXED_CTR_ADDR (0xB3C)
#define KNX_MC_CH_PCI_PMON_CTR3_ADDR (0xB18)
#define KNX_MC_CH_PCI_PMON_CTR2_ADDR (0xB10)
#define KNX_MC_CH_PCI_PMON_CTR1_ADDR (0xB08)
#define KNX_MC_CH_PCI_PMON_CTR0_ADDR (0xB00)

//! for KNL EDC ECLK
#define KNX_EDC_CH_PCI_PMON_FIXED_CTR_ADDR (0xA3C)
#define KNX_EDC_CH_PCI_PMON_CTR3_ADDR (0xA18)
#define KNX_EDC_CH_PCI_PMON_CTR2_ADDR (0xA10)
#define KNX_EDC_CH_PCI_PMON_CTR1_ADDR (0xA08)
#define KNX_EDC_CH_PCI_PMON_CTR0_ADDR (0xA00)

#define JKTIVT_QPI_PORT0_REGISTER_DEV_ADDR  (8)
#define JKTIVT_QPI_PORT0_REGISTER_FUNC_ADDR (2)
#define JKTIVT_QPI_PORT1_REGISTER_DEV_ADDR  (9)
#define JKTIVT_QPI_PORT1_REGISTER_FUNC_ADDR (2)
#define JKTIVT_QPI_PORT2_REGISTER_DEV_ADDR  (24)
#define JKTIVT_QPI_PORT2_REGISTER_FUNC_ADDR (2)

#define HSX_QPI_PORT0_REGISTER_DEV_ADDR  (8)
#define HSX_QPI_PORT0_REGISTER_FUNC_ADDR (2)
#define HSX_QPI_PORT1_REGISTER_DEV_ADDR  (9)
#define HSX_QPI_PORT1_REGISTER_FUNC_ADDR (2)
#define HSX_QPI_PORT2_REGISTER_DEV_ADDR  (10)
#define HSX_QPI_PORT2_REGISTER_FUNC_ADDR (2)

#define SKX_QPI_PORT0_REGISTER_DEV_ADDR  (14)
#define SKX_QPI_PORT0_REGISTER_FUNC_ADDR (0)
#define SKX_QPI_PORT1_REGISTER_DEV_ADDR  (15)
#define SKX_QPI_PORT1_REGISTER_FUNC_ADDR (0)
#define SKX_QPI_PORT2_REGISTER_DEV_ADDR  (16)
#define SKX_QPI_PORT2_REGISTER_FUNC_ADDR (0)

#define QPI_PORT0_MISC_REGISTER_FUNC_ADDR (0)
#define QPI_PORT1_MISC_REGISTER_FUNC_ADDR (0)
#define QPI_PORT2_MISC_REGISTER_FUNC_ADDR (0)

#define SKX_M2M_0_REGISTER_DEV_ADDR  (8)
#define SKX_M2M_0_REGISTER_FUNC_ADDR (0)
#define SKX_M2M_1_REGISTER_DEV_ADDR  (9)
#define SKX_M2M_1_REGISTER_FUNC_ADDR (0)

#define M2M_PCI_PMON_BOX_CTL_ADDR (0x258)

#define M2M_PCI_PMON_CTL0_ADDR (0x228)
#define M2M_PCI_PMON_CTL1_ADDR (0x230)
#define M2M_PCI_PMON_CTL2_ADDR (0x238)
#define M2M_PCI_PMON_CTL3_ADDR (0x240)

#define M2M_PCI_PMON_CTR0_ADDR (0x200)
#define M2M_PCI_PMON_CTR1_ADDR (0x208)
#define M2M_PCI_PMON_CTR2_ADDR (0x210)
#define M2M_PCI_PMON_CTR3_ADDR (0x218)

#define PCM_INVALID_DEV_ADDR (~(uint32)0UL)
#define PCM_INVALID_FUNC_ADDR (~(uint32)0UL)

#define Q_P_PCI_PMON_BOX_CTL_ADDR (0x0F4)

#define Q_P_PCI_PMON_CTL3_ADDR (0x0E4)
#define Q_P_PCI_PMON_CTL2_ADDR (0x0E0)
#define Q_P_PCI_PMON_CTL1_ADDR (0x0DC)
#define Q_P_PCI_PMON_CTL0_ADDR (0x0D8)

#define Q_P_PCI_PMON_CTR3_ADDR (0x0B8)
#define Q_P_PCI_PMON_CTR2_ADDR (0x0B0)
#define Q_P_PCI_PMON_CTR1_ADDR (0x0A8)
#define Q_P_PCI_PMON_CTR0_ADDR (0x0A0)

#define QPI_RATE_STATUS_ADDR (0x0D4)

#define U_L_PCI_PMON_BOX_CTL_ADDR (0x378)

#define U_L_PCI_PMON_CTL3_ADDR (0x368)
#define U_L_PCI_PMON_CTL2_ADDR (0x360)
#define U_L_PCI_PMON_CTL1_ADDR (0x358)
#define U_L_PCI_PMON_CTL0_ADDR (0x350)

#define U_L_PCI_PMON_CTR3_ADDR (0x330)
#define U_L_PCI_PMON_CTR2_ADDR (0x328)
#define U_L_PCI_PMON_CTR1_ADDR (0x320)
#define U_L_PCI_PMON_CTR0_ADDR (0x318)

#define UCLK_FIXED_CTR_ADDR (0x704)
#define UCLK_FIXED_CTL_ADDR (0x703)

#define JKTIVT_PCU_MSR_PMON_CTR3_ADDR (0x0C39)
#define JKTIVT_PCU_MSR_PMON_CTR2_ADDR (0x0C38)
#define JKTIVT_PCU_MSR_PMON_CTR1_ADDR (0x0C37)
#define JKTIVT_PCU_MSR_PMON_CTR0_ADDR (0x0C36)

#define JKTIVT_PCU_MSR_PMON_BOX_FILTER_ADDR (0x0C34)

#define JKTIVT_PCU_MSR_PMON_CTL3_ADDR (0x0C33)
#define JKTIVT_PCU_MSR_PMON_CTL2_ADDR (0x0C32)
#define JKTIVT_PCU_MSR_PMON_CTL1_ADDR (0x0C31)
#define JKTIVT_PCU_MSR_PMON_CTL0_ADDR (0x0C30)

#define JKTIVT_PCU_MSR_PMON_BOX_CTL_ADDR (0x0C24)

#define HSX_PCU_MSR_PMON_CTR3_ADDR (0x071A)
#define HSX_PCU_MSR_PMON_CTR2_ADDR (0x0719)
#define HSX_PCU_MSR_PMON_CTR1_ADDR (0x0718)
#define HSX_PCU_MSR_PMON_CTR0_ADDR (0x0717)

#define HSX_PCU_MSR_PMON_BOX_FILTER_ADDR (0x0715)

#define HSX_PCU_MSR_PMON_CTL3_ADDR (0x0714)
#define HSX_PCU_MSR_PMON_CTL2_ADDR (0x0713)
#define HSX_PCU_MSR_PMON_CTL1_ADDR (0x0712)
#define HSX_PCU_MSR_PMON_CTL0_ADDR (0x0711)

#define HSX_PCU_MSR_PMON_BOX_CTL_ADDR (0x0710)

#define UNC_PMON_UNIT_CTL_RST_CONTROL  (1 << 0)
#define UNC_PMON_UNIT_CTL_RST_COUNTERS     (1 << 1)
#define UNC_PMON_UNIT_CTL_FRZ  (1 << 8)
#define UNC_PMON_UNIT_CTL_FRZ_EN   (1 << 16)
#define UNC_PMON_UNIT_CTL_RSV  ((1 << 16) + (1 << 17))

#define UNC_PMON_UNIT_CTL_VALID_BITS_MASK  ((1 << 17) - 1)

#define MC_CH_PCI_PMON_FIXED_CTL_RST (1 << 19)
#define MC_CH_PCI_PMON_FIXED_CTL_EN (1 << 22)
#define EDC_CH_PCI_PMON_FIXED_CTL_EN (1 << 0)

#define MC_CH_PCI_PMON_CTL_EVENT(x) (x << 0)
#define MC_CH_PCI_PMON_CTL_UMASK(x) (x << 8)
#define MC_CH_PCI_PMON_CTL_RST (1 << 17)
#define MC_CH_PCI_PMON_CTL_EDGE_DET (1 << 18)
#define MC_CH_PCI_PMON_CTL_EN (1 << 22)
#define MC_CH_PCI_PMON_CTL_INVERT (1 << 23)
#define MC_CH_PCI_PMON_CTL_THRESH(x) (x << 24UL)

#define Q_P_PCI_PMON_CTL_EVENT(x)   (x << 0)
#define Q_P_PCI_PMON_CTL_UMASK(x)   (x << 8)
#define Q_P_PCI_PMON_CTL_RST        (1 << 17)
#define Q_P_PCI_PMON_CTL_EDGE_DET   (1 << 18)
#define Q_P_PCI_PMON_CTL_EVENT_EXT  (1 << 21)
#define Q_P_PCI_PMON_CTL_EN         (1 << 22)
#define Q_P_PCI_PMON_CTL_INVERT     (1 << 23)
#define Q_P_PCI_PMON_CTL_THRESH(x)  (x << 24UL)

#define PCU_MSR_PMON_BOX_FILTER_BAND_0(x) (x << 0)
#define PCU_MSR_PMON_BOX_FILTER_BAND_1(x) (x << 8)
#define PCU_MSR_PMON_BOX_FILTER_BAND_2(x) (x << 16)
#define PCU_MSR_PMON_BOX_FILTER_BAND_3(x) (x << 24)

#define PCU_MSR_PMON_CTL_EVENT(x) (x << 0)
#define PCU_MSR_PMON_CTL_OCC_SEL(x) (x << 14)
#define PCU_MSR_PMON_CTL_RST    (1 << 17)
#define PCU_MSR_PMON_CTL_EDGE_DET (1 << 18)
#define PCU_MSR_PMON_CTL_EXTRA_SEL (1 << 21)
#define PCU_MSR_PMON_CTL_EN (1 << 22)
#define PCU_MSR_PMON_CTL_INVERT (1 << 23)
#define PCU_MSR_PMON_CTL_THRESH(x) (x << 24UL)
#define PCU_MSR_PMON_CTL_OCC_INVERT (1UL << 30UL)
#define PCU_MSR_PMON_CTL_OCC_EDGE_DET (1UL << 31UL)


#define JKT_C0_MSR_PMON_CTR3        0x0D19 // CBo 0 PMON Counter 3
#define JKT_C0_MSR_PMON_CTR2        0x0D18 // CBo 0 PMON Counter 2
#define JKT_C0_MSR_PMON_CTR1        0x0D17 // CBo 0 PMON Counter 1
#define JKT_C0_MSR_PMON_CTR0        0x0D16 // CBo 0 PMON Counter 0
#define JKT_C0_MSR_PMON_BOX_FILTER  0x0D14 // CBo 0 PMON Filter
#define JKT_C0_MSR_PMON_CTL3        0x0D13 // CBo 0 PMON Control for Counter 3
#define JKT_C0_MSR_PMON_CTL2        0x0D12 // CBo 0 PMON Control for Counter 2
#define JKT_C0_MSR_PMON_CTL1        0x0D11 // CBo 0 PMON Control for Counter 1
#define JKT_C0_MSR_PMON_CTL0        0x0D10 // CBo 0 PMON Control for Counter 0
#define JKT_C0_MSR_PMON_BOX_CTL     0x0D04 // CBo 0 PMON Box-Wide Control

#define JKTIVT_CBO_MSR_STEP         0x0020 // CBo MSR Step

#define IVT_C0_MSR_PMON_BOX_FILTER1 0x0D1A // CBo 0 PMON Filter 1

#define HSX_C0_MSR_PMON_CTR3 0x0E0B        // CBo 0 PMON Counter 3
#define HSX_C0_MSR_PMON_CTR2 0x0E0A        // CBo 0 PMON Counter 2
#define HSX_C0_MSR_PMON_CTR1 0x0E09        // CBo 0 PMON Counter 1
#define HSX_C0_MSR_PMON_CTR0 0x0E08        // CBo 0 PMON Counter 0

#define HSX_C0_MSR_PMON_BOX_FILTER1 0x0E06 // CBo 0 PMON Filter1
#define HSX_C0_MSR_PMON_BOX_FILTER 0x0E05  // CBo 0 PMON Filter0

#define HSX_C0_MSR_PMON_CTL3 0x0E04        // CBo 0 PMON Control for Counter 3
#define HSX_C0_MSR_PMON_CTL2 0x0E03        // CBo 0 PMON Control for Counter 2
#define HSX_C0_MSR_PMON_CTL1 0x0E02        // CBo 0 PMON Control for Counter 1
#define HSX_C0_MSR_PMON_CTL0 0x0E01        // CBo 0 PMON Control for Counter 0

#define HSX_C0_MSR_PMON_BOX_STATUS 0x0E07  // CBo 0 PMON Box-Wide Status
#define HSX_C0_MSR_PMON_BOX_CTL 0x0E00     // CBo 0 PMON Box-Wide Control

#define HSX_CBO_MSR_STEP         0x0010    // CBo MSR Step

#define KNL_CHA_MSR_STEP             0x000C // CHA MSR Step
#define KNL_CHA0_MSR_PMON_BOX_CTRL   0x0E00 // CHA 0 PMON Control

#define KNL_CHA0_MSR_PMON_EVT_SEL0   0x0E01 // CHA 0 PMON Event Select for Counter 0
#define KNL_CHA0_MSR_PMON_EVT_SEL1   0x0E02 // CHA 0 PMON Event Select for Counter 1
#define KNL_CHA0_MSR_PMON_EVT_SEL2   0x0E03 // CHA 0 PMON Event Select for Counter 2
#define KNL_CHA0_MSR_PMON_EVT_SEL3   0x0E04 // CHA 0 PMON Event Select for Counter 3

#define KNL_CHA0_MSR_PMON_BOX_CTL    0x0E05 // PERF_UNIT_CTL_CHA_0
#define KNL_CHA0_MSR_PMON_BOX_CTL1   0x0E06 // PERF_UNIT_CTL_1_CHA_0
#define KNL_CHA0_MSR_PMON_BOX_STATUS 0x0E07 // CHA 0 PMON Status

#define KNL_CHA0_MSR_PMON_CTR0       0x0E08 // CHA 0 PMON Counter 0
#define KNL_CHA0_MSR_PMON_CTR1       0x0E09 // CHA 0 PMON Counter 1
#define KNL_CHA0_MSR_PMON_CTR2       0x0E0A // CHA 0 PMON Counter 2
#define KNL_CHA0_MSR_PMON_CTR3       0x0E0B // CHA 0 PMON Counter 3

#define CBO_MSR_PMON_CTL_EVENT(x) (x << 0)
#define CBO_MSR_PMON_CTL_UMASK(x) (x << 8)
#define CBO_MSR_PMON_CTL_RST    (1 << 17)
#define CBO_MSR_PMON_CTL_EDGE_DET (1 << 18)
#define CBO_MSR_PMON_CTL_TID_EN (1 << 19)
#define CBO_MSR_PMON_CTL_EN (1 << 22)
#define CBO_MSR_PMON_CTL_INVERT (1 << 23)
#define CBO_MSR_PMON_CTL_THRESH(x) (x << 24UL)

#define JKT_CBO_MSR_PMON_BOX_FILTER_OPC(x) (x << 23UL)
#define IVTHSX_CBO_MSR_PMON_BOX_FILTER1_OPC(x) (x << 20UL)

#define SKX_CHA_MSR_PMON_BOX_FILTER1_REM(x) (x << 0UL)
#define SKX_CHA_MSR_PMON_BOX_FILTER1_LOC(x) (x << 1UL)
#define SKX_CHA_MSR_PMON_BOX_FILTER1_NM(x) (x << 4UL)
#define SKX_CHA_MSR_PMON_BOX_FILTER1_NOT_NM(x) (x << 5UL)
#define SKX_CHA_MSR_PMON_BOX_FILTER1_OPC0(x) ((x) << 9UL)
#define SKX_CHA_MSR_PMON_BOX_FILTER1_OPC1(x) ((x) << 19UL)
#define SKX_CHA_MSR_PMON_BOX_FILTER1_NC(x) (x << 30UL)

#define SKX_CHA_TOR_INSERTS_UMASK_IRQ(x) (x << 0)
#define SKX_CHA_TOR_INSERTS_UMASK_PRQ(x) (x << 2)
#define SKX_CHA_TOR_INSERTS_UMASK_HIT(x) (x << 4)
#define SKX_CHA_TOR_INSERTS_UMASK_MISS(x) (x << 5)

#define SKX_IIO_CBDMA_UNIT_STATUS   (0x0A47)
#define SKX_IIO_CBDMA_UNIT_CTL      (0x0A40)
#define SKX_IIO_CBDMA_CTR0          (0x0A41)
#define SKX_IIO_CBDMA_CLK           (0x0A45)
#define SKX_IIO_CBDMA_CTL0          (0x0A48)
#define SKX_IIO_PM_REG_STEP         (0x0020)

#define IIO_MSR_PMON_CTL_EVENT(x)   ((x) << 0)
#define IIO_MSR_PMON_CTL_UMASK(x)   ((x) << 8)
#define IIO_MSR_PMON_CTL_RST        (1 << 17)
#define IIO_MSR_PMON_CTL_EDGE_DET   (1 << 18)
#define IIO_MSR_PMON_CTL_OV_EN      (1 << 20)
#define IIO_MSR_PMON_CTL_EN         (1 << 22)
#define IIO_MSR_PMON_CTL_INVERT     (1 << 23)
#define IIO_MSR_PMON_CTL_THRESH(x)  ((x) << 24ULL)
#define IIO_MSR_PMON_CTL_CH_MASK(x) ((x) << 36ULL)
#define IIO_MSR_PMON_CTL_FC_MASK(x) ((x) << 44ULL)

<<<<<<< HEAD
#define UCLK_FIXED_CTL_OV_EN (1 << 20)
#define UCLK_FIXED_CTL_EN    (1 << 22)
=======
#define M2M_PCI_PMON_CTL_EVENT(x)   ((x) << 0)
#define M2M_PCI_PMON_CTL_UMASK(x)   ((x) << 8)
#define M2M_PCI_PMON_CTL_RST        (1 << 17)
#define M2M_PCI_PMON_CTL_EDGE_DET   (1 << 18)
#define M2M_PCI_PMON_CTL_OV_EN      (1 << 20)
#define M2M_PCI_PMON_CTL_EN         (1 << 22)
#define M2M_PCI_PMON_CTL_INVERT     (1 << 23)
#define M2M_PCI_PMON_CTL_THRESH(x)  ((x) << 24ULL)
>>>>>>> b2fa4d95

/* \brief IIO Performance Monitoring Control Register format

    IIOn_MSR_PMON_CTL{3-0} Register- Field Definitions
*/
struct IIOPMUCNTCTLRegister
{
    union
    {
        struct
        {
            uint64 event_select : 8;
            uint64 umask : 8;
            uint64 reserved1 : 1;
            uint64 reset : 1;
            uint64 edge_det : 1;
            uint64 ignored : 1;
            uint64 overflow_enable : 1;
            uint64 reserved2 : 1;
            uint64 enable : 1;
            uint64 invert : 1;
            uint64 thresh : 12;
            uint64 ch_mask : 8;
            uint64 fc_mask : 3;
            uint64 reservedX : 17;
        } fields;
        uint64 value;
    };
    IIOPMUCNTCTLRegister() : value(0) { }
};

#define MSR_PACKAGE_THERM_STATUS (0x01B1)
#define MSR_IA32_THERM_STATUS    (0x019C)
#define PCM_INVALID_THERMAL_HEADROOM ((std::numeric_limits<int32>::min)())

#define MSR_IA32_BIOS_SIGN_ID   (0x8B)

#define MSR_DRAM_ENERGY_STATUS (0x0619)

#define MSR_PKG_C2_RESIDENCY    (0x60D)
#define MSR_PKG_C3_RESIDENCY    (0x3F8)
#define MSR_PKG_C6_RESIDENCY    (0x3F9)
#define MSR_PKG_C7_RESIDENCY    (0x3FA)
#define MSR_CORE_C3_RESIDENCY   (0x3FC)
#define MSR_CORE_C6_RESIDENCY   (0x3FD)
#define MSR_CORE_C7_RESIDENCY   (0x3FE)

#ifdef _MSC_VER
#include <windows.h>
// data structure for converting two uint32s <-> uin64
union cvt_ds
{
    UINT64 ui64;
    struct
    {
        DWORD low;
        DWORD high;
    } ui32;
};

#endif

struct MCFGRecord
{
    unsigned long long baseAddress;
    unsigned short PCISegmentGroupNumber;
    unsigned char startBusNumber;
    unsigned char endBusNumber;
    char reserved[4];
    void print()
    {
        std::cout << "BaseAddress=" << (std::hex) << "0x" << baseAddress << " PCISegmentGroupNumber=0x" << PCISegmentGroupNumber <<
            " startBusNumber=0x" << (unsigned)startBusNumber << " endBusNumber=0x" << (unsigned)endBusNumber << std::endl;
    }
};

struct MCFGHeader
{
    char signature[4];
    unsigned length;
    unsigned char revision;
    unsigned char checksum;
    char OEMID[6];
    char OEMTableID[8];
    unsigned OEMRevision;
    unsigned creatorID;
    unsigned creatorRevision;
    char reserved[8];

    unsigned nrecords() const
    {
        return (length - sizeof(MCFGHeader)) / sizeof(MCFGRecord);
    }

    void print()
    {
        std::cout << "Header: length=" << length << " nrecords=" << nrecords() << std::endl;
    }
};

#endif<|MERGE_RESOLUTION|>--- conflicted
+++ resolved
@@ -866,10 +866,6 @@
 #define IIO_MSR_PMON_CTL_CH_MASK(x) ((x) << 36ULL)
 #define IIO_MSR_PMON_CTL_FC_MASK(x) ((x) << 44ULL)
 
-<<<<<<< HEAD
-#define UCLK_FIXED_CTL_OV_EN (1 << 20)
-#define UCLK_FIXED_CTL_EN    (1 << 22)
-=======
 #define M2M_PCI_PMON_CTL_EVENT(x)   ((x) << 0)
 #define M2M_PCI_PMON_CTL_UMASK(x)   ((x) << 8)
 #define M2M_PCI_PMON_CTL_RST        (1 << 17)
@@ -878,7 +874,9 @@
 #define M2M_PCI_PMON_CTL_EN         (1 << 22)
 #define M2M_PCI_PMON_CTL_INVERT     (1 << 23)
 #define M2M_PCI_PMON_CTL_THRESH(x)  ((x) << 24ULL)
->>>>>>> b2fa4d95
+
+#define UCLK_FIXED_CTL_OV_EN (1 << 20)
+#define UCLK_FIXED_CTL_EN    (1 << 22)
 
 /* \brief IIO Performance Monitoring Control Register format
 
