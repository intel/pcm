--- conflicted
+++ resolved
@@ -928,12 +928,10 @@
 #define MSR_CORE_C6_RESIDENCY   (0x3FD)
 #define MSR_CORE_C7_RESIDENCY   (0x3FE)
 
-<<<<<<< HEAD
 #define MSR_PERF_GLOBAL_INUSE   (0x392)
-=======
+
 #define MSR_IA32_SPEC_CTRL         (0x48)
 #define MSR_IA32_ARCH_CAPABILITIES (0x10A)
->>>>>>> 07c85e9a
 
 #ifdef _MSC_VER
 #include <windows.h>
