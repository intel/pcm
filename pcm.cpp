/*
Copyright (c) 2009-2017, Intel Corporation
All rights reserved.

Redistribution and use in source and binary forms, with or without modification, are permitted provided that the following conditions are met:

* Redistributions of source code must retain the above copyright notice, this list of conditions and the following disclaimer.
* Redistributions in binary form must reproduce the above copyright notice, this list of conditions and the following disclaimer in the documentation and/or other materials provided with the distribution.
* Neither the name of Intel Corporation nor the names of its contributors may be used to endorse or promote products derived from this software without specific prior written permission.

THIS SOFTWARE IS PROVIDED BY THE COPYRIGHT HOLDERS AND CONTRIBUTORS "AS IS" AND ANY EXPRESS OR IMPLIED WARRANTIES, INCLUDING, BUT NOT LIMITED TO, THE IMPLIED WARRANTIES OF MERCHANTABILITY AND FITNESS FOR A PARTICULAR PURPOSE ARE DISCLAIMED. IN NO EVENT SHALL THE COPYRIGHT OWNER OR CONTRIBUTORS BE LIABLE FOR ANY DIRECT, INDIRECT, INCIDENTAL, SPECIAL, EXEMPLARY, OR CONSEQUENTIAL DAMAGES (INCLUDING, BUT NOT LIMITED TO, PROCUREMENT OF SUBSTITUTE GOODS OR SERVICES; LOSS OF USE, DATA, OR PROFITS; OR BUSINESS INTERRUPTION) HOWEVER CAUSED AND ON ANY THEORY OF LIABILITY, WHETHER IN CONTRACT, STRICT LIABILITY, OR TORT (INCLUDING NEGLIGENCE OR OTHERWISE) ARISING IN ANY WAY OUT OF THE USE OF THIS SOFTWARE, EVEN IF ADVISED OF THE POSSIBILITY OF SUCH DAMAGE.
*/
// written by Roman Dementiev,
//            Thomas Willhalm,
//            Patrick Ungerer


/*!     \file pcm.cpp
\brief Example of using CPU counters: implements a simple performance counter monitoring utility
*/
#define HACK_TO_REMOVE_DUPLICATE_ERROR
#include <iostream>
#ifdef _MSC_VER
#include <windows.h>
#include "../PCM_Win/windriver.h"
#else
#include <unistd.h>
#include <signal.h>   // for atexit()
#include <sys/time.h> // for gettimeofday()
#endif
#include <math.h>
#include <iomanip>
#include <stdlib.h>
#include <stdio.h>
#include <string.h>
#include <cstring>
#include <sstream>
#include <assert.h>
#include <bitset>
#include "cpucounters.h"
#include "utils.h"

#define SIZE (10000000)
#define PCM_DELAY_DEFAULT 1.0 // in seconds
#define PCM_DELAY_MIN 0.015 // 15 milliseconds is practical on most modern CPUs
#define PCM_CALIBRATION_INTERVAL 50 // calibrate clock only every 50th iteration
#define MAX_CORES 4096

using namespace std;

template <class IntType>
double float_format(IntType n)
{
    return double(n) / 1e6;
}

std::string temp_format(int32 t)
{
    char buffer[1024];
    if (t == PCM_INVALID_THERMAL_HEADROOM)
        return "N/A";

    snprintf(buffer, 1024, "%2d", t);
    return buffer;
}

std::string l3cache_occ_format(uint64 o)
{
    char buffer[1024];
    if (o == PCM_INVALID_QOS_MONITORING_DATA)
        return "N/A";

    snprintf(buffer, 1024, "%6d", (uint32) o);
    return buffer;
}

void print_help(const string prog_name)
{
    cerr << endl << " Usage: " << endl << " " << prog_name
        << " --help | [delay] [options] [-- external_program [external_program_options]]" << endl;
    cerr << "   <delay>                           => time interval to sample performance counters." << endl;
    cerr << "                                        If not specified, or 0, with external program given" << endl;
    cerr << "                                        will read counters only after external program finishes" << endl;
    cerr << " Supported <options> are: " << endl;
    cerr << "  -h    | --help      | /h           => print this help and exit" << endl;
#ifdef _MSC_VER
    cerr << "  --uninstallDriver   | --installDriver=> (un)install driver" << endl;
#endif
    cerr << "  -r    | --reset     | /reset       => reset PMU configuration (at your own risk)" << endl;
    cerr << "  -nc   | --nocores   | /nc          => hide core related output" << endl;
    cerr << "  -yc   | --yescores  | /yc          => enable specific cores to output" << endl;
    cerr << "  -ns   | --nosockets | /ns          => hide socket related output" << endl;
    cerr << "  -nsys | --nosystem  | /nsys        => hide system related output" << endl;
    cerr << "  -m    | --multiple-instances | /m  => allow multiple PCM instances running in parallel" << endl;
    cerr << "  -csv[=file.csv] | /csv[=file.csv]  => output compact CSV format to screen or" << endl
        << "                                        to a file, in case filename is provided" << endl;
    cerr << "  -i[=number] | /i[=number]          => allow to determine number of iterations" << endl;
    cerr << " Examples:" << endl;
    cerr << "  " << prog_name << " 1 -nc -ns          => print counters every second without core and socket output" << endl;
    cerr << "  " << prog_name << " 1 -i=10            => print counters every second 10 times and exit" << endl;
    cerr << "  " << prog_name << " 0.5 -csv=test.log  => twice a second save counter values to test.log in CSV format" << endl;
    cerr << "  " << prog_name << " /csv 5 2>/dev/null => one sampe every 5 seconds, and discard all diagnostic output" << endl;
    cerr << endl;
}

void print_output(PCM * m,
    const std::vector<CoreCounterState> & cstates1,
    const std::vector<CoreCounterState> & cstates2,
    const std::vector<SocketCounterState> & sktstate1,
    const std::vector<SocketCounterState> & sktstate2,
    const std::bitset<MAX_CORES> & ycores,
    const SystemCounterState& sstate1,
    const SystemCounterState& sstate2,
    const int cpu_model,
    const bool show_core_output,
    const bool show_partial_core_output,
    const bool show_socket_output,
    const bool show_system_output
    )
{
    cout << "\n";
    cout << " EXEC  : instructions per nominal CPU cycle" << "\n";
    cout << " IPC   : instructions per CPU cycle" << "\n";
    cout << " FREQ  : relation to nominal CPU frequency='unhalted clock ticks'/'invariant timer ticks' (includes Intel Turbo Boost)" << "\n";
    if (cpu_model != PCM::ATOM)
        cout << " AFREQ : relation to nominal CPU frequency while in active state (not in power-saving C state)='unhalted clock ticks'/'invariant timer ticks while in C0-state'  (includes Intel Turbo Boost)" << "\n";
    if (cpu_model != PCM::ATOM && cpu_model != PCM::KNL)
        cout << " L3MISS: L3 cache misses " << "\n";
    if (cpu_model == PCM::ATOM || cpu_model == PCM::KNL)
        cout << " L2MISS: L2 cache misses " << "\n";
    else
        cout << " L2MISS: L2 cache misses (including other core's L2 cache *hits*) " << "\n";
    if (cpu_model != PCM::ATOM && cpu_model != PCM::KNL)
        cout << " L3HIT : L3 cache hit ratio (0.00-1.00)" << "\n";
    cout << " L2HIT : L2 cache hit ratio (0.00-1.00)" << "\n";
    if (cpu_model != PCM::ATOM && cpu_model != PCM::KNL)
        cout << " L3MPI : number of L3 cache misses per instruction\n";
    if (cpu_model != PCM::ATOM && cpu_model != PCM::KNL)
        cout << " L2MPI : number of L2 cache misses per instruction\n";
    if (cpu_model != PCM::ATOM) cout << " READ  : bytes read from main memory controller (in GBytes)" << "\n";
    if (cpu_model != PCM::ATOM) cout << " WRITE : bytes written to main memory controller (in GBytes)" << "\n";
<<<<<<< HEAD
    if (m->DDRTTrafficMetricsAvailable()) cout << " DDR-T RD : bytes read from DDR-T memory (in GBytes)" << "\n";
    if (m->DDRTTrafficMetricsAvailable()) cout << " DDR-T WR : bytes written to DDR-T memory (in GBytes)" << "\n";
=======
    if (m->LLCReadMissLatencyMetricsAvailable()) cout << "LLCRDMISSLAT: average latency of last level cache miss for reads and prefetches (in ns)";
>>>>>>> f12aa5e2
    if (m->MCDRAMmemoryTrafficMetricsAvailable()) cout << " MCDRAM READ  : bytes read from MCDRAM controller (in GBytes)" << "\n";
    if (m->MCDRAMmemoryTrafficMetricsAvailable()) cout << " MCDRAM WRITE : bytes written to MCDRAM controller (in GBytes)" << "\n";
    if (m->memoryIOTrafficMetricAvailable()) cout << " IO    : bytes read/written due to IO requests to memory controller (in GBytes); this may be an over estimate due to same-cache-line partial requests" << "\n";
    if (m->L3CacheOccupancyMetricAvailable()) cout << " L3OCC : L3 occupancy (in KBytes)" << "\n";
    if (m->CoreLocalMemoryBWMetricAvailable()) cout << " LMB   : L3 cache external bandwidth satisfied by local memory (in MBytes)" << "\n";
    if (m->CoreRemoteMemoryBWMetricAvailable()) cout << " RMB   : L3 cache external bandwidth satisfied by remote memory (in MBytes)" << "\n";
    cout << " TEMP  : Temperature reading in 1 degree Celsius relative to the TjMax temperature (thermal headroom): 0 corresponds to the max temperature" << "\n";
    cout << " energy: Energy in Joules" << "\n";
    cout << "\n";
    cout << "\n";
    const char * longDiv = "---------------------------------------------------------------------------------------------------------------\n";
    cout.precision(2);
    cout << std::fixed;
    if (cpu_model == PCM::ATOM)
        cout << " Core (SKT) | EXEC | IPC  | FREQ | L2MISS | L2HIT | TEMP" << endl << endl;
    else if (cpu_model == PCM::KNL)
        cout << " Proc Tile Core Thread | EXEC | IPC | FREQ | AFREQ | L2MISS | L2HIT | TEMP" << endl << endl;
    else
    {
			cout << " Core (SKT) | EXEC | IPC  | FREQ  | AFREQ | L3MISS | L2MISS | L3HIT | L2HIT | L3MPI | L2MPI |";

			if (m->L3CacheOccupancyMetricAvailable())
					cout << "  L3OCC |";
			if (m->CoreLocalMemoryBWMetricAvailable())
					cout << "   LMB  |";
			if (m->CoreRemoteMemoryBWMetricAvailable())
				cout << "   RMB  |";

            cout << " TEMP" << endl << endl;
    }


    if (show_core_output)
    {
        for (uint32 i = 0; i < m->getNumCores(); ++i)
        {
            if (m->isCoreOnline(i) == false || (show_partial_core_output && ycores.test(i) == false))
                continue;

            if (cpu_model == PCM::ATOM)
                cout << " " << setw(3) << i << "   " << setw(2) << m->getSocketId(i) <<
                "     " << getExecUsage(cstates1[i], cstates2[i]) <<
                "   " << getIPC(cstates1[i], cstates2[i]) <<
                "   " << getRelativeFrequency(cstates1[i], cstates2[i]) <<
                "   " << unit_format(getL2CacheMisses(cstates1[i], cstates2[i])) <<
                "    " << getL2CacheHitRatio(cstates1[i], cstates2[i]) <<
                "     " << temp_format(cstates2[i].getThermalHeadroom()) <<
                endl;
            else if (cpu_model == PCM::KNL)
                cout << setfill(' ') << internal << setw(5) << i
                     << setw(5) << m->getTileId(i) << setw(5) << m->getCoreId(i)
                     << setw(7) << m->getThreadId(i)
                     << setw(7) << getExecUsage(cstates1[i], cstates2[i])
                     << setw(6) << getIPC(cstates1[i], cstates2[i])
                     << setw(7) << getRelativeFrequency(cstates1[i], cstates2[i])
                     << setw(8) << getActiveRelativeFrequency(cstates1[i], cstates2[i])
                     << setw(9) << unit_format(getL2CacheMisses(cstates1[i], cstates2[i]))
                     << setw(8) << getL2CacheHitRatio(cstates1[i], cstates2[i])
                     << setw(7) << temp_format(cstates2[i].getThermalHeadroom()) << endl;
            else /* != ATOM && != KNL */
            {
                cout << " " << setw(3) << i << "   " << setw(2) << m->getSocketId(i) <<
                    "     " << getExecUsage(cstates1[i], cstates2[i]) <<
                    "   " << getIPC(cstates1[i], cstates2[i]) <<
                    "   " << getRelativeFrequency(cstates1[i], cstates2[i]) <<
                    "    " << getActiveRelativeFrequency(cstates1[i], cstates2[i]) <<
                    "    " << unit_format(getL3CacheMisses(cstates1[i], cstates2[i])) <<
                    "   " << unit_format(getL2CacheMisses(cstates1[i], cstates2[i])) <<
                    "    " << getL3CacheHitRatio(cstates1[i], cstates2[i]) <<
                    "    " << getL2CacheHitRatio(cstates1[i], cstates2[i]) <<
                    "    " << double(getL3CacheMisses(cstates1[i], cstates2[i])) / getInstructionsRetired(cstates1[i], cstates2[i]) <<
                    "    " << double(getL2CacheMisses(cstates1[i], cstates2[i])) / getInstructionsRetired(cstates1[i], cstates2[i]) ;
                if (m->L3CacheOccupancyMetricAvailable())
                    cout << "   " << setw(6) << l3cache_occ_format(getL3CacheOccupancy(cstates2[i])) ;
				if (m->CoreLocalMemoryBWMetricAvailable())
					cout << "   " << setw(6) << getLocalMemoryBW(cstates1[i], cstates2[i]);
				if (m->CoreRemoteMemoryBWMetricAvailable())
                	cout << "   " << setw(6) << getRemoteMemoryBW(cstates1[i], cstates2[i]) ;
                cout << "     " << temp_format(cstates2[i].getThermalHeadroom()) <<
                    "\n";
            }
        }
    }
    if (show_socket_output)
    {
        if (!(m->getNumSockets() == 1 && (cpu_model == PCM::ATOM || cpu_model == PCM::KNL)))
        {
            cout << longDiv;
            for (uint32 i = 0; i < m->getNumSockets(); ++i)
            {
                cout << " SKT   " << setw(2) << i <<
                    "     " << getExecUsage(sktstate1[i], sktstate2[i]) <<
                    "   " << getIPC(sktstate1[i], sktstate2[i]) <<
                    "   " << getRelativeFrequency(sktstate1[i], sktstate2[i]) <<
                    "    " << getActiveRelativeFrequency(sktstate1[i], sktstate2[i]) <<
                    "    " << unit_format(getL3CacheMisses(sktstate1[i], sktstate2[i])) <<
                    "   " << unit_format(getL2CacheMisses(sktstate1[i], sktstate2[i])) <<
                    "    " << getL3CacheHitRatio(sktstate1[i], sktstate2[i]) <<
                    "    " << getL2CacheHitRatio(sktstate1[i], sktstate2[i]) <<
                    "    " << double(getL3CacheMisses(sktstate1[i], sktstate2[i])) / getInstructionsRetired(sktstate1[i], sktstate2[i]) <<
                    "    " << double(getL2CacheMisses(sktstate1[i], sktstate2[i])) / getInstructionsRetired(sktstate1[i], sktstate2[i]);
                if (m->L3CacheOccupancyMetricAvailable())
                    cout << "   " << setw(6) << l3cache_occ_format(getL3CacheOccupancy(sktstate2[i])) ;
				if (m->CoreLocalMemoryBWMetricAvailable())
					cout << "   " << setw(6) << getLocalMemoryBW(sktstate1[i], sktstate2[i]);
				if (m->CoreRemoteMemoryBWMetricAvailable())
					cout << "   " << setw(6) << getRemoteMemoryBW(sktstate1[i], sktstate2[i]);

                cout << "     " << temp_format(sktstate2[i].getThermalHeadroom()) << "\n";
            }
        }
    }
    cout << longDiv;

    if (show_system_output)
    {
        if (cpu_model == PCM::ATOM)
            cout << " TOTAL  *     " << getExecUsage(sstate1, sstate2) <<
            "   " << getIPC(sstate1, sstate2) <<
            "   " << getRelativeFrequency(sstate1, sstate2) <<
            "   " << unit_format(getL2CacheMisses(sstate1, sstate2)) <<
            "    " << getL2CacheHitRatio(sstate1, sstate2) <<
            "     N/A\n";
        else if (cpu_model == PCM::KNL)
            cout << setw(22) << left << " TOTAL" << internal
                 << setw(7)  << getExecUsage(sstate1, sstate2)
                 << setw(6)  << getIPC(sstate1, sstate2)
                 << setw(7)  << getRelativeFrequency(sstate1, sstate2)
                 << setw(8)  << getActiveRelativeFrequency(sstate1, sstate2)
                 << setw(9)  << unit_format(getL2CacheMisses(sstate1, sstate2))
                 << setw(8)  << getL2CacheHitRatio(sstate1, sstate2) << setw(7) << "N/A" << endl;
        else
        {
            cout << " TOTAL  *     " << getExecUsage(sstate1, sstate2) <<
                "   " << getIPC(sstate1, sstate2) <<
                "   " << getRelativeFrequency(sstate1, sstate2) <<
                "    " << getActiveRelativeFrequency(sstate1, sstate2) <<
                "    " << unit_format(getL3CacheMisses(sstate1, sstate2)) <<
                "   " << unit_format(getL2CacheMisses(sstate1, sstate2)) <<
                "    " << getL3CacheHitRatio(sstate1, sstate2) <<
                "    " << getL2CacheHitRatio(sstate1, sstate2) <<
                "    " << double(getL3CacheMisses(sstate1, sstate2)) / getInstructionsRetired(sstate1, sstate2) <<
                "    " << double(getL2CacheMisses(sstate1, sstate2)) / getInstructionsRetired(sstate1, sstate2);
            if (m->L3CacheOccupancyMetricAvailable())
                cout << "    " << " N/A ";
			if (m->CoreLocalMemoryBWMetricAvailable())
				cout << "   " << " N/A ";
			if (m->CoreRemoteMemoryBWMetricAvailable())
				cout << "   " << " N/A ";

            cout << "     N/A\n";
        }
    }

    if (show_system_output)
    {
        cout << "\n" << " Instructions retired: " << unit_format(getInstructionsRetired(sstate1, sstate2)) << " ; Active cycles: " << unit_format(getCycles(sstate1, sstate2)) << " ; Time (TSC): " << unit_format(getInvariantTSC(cstates1[0], cstates2[0])) << "ticks ; C0 (active,non-halted) core residency: " << (getCoreCStateResidency(0, sstate1, sstate2)*100.) << " %\n";
        cout << "\n";
        for (int s = 1; s <= PCM::MAX_C_STATE; ++s)
        if (m->isCoreCStateResidencySupported(s))
            std::cout << " C" << s << " core residency: " << (getCoreCStateResidency(s, sstate1, sstate2)*100.) << " %;";
        cout << "\n";
        for (int s = 0; s <= PCM::MAX_C_STATE; ++s)
        if (m->isPackageCStateResidencySupported(s))
            std::cout << " C" << s << " package residency: " << (getPackageCStateResidency(s, sstate1, sstate2)*100.) << " %;";
        cout << "\n";
        if (m->getNumCores() == m->getNumOnlineCores())
        {
            cout << "\n" << " PHYSICAL CORE IPC                 : " << getCoreIPC(sstate1, sstate2) << " => corresponds to " << 100. * (getCoreIPC(sstate1, sstate2) / double(m->getMaxIPC())) << " % utilization for cores in active state";
            cout << "\n" << " Instructions per nominal CPU cycle: " << getTotalExecUsage(sstate1, sstate2) << " => corresponds to " << 100. * (getTotalExecUsage(sstate1, sstate2) / double(m->getMaxIPC())) << " % core utilization over time interval" << "\n";
        }
        cout <<" SMI count: "<< getSMICount(sstate1, sstate2) <<"\n";
    }

    if (show_socket_output)
    {
        if (m->getNumSockets() > 1 && m->incomingQPITrafficMetricsAvailable()) // QPI info only for multi socket systems
        {
            cout << "\n" << "Intel(r) "<< m->xPI() <<" data traffic estimation in bytes (data traffic coming to CPU/socket through "<< m->xPI() <<" links):" << "\n" << "\n";

            const uint32 qpiLinks = (uint32)m->getQPILinksPerSocket();

            cout << "              ";
            for (uint32 i = 0; i < qpiLinks; ++i)
                cout << " "<< m->xPI() << i << "    ";

            if (m->qpiUtilizationMetricsAvailable())
            {
                cout << "| ";
                for (uint32 i = 0; i < qpiLinks; ++i)
                    cout << " "<< m->xPI() << i << "  ";
            }

            cout << "\n" << longDiv;


            for (uint32 i = 0; i < m->getNumSockets(); ++i)
            {
                cout << " SKT   " << setw(2) << i << "     ";
                for (uint32 l = 0; l < qpiLinks; ++l)
                    cout << unit_format(getIncomingQPILinkBytes(i, l, sstate1, sstate2)) << "   ";

                if (m->qpiUtilizationMetricsAvailable())
                {
                    cout << "|  ";
                    for (uint32 l = 0; l < qpiLinks; ++l)
                        cout << setw(3) << std::dec << int(100. * getIncomingQPILinkUtilization(i, l, sstate1, sstate2)) << "%   ";
                }

                cout << "\n";
            }
        }
    }

    if (show_system_output)
    {
        cout << longDiv;

        if (m->getNumSockets() > 1 && m->incomingQPITrafficMetricsAvailable()) // QPI info only for multi socket systems
            cout << "Total "<< m->xPI() <<" incoming data traffic: " << unit_format(getAllIncomingQPILinkBytes(sstate1, sstate2)) << "     "<< m->xPI() <<" data traffic/Memory controller traffic: " << getQPItoMCTrafficRatio(sstate1, sstate2) << "\n";
    }

    if (show_socket_output)
    {
        if (m->getNumSockets() > 1 && (m->outgoingQPITrafficMetricsAvailable())) // QPI info only for multi socket systems
        {
            cout << "\n" << "Intel(r) "<< m->xPI() <<" traffic estimation in bytes (data and non-data traffic outgoing from CPU/socket through "<< m->xPI() <<" links):" << "\n" << "\n";

            const uint32 qpiLinks = (uint32)m->getQPILinksPerSocket();

            cout << "              ";
            for (uint32 i = 0; i < qpiLinks; ++i)
                cout << " " << m->xPI() << i << "    ";


            cout << "| ";
            for (uint32 i = 0; i < qpiLinks; ++i)
                cout << " "<< m->xPI() << i << "  ";

            cout << "\n" << longDiv;

            for (uint32 i = 0; i < m->getNumSockets(); ++i)
            {
                cout << " SKT   " << setw(2) << i << "     ";
                for (uint32 l = 0; l < qpiLinks; ++l)
                    cout << unit_format(getOutgoingQPILinkBytes(i, l, sstate1, sstate2)) << "   ";

                cout << "|  ";
                for (uint32 l = 0; l < qpiLinks; ++l)
                    cout << setw(3) << std::dec << int(100. * getOutgoingQPILinkUtilization(i, l, sstate1, sstate2)) << "%   ";

                cout << "\n";
            }

            cout << longDiv;
            cout << "Total "<< m->xPI() <<" outgoing data and non-data traffic: " << unit_format(getAllOutgoingQPILinkBytes(sstate1, sstate2)) << "\n";
        }
    }
    if (show_socket_output)
    {
        cout << "MEM (GB)->|";
        if (m->memoryTrafficMetricsAvailable())
            cout << "  READ |  WRITE |";
        if (m->DDRTTrafficMetricsAvailable())
            cout << " DDR-T RD | DDR-T WR |";
        if (m->MCDRAMmemoryTrafficMetricsAvailable())
            cout << " MCDRAM READ | MCDRAM WRITE |";
        if (m->memoryIOTrafficMetricAvailable())
            cout << "   IO   |";
        if (m->packageEnergyMetricsAvailable())
            cout << " CPU energy |";
        if (m->dramEnergyMetricsAvailable())
            cout << " DIMM energy |";
        if (m->LLCReadMissLatencyMetricsAvailable())
            cout << " LLCRDMISSLAT (ns)";
        cout << "\n";
        cout << longDiv;
        for (uint32 i = 0; i < m->getNumSockets(); ++i)
        {
                cout << " SKT  " << setw(2) << i;
                if (m->memoryTrafficMetricsAvailable())
                    cout << "    " << setw(5) << getBytesReadFromMC(sktstate1[i], sktstate2[i]) / double(1e9) <<
                            "    " << setw(5) << getBytesWrittenToMC(sktstate1[i], sktstate2[i]) / double(1e9);
                if (m->DDRTTrafficMetricsAvailable())
                    cout << "     " << setw(5) << getBytesReadFromDDRT(sktstate1[i], sktstate2[i]) / double(1e9) <<
                            "     " << setw(5) << getBytesWrittenToDDRT(sktstate1[i], sktstate2[i]) / double(1e9);
                if (m->MCDRAMmemoryTrafficMetricsAvailable())
                    cout << "   " << setw(11) << getBytesReadFromEDC(sktstate1[i], sktstate2[i]) / double(1e9) <<
                            "    " << setw(11) << getBytesWrittenToEDC(sktstate1[i], sktstate2[i]) / double(1e9);
                if (m->memoryIOTrafficMetricAvailable())
                    cout << "    " << setw(5) << getIORequestBytesFromMC(sktstate1[i], sktstate2[i]) / double(1e9);
                cout << "     ";
                if(m->packageEnergyMetricsAvailable()) {
                  cout << setw(6) << getConsumedJoules(sktstate1[i], sktstate2[i]);
                }
                cout << "     ";
                if(m->dramEnergyMetricsAvailable()) {
                  cout << setw(6) << getDRAMConsumedJoules(sktstate1[i], sktstate2[i]);
                }
                cout << "         ";
                if (m->LLCReadMissLatencyMetricsAvailable()) {
                  cout << setw(6) << getLLCReadMissLatency(sktstate1[i], sktstate2[i]);
                }
                cout << "\n";
        }
        cout << longDiv;
        if (m->getNumSockets() > 1) {
            cout << "       *";
            if (m->memoryTrafficMetricsAvailable())
                cout << "    " << setw(5) << getBytesReadFromMC(sstate1, sstate2) / double(1e9) <<
                        "    " << setw(5) << getBytesWrittenToMC(sstate1, sstate2) / double(1e9);
            if (m->DDRTTrafficMetricsAvailable())
                cout << "     " << setw(5) << getBytesReadFromDDRT(sstate1, sstate2) / double(1e9) <<
                        "     " << setw(5) << getBytesWrittenToDDRT(sstate1, sstate2) / double(1e9);
            if (m->memoryIOTrafficMetricAvailable())
                cout << "    " << setw(5) << getIORequestBytesFromMC(sstate1, sstate2) / double(1e9);
            cout << "     ";
            if (m->packageEnergyMetricsAvailable()) {
                cout << setw(6) << getConsumedJoules(sstate1, sstate2);
            }
            cout << "     ";
            if (m->dramEnergyMetricsAvailable()) {
                cout << setw(6) << getDRAMConsumedJoules(sstate1, sstate2);
            }
            cout << "         ";
            if (m->LLCReadMissLatencyMetricsAvailable()) {
                cout << setw(6) << getLLCReadMissLatency(sstate1, sstate2);
            }
            cout << "\n";
        }
    }

}

void print_csv_header(PCM * m,
    const int cpu_model,
    const bool show_core_output,
    const bool show_socket_output,
    const bool show_system_output
    )
{
    // print first header line
    cout << "System;;";
    if (show_system_output)
    {
    	if (cpu_model == PCM::ATOM || cpu_model == PCM::KNL)
    		cout << ";;;;;";
	else
		cout << ";;;;;;;;;;";

	if (m->memoryTrafficMetricsAvailable())
		cout << ";;";

    if (m->DDRTTrafficMetricsAvailable())
        cout << ";;";

	if (m->MCDRAMmemoryTrafficMetricsAvailable())
		cout << ";;";

        cout << ";;;;;;;";
        if (m->getNumSockets() > 1) { // QPI info only for multi socket systems
            if (m->incomingQPITrafficMetricsAvailable())
                cout << ";;";
            if (m->outgoingQPITrafficMetricsAvailable())
                cout << ";";
        }

        cout << "System Core C-States";
        for (int s = 0; s <= PCM::MAX_C_STATE; ++s)
            if (m->isCoreCStateResidencySupported(s))
                cout << ";";
        cout << "System Pack C-States";
        for (int s = 0; s <= PCM::MAX_C_STATE; ++s)
            if (m->isPackageCStateResidencySupported(s))
                cout << ";";
        if (m->packageEnergyMetricsAvailable())
            cout << ";";
        if (m->dramEnergyMetricsAvailable())
            cout << ";";
        if (m->LLCReadMissLatencyMetricsAvailable())
            cout << ";";
    }

    if (show_socket_output)
    {
        for (uint32 i = 0; i < m->getNumSockets(); ++i)
        {
             if (cpu_model == PCM::ATOM)
             {
                 cout << "Socket" << i << ";;;;;;";
             }
             else if (cpu_model == PCM::KNL)
             {
                 cout << "Socket" << i << ";;;;;;";
             }
             else
             {
                 cout << "Socket" << i << ";;;;;;;;;;;";
             }
             if (m->L3CacheOccupancyMetricAvailable())
                 cout << ";";
             if (m->CoreLocalMemoryBWMetricAvailable())
                 cout << ";";
             if (m->CoreRemoteMemoryBWMetricAvailable())
                 cout << ";";
             if (m->memoryTrafficMetricsAvailable())
                 cout << ";;";
             if (m->DDRTTrafficMetricsAvailable())
                 cout << ";;";
             if (m->MCDRAMmemoryTrafficMetricsAvailable())
                 cout << ";;";
        }

        if (m->getNumSockets() > 1 && (m->incomingQPITrafficMetricsAvailable())) // QPI info only for multi socket systems
        {
            const uint32 qpiLinks = (uint32)m->getQPILinksPerSocket();

            for (uint32 s = 0; s < m->getNumSockets(); ++s)
            {
                cout << "SKT" << s << "dataIn";
                for (uint32 i = 0; i < qpiLinks; ++i)
                    cout << ";";
                if (m->qpiUtilizationMetricsAvailable())
                {
                    cout << "SKT" << s << "dataIn (percent)";
                    for (uint32 i = 0; i < qpiLinks; ++i)
                        cout << ";";
                }
            }
        }

        if (m->getNumSockets() > 1 && (m->outgoingQPITrafficMetricsAvailable())) // QPI info only for multi socket systems
        {
            const uint32 qpiLinks = (uint32)m->getQPILinksPerSocket();

            for (uint32 s = 0; s < m->getNumSockets(); ++s)
            {
                cout << "SKT" << s << "trafficOut";
                for (uint32 i = 0; i < qpiLinks; ++i)
                    cout << ";";
                cout << "SKT" << s << "trafficOut (percent)";
                for (uint32 i = 0; i < qpiLinks; ++i)
                    cout << ";";
            }
        }


        for (uint32 i = 0; i < m->getNumSockets(); ++i)
        {
            cout << "SKT" << i << " Core C-State";
            for (int s = 0; s <= PCM::MAX_C_STATE; ++s)
            if (m->isCoreCStateResidencySupported(s))
                cout << ";";
            cout << "SKT" << i << " Package C-State";
            for (int s = 0; s <= PCM::MAX_C_STATE; ++s)
            if (m->isPackageCStateResidencySupported(s))
                cout << ";";
        }

        if (m->packageEnergyMetricsAvailable())
        {
            cout << "Proc Energy (Joules)";
            for (uint32 i = 0; i < m->getNumSockets(); ++i)
                cout << ";";
        }
        if (m->dramEnergyMetricsAvailable())
        {
            cout << "DRAM Energy (Joules)";
            for (uint32 i = 0; i < m->getNumSockets(); ++i)
                cout << ";";
        }
        if (m->LLCReadMissLatencyMetricsAvailable())
        {
            cout << "LLCRDMISSLAT (ns)";
            for (uint32 i = 0; i < m->getNumSockets(); ++i)
                cout << ";";
        }
    }

    if (show_core_output)
    {
        for (uint32 i = 0; i < m->getNumCores(); ++i)
        {
            if (cpu_model == PCM::ATOM || cpu_model == PCM::KNL)
                cout << "Core" << i << " (Socket" << setw(2) << m->getSocketId(i) << ");;;;;";
            else {
                cout << "Core" << i << " (Socket" << setw(2) << m->getSocketId(i) << ");;;;;;;;;;";
                if (m->L3CacheOccupancyMetricAvailable())
                    cout << ';' ;
                if (m->CoreLocalMemoryBWMetricAvailable())
                    cout << ';' ;
                if (m->CoreRemoteMemoryBWMetricAvailable())
                    cout << ';' ;
            }
            for (int s = 0; s <= PCM::MAX_C_STATE; ++s)
                if (m->isCoreCStateResidencySupported(s))
                    cout << ";";
            cout << ";"; // TEMP
        }
    }

    // print second header line
    cout << "\nDate;Time;";
    if (show_system_output)
    {
        if (cpu_model == PCM::ATOM || cpu_model == PCM::KNL)
                cout << "EXEC;IPC;FREQ;L2MISS;L2HIT;";
        else
                cout << "EXEC;IPC;FREQ;AFREQ;L3MISS;L2MISS;L3HIT;L2HIT;L3MPI;L2MPI;";

        if (m->memoryTrafficMetricsAvailable())
                cout << "READ;WRITE;";

        if (m->DDRTTrafficMetricsAvailable())
            cout << "DDR-T_RD;DDR-T_WR;";

        if (m->MCDRAMmemoryTrafficMetricsAvailable())
                cout << "MCDRAM_READ;MCDRAM_WRITE;";

        cout << "INST;ACYC;TIME(ticks);PhysIPC;PhysIPC%;INSTnom;INSTnom%;";
        if (m->getNumSockets() > 1) { // QPI info only for multi socket systems
            if (m->incomingQPITrafficMetricsAvailable())
                cout << "Total"<<m->xPI()<<"in;"<<m->xPI()<<"toMC;";
            if (m->outgoingQPITrafficMetricsAvailable())
                cout << "Total"<<m->xPI()<<"out;";
        }


        for (int s = 0; s <= PCM::MAX_C_STATE; ++s)
        if (m->isCoreCStateResidencySupported(s))
            cout << "C" << s << "res%;";

        for (int s = 0; s <= PCM::MAX_C_STATE; ++s)
        if (m->isPackageCStateResidencySupported(s))
            cout << "C" << s << "res%;";

        if (m->packageEnergyMetricsAvailable())
            cout << "Proc Energy (Joules);";
        if (m->dramEnergyMetricsAvailable())
            cout << "DRAM Energy (Joules);";
        if (m->LLCReadMissLatencyMetricsAvailable())
            cout << "LLCRDMISSLAT (ns);";
    }


    if (show_socket_output)
    {
        for (uint32 i = 0; i < m->getNumSockets(); ++i)
        {
             if (cpu_model == PCM::ATOM)
             {
                 cout << "EXEC;IPC;FREQ;L2MISS;L2HIT;TEMP;";
             }
             else if (cpu_model == PCM::KNL)
             {
                 cout << "EXEC;IPC;FREQ;L2MISS;L2HIT;";
             }
             else
             {
                 cout << "EXEC;IPC;FREQ;AFREQ;L3MISS;L2MISS;L3HIT;L2HIT;L3MPI;L2MPI;";
             }
             if (m->L3CacheOccupancyMetricAvailable())
                 cout << "L3OCC;";
             if (m->CoreLocalMemoryBWMetricAvailable())
                 cout << "LMB;";
             if (m->CoreRemoteMemoryBWMetricAvailable())
                 cout << "RMB;";
             if (m->memoryTrafficMetricsAvailable())
                 cout << "READ;WRITE;";
             if (m->DDRTTrafficMetricsAvailable())
                 cout << "DDR-T_RD;DDR-T_WR;";
             if (m->MCDRAMmemoryTrafficMetricsAvailable())
                 cout << "MCDRAM_READ;MCDRAM_WRITE;";
             cout << "TEMP;";
        }

        if (m->getNumSockets() > 1 && (m->incomingQPITrafficMetricsAvailable())) // QPI info only for multi socket systems
        {
            const uint32 qpiLinks = (uint32)m->getQPILinksPerSocket();

            for (uint32 s = 0; s < m->getNumSockets(); ++s)
            {
                for (uint32 i = 0; i < qpiLinks; ++i)
                    cout << m->xPI() << i << ";";

                if (m->qpiUtilizationMetricsAvailable())
                for (uint32 i = 0; i < qpiLinks; ++i)
                    cout << m->xPI() << i << ";";
            }

        }

        if (m->getNumSockets() > 1 && (m->outgoingQPITrafficMetricsAvailable())) // QPI info only for multi socket systems
        {
            const uint32 qpiLinks = (uint32)m->getQPILinksPerSocket();
            for (uint32 s = 0; s < m->getNumSockets(); ++s)
            {
                for (uint32 i = 0; i < qpiLinks; ++i)
                    cout << m->xPI() << i << ";";
                for (uint32 i = 0; i < qpiLinks; ++i)
                    cout << m->xPI() << i << ";";
            }

        }


        for (uint32 i = 0; i < m->getNumSockets(); ++i)
        {
            for (int s = 0; s <= PCM::MAX_C_STATE; ++s)
            if (m->isCoreCStateResidencySupported(s))
                cout << "C" << s << "res%;";

            for (int s = 0; s <= PCM::MAX_C_STATE; ++s)
            if (m->isPackageCStateResidencySupported(s))
                cout << "C" << s << "res%;";
        }

        if (m->packageEnergyMetricsAvailable())
        {
            for (uint32 i = 0; i < m->getNumSockets(); ++i)
                cout << "SKT" << i << ";";
        }
        if (m->dramEnergyMetricsAvailable())
        {
            for (uint32 i = 0; i < m->getNumSockets(); ++i)
                cout << "SKT" << i << ";";
        }
        if (m->LLCReadMissLatencyMetricsAvailable())
        {
            for (uint32 i = 0; i < m->getNumSockets(); ++i)
                cout << "SKT" << i << ";";
        }

    }

    if (show_core_output)
    {
        for (uint32 i = 0; i < m->getNumCores(); ++i)
        {
            if (cpu_model == PCM::ATOM || cpu_model == PCM::KNL)
                cout << "EXEC;IPC;FREQ;L2MISS;L2HIT;";
            else
            {
                cout << "EXEC;IPC;FREQ;AFREQ;L3MISS;L2MISS;L3HIT;L2HIT;L3MPI;L2MPI;";
                if (m->L3CacheOccupancyMetricAvailable())
                    cout << "L3OCC;";
                if (m->CoreLocalMemoryBWMetricAvailable())
                    cout << "LMB;";
                if (m->CoreRemoteMemoryBWMetricAvailable())
                    cout << "RMB;";
            }

            for (int s = 0; s <= PCM::MAX_C_STATE; ++s)
                if (m->isCoreCStateResidencySupported(s))
                    cout << "C" << s << "res%;";

            cout << "TEMP;";
        }
    }
}

void print_csv(PCM * m,
    const std::vector<CoreCounterState> & cstates1,
    const std::vector<CoreCounterState> & cstates2,
    const std::vector<SocketCounterState> & sktstate1,
    const std::vector<SocketCounterState> & sktstate2,
    const SystemCounterState& sstate1,
    const SystemCounterState& sstate2,
    const int cpu_model,
    const bool show_core_output,
    const bool show_socket_output,
    const bool show_system_output
    )
{
#ifndef _MSC_VER
    struct timeval timestamp;
    gettimeofday(&timestamp, NULL);
#endif
    tm tt = pcm_localtime();
    char old_fill = cout.fill('0');
    cout.precision(3);
    cout << endl << setw(4) << 1900 + tt.tm_year << '-' << setw(2) << 1 + tt.tm_mon << '-'
        << setw(2) << tt.tm_mday << ';' << setw(2) << tt.tm_hour << ':'
        << setw(2) << tt.tm_min << ':' << setw(2) << tt.tm_sec
#ifdef _MSC_VER
        << ';';
#else
        << "." << setw(3) << ceil(timestamp.tv_usec / 1000) << ';';
#endif
    cout.fill(old_fill);

    if (show_system_output)
    {
        if (cpu_model == PCM::ATOM || cpu_model == PCM::KNL)
            cout << getExecUsage(sstate1, sstate2) <<
            ';' << getIPC(sstate1, sstate2) <<
            ';' << getRelativeFrequency(sstate1, sstate2) <<
            ';' << float_format(getL2CacheMisses(sstate1, sstate2)) <<
            ';' << getL2CacheHitRatio(sstate1, sstate2) <<
            ';';
        else
            cout << getExecUsage(sstate1, sstate2) <<
                ';' << getIPC(sstate1, sstate2) <<
                ';' << getRelativeFrequency(sstate1, sstate2) <<
                ';' << getActiveRelativeFrequency(sstate1, sstate2) <<
                ';' << float_format(getL3CacheMisses(sstate1, sstate2)) <<
                ';' << float_format(getL2CacheMisses(sstate1, sstate2)) <<
                ';' << getL3CacheHitRatio(sstate1, sstate2) <<
                ';' << getL2CacheHitRatio(sstate1, sstate2) <<
                ';' << double(getL3CacheMisses(sstate1, sstate2)) / getInstructionsRetired(sstate1, sstate2) <<
                ';' << double(getL2CacheMisses(sstate1, sstate2)) / getInstructionsRetired(sstate1, sstate2) << ";";

        if (m->memoryTrafficMetricsAvailable())
                cout << getBytesReadFromMC(sstate1, sstate2) / double(1e9) <<
                ';' << getBytesWrittenToMC(sstate1, sstate2) / double(1e9) << ';';

        if (m->DDRTTrafficMetricsAvailable())
            cout << getBytesReadFromDDRT(sstate1, sstate2) / double(1e9) <<
            ';' << getBytesWrittenToDDRT(sstate1, sstate2) / double(1e9) << ';';

        if (m->MCDRAMmemoryTrafficMetricsAvailable())
                cout << getBytesReadFromEDC(sstate1, sstate2) / double(1e9) <<
                ';' << getBytesWrittenToEDC(sstate1, sstate2) / double(1e9) << ';';

        cout << float_format(getInstructionsRetired(sstate1, sstate2)) << ";"
            << float_format(getCycles(sstate1, sstate2)) << ";"
            << float_format(getInvariantTSC(cstates1[0], cstates2[0])) << ";"
            << getCoreIPC(sstate1, sstate2) << ";"
            << 100. * (getCoreIPC(sstate1, sstate2) / double(m->getMaxIPC())) << ";"
            << getTotalExecUsage(sstate1, sstate2) << ";"
            << 100. * (getTotalExecUsage(sstate1, sstate2) / double(m->getMaxIPC())) << ";";

        if (m->getNumSockets() > 1) { // QPI info only for multi socket systems
            if (m->incomingQPITrafficMetricsAvailable())
               cout << float_format(getAllIncomingQPILinkBytes(sstate1, sstate2)) << ";"
                    << getQPItoMCTrafficRatio(sstate1, sstate2) << ";";
            if (m->outgoingQPITrafficMetricsAvailable())
               cout << float_format(getAllOutgoingQPILinkBytes(sstate1, sstate2)) << ";";
        }

        for (int s = 0; s <= PCM::MAX_C_STATE; ++s)
        if (m->isCoreCStateResidencySupported(s))
            cout << getCoreCStateResidency(s, sstate1, sstate2) * 100 << ";";

        for (int s = 0; s <= PCM::MAX_C_STATE; ++s)
        if (m->isPackageCStateResidencySupported(s))
            cout << getPackageCStateResidency(s, sstate1, sstate2) * 100 << ";";

        if (m->packageEnergyMetricsAvailable())
            cout << getConsumedJoules(sstate1, sstate2) << ";";
        if (m->dramEnergyMetricsAvailable())
            cout << getDRAMConsumedJoules(sstate1, sstate2) << ";";
        if (m->LLCReadMissLatencyMetricsAvailable())
            cout << getLLCReadMissLatency(sstate1, sstate2) << ";";
    }

    if (show_socket_output)
    {
        for (uint32 i = 0; i < m->getNumSockets(); ++i)
        {
            if (cpu_model == PCM::ATOM)
            {
                cout << getExecUsage(sktstate1[i], sktstate2[i]) <<
                ';' << getIPC(sktstate1[i], sktstate2[i]) <<
                ';' << getRelativeFrequency(sktstate1[i], sktstate2[i]) <<
                ';' << float_format(getL2CacheMisses(sktstate1[i], sktstate2[i])) <<
                ';' << getL2CacheHitRatio(sktstate1[i], sktstate2[i]);
            }
            else if (cpu_model == PCM::KNL)
            {
                cout << getExecUsage(sktstate1[i], sktstate2[i]) <<
                ';' << getIPC(sktstate1[i], sktstate2[i]) <<
                ';' << getRelativeFrequency(sktstate1[i], sktstate2[i]) <<
                ';' << float_format(getL2CacheMisses(sktstate1[i], sktstate2[i])) <<
                ';' << getL2CacheHitRatio(sktstate1[i], sktstate2[i]);
            }
            else
            {
                cout << getExecUsage(sktstate1[i], sktstate2[i]) <<
                    ';' << getIPC(sktstate1[i], sktstate2[i]) <<
                    ';' << getRelativeFrequency(sktstate1[i], sktstate2[i]) <<
                    ';' << getActiveRelativeFrequency(sktstate1[i], sktstate2[i]) <<
                    ';' << float_format(getL3CacheMisses(sktstate1[i], sktstate2[i])) <<
                    ';' << float_format(getL2CacheMisses(sktstate1[i], sktstate2[i])) <<
                    ';' << getL3CacheHitRatio(sktstate1[i], sktstate2[i]) <<
                    ';' << getL2CacheHitRatio(sktstate1[i], sktstate2[i]) <<
                    ';' << double(getL3CacheMisses(sktstate1[i], sktstate2[i])) / getInstructionsRetired(sktstate1[i], sktstate2[i]) <<
                    ';' << double(getL2CacheMisses(sktstate1[i], sktstate2[i])) / getInstructionsRetired(sktstate1[i], sktstate2[i]);
            }
            if (m->L3CacheOccupancyMetricAvailable())
                cout << ';' << l3cache_occ_format(getL3CacheOccupancy(sktstate2[i]));
            if (m->CoreLocalMemoryBWMetricAvailable())
                cout << ';' << getLocalMemoryBW(sktstate1[i], sktstate2[i]);
            if (m->CoreRemoteMemoryBWMetricAvailable())
                cout << ';' << getRemoteMemoryBW(sktstate1[i], sktstate2[i]);
            if (m->memoryTrafficMetricsAvailable())
                cout << ';' << getBytesReadFromMC(sktstate1[i], sktstate2[i]) / double(1e9) <<
                ';' << getBytesWrittenToMC(sktstate1[i], sktstate2[i]) / double(1e9);
            if (m->DDRTTrafficMetricsAvailable())
                cout << ';' << getBytesReadFromDDRT(sktstate1[i], sktstate2[i]) / double(1e9) <<
                ';' << getBytesWrittenToDDRT(sktstate1[i], sktstate2[i]) / double(1e9);
            if (m->MCDRAMmemoryTrafficMetricsAvailable())
                cout << ';' << getBytesReadFromEDC(sktstate1[i], sktstate2[i]) / double(1e9) <<
                ';' << getBytesWrittenToEDC(sktstate1[i], sktstate2[i]) / double(1e9);
            cout << ';' << temp_format(sktstate2[i].getThermalHeadroom()) << ';';
        }

        if (m->getNumSockets() > 1 && (m->incomingQPITrafficMetricsAvailable())) // QPI info only for multi socket systems
        {
            const uint32 qpiLinks = (uint32)m->getQPILinksPerSocket();
            for (uint32 i = 0; i < m->getNumSockets(); ++i)
            {
                for (uint32 l = 0; l < qpiLinks; ++l)
                    cout << float_format(getIncomingQPILinkBytes(i, l, sstate1, sstate2)) << ";";

                if (m->qpiUtilizationMetricsAvailable())
                {
                    for (uint32 l = 0; l < qpiLinks; ++l)
                        cout << setw(3) << std::dec << int(100. * getIncomingQPILinkUtilization(i, l, sstate1, sstate2)) << "%;";
                }
            }
        }

        if (m->getNumSockets() > 1 && (m->outgoingQPITrafficMetricsAvailable())) // QPI info only for multi socket systems
        {
            const uint32 qpiLinks = (uint32)m->getQPILinksPerSocket();
            for (uint32 i = 0; i < m->getNumSockets(); ++i)
            {
                for (uint32 l = 0; l < qpiLinks; ++l)
                    cout << float_format(getOutgoingQPILinkBytes(i, l, sstate1, sstate2)) << ";";

                for (uint32 l = 0; l < qpiLinks; ++l)
                    cout << setw(3) << std::dec << int(100. * getOutgoingQPILinkUtilization(i, l, sstate1, sstate2)) << "%;";
            }
        }

        for (uint32 i = 0; i < m->getNumSockets(); ++i)
        {
            for (int s = 0; s <= PCM::MAX_C_STATE; ++s)
                if (m->isCoreCStateResidencySupported(s))
                    cout << getCoreCStateResidency(s, sktstate1[i], sktstate2[i]) * 100 << ";";

            for (int s = 0; s <= PCM::MAX_C_STATE; ++s)
                if (m->isPackageCStateResidencySupported(s))
                    cout << getPackageCStateResidency(s, sktstate1[i], sktstate2[i]) * 100 << ";";
        }

        if (m->packageEnergyMetricsAvailable())
        {
            for (uint32 i = 0; i < m->getNumSockets(); ++i)
                cout << getConsumedJoules(sktstate1[i], sktstate2[i]) << ";";
        }
        if (m->dramEnergyMetricsAvailable())
        {
            for (uint32 i = 0; i < m->getNumSockets(); ++i)
                cout << getDRAMConsumedJoules(sktstate1[i], sktstate2[i]) << " ;";
        }
        if (m->LLCReadMissLatencyMetricsAvailable())
        {
            for (uint32 i = 0; i < m->getNumSockets(); ++i)
                cout << getLLCReadMissLatency(sktstate1[i], sktstate2[i]) << " ;";
        }
    }

    if (show_core_output)
    {
        for (uint32 i = 0; i < m->getNumCores(); ++i)
        {
            if (cpu_model == PCM::ATOM || cpu_model == PCM::KNL)
                cout << getExecUsage(cstates1[i], cstates2[i]) <<
                ';' << getIPC(cstates1[i], cstates2[i]) <<
                ';' << getRelativeFrequency(cstates1[i], cstates2[i]) <<
                ';' << float_format(getL2CacheMisses(cstates1[i], cstates2[i])) <<
                ';' << getL2CacheHitRatio(cstates1[i], cstates2[i]) <<
                ';';
            else
            {
                cout << getExecUsage(cstates1[i], cstates2[i]) <<
                ';' << getIPC(cstates1[i], cstates2[i]) <<
                ';' << getRelativeFrequency(cstates1[i], cstates2[i]) <<
                ';' << getActiveRelativeFrequency(cstates1[i], cstates2[i]) <<
                ';' << float_format(getL3CacheMisses(cstates1[i], cstates2[i])) <<
                ';' << float_format(getL2CacheMisses(cstates1[i], cstates2[i])) <<
                ';' << getL3CacheHitRatio(cstates1[i], cstates2[i]) <<
                ';' << getL2CacheHitRatio(cstates1[i], cstates2[i]) <<
                ';' << double(getL3CacheMisses(cstates1[i], cstates2[i])) / getInstructionsRetired(cstates1[i], cstates2[i]) <<
                ';' << double(getL2CacheMisses(cstates1[i], cstates2[i])) / getInstructionsRetired(cstates1[i], cstates2[i]);
                if (m->L3CacheOccupancyMetricAvailable())
                    cout << ';' << l3cache_occ_format(getL3CacheOccupancy(cstates2[i]));
                if (m->CoreLocalMemoryBWMetricAvailable())
                    cout << ';' << getLocalMemoryBW(cstates1[i], cstates2[i]);
                if (m->CoreRemoteMemoryBWMetricAvailable())
                    cout << ';' << getRemoteMemoryBW(cstates1[i], cstates2[i]);
                cout << ';';
            }

            for (int s = 0; s <= PCM::MAX_C_STATE; ++s)
                if (m->isCoreCStateResidencySupported(s))
                    cout << getCoreCStateResidency(s, cstates1[i], cstates2[i]) * 100 << ";";

            cout << temp_format(cstates2[i].getThermalHeadroom()) << ';';
        }
    }
}

int main(int argc, char * argv[])
{
    set_signal_handlers();

#ifdef PCM_FORCE_SILENT
    null_stream nullStream1, nullStream2;
    std::cout.rdbuf(&nullStream1);
    std::cerr.rdbuf(&nullStream2);
#endif

    cerr << endl;
    cerr << " Processor Counter Monitor " << PCM_VERSION << endl;
    cerr << endl;
    
    cerr << endl;

    // if delay is not specified: use either default (1 second),
    // or only read counters before or after PCM started: keep PCM blocked
    double delay = -1.0;

    char *sysCmd = NULL;
    char **sysArgv = NULL;
    bool show_core_output = true;
    bool show_partial_core_output = false;
    bool show_socket_output = true;
    bool show_system_output = true;
    bool csv_output = false;
    bool reset_pmu = false;
    bool allow_multiple_instances = false;
    bool disable_JKT_workaround = false; // as per http://software.intel.com/en-us/articles/performance-impact-when-sampling-certain-llc-events-on-snb-ep-with-vtune

    long diff_usec = 0; // deviation of clock is useconds between measurements
    int calibrated = PCM_CALIBRATION_INTERVAL - 2; // keeps track is the clock calibration needed
    unsigned int numberOfIterations = 0; // number of iterations
    std::bitset<MAX_CORES> ycores;
    string program = string(argv[0]);

    PCM * m = PCM::getInstance();

    if (argc > 1) do
    {
        argv++;
        argc--;
        if (strncmp(*argv, "--help", 6) == 0 ||
            strncmp(*argv, "-h", 2) == 0 ||
            strncmp(*argv, "/h", 2) == 0)
        {
            print_help(program);
            exit(EXIT_FAILURE);
        }
        else
        if (strncmp(*argv, "--yescores", 10) == 0 ||
            strncmp(*argv, "-yc", 3) == 0 ||
            strncmp(*argv, "/yc", 3) == 0)
        {
            argv++;
            argc--;
            show_partial_core_output = true;
            if(*argv == NULL)
            {
                cerr << "Error: --yescores requires additional argument." << endl;
                exit(EXIT_FAILURE);
            }
            std::stringstream ss(*argv);
            while(ss.good())
            {
                string s;
                int core_id;
                std::getline(ss, s, ',');
                if(s.empty())
                    continue;
                core_id = atoi(s.c_str());
                if(core_id > MAX_CORES)
                {
                    cerr << "Core ID:" << core_id << " exceed maximum range " << MAX_CORES << ", program abort" << endl;
                    exit(EXIT_FAILURE);
                }

                ycores.set(core_id, true);
            }
            if(m->getNumCores() > MAX_CORES)
            {
                cerr << "Error: --yescores option is enabled, but #define MAX_CORES " << MAX_CORES << " is less than  m->getNumCores() = " << m->getNumCores() << endl;
                cerr << "There is a potential to crash the system. Please increase MAX_CORES to at least " << m->getNumCores() << " and re-enable this option." << endl;
                exit(EXIT_FAILURE);
            }
            continue;
        }
        if (strncmp(*argv, "--nocores", 9) == 0 ||
            strncmp(*argv, "-nc", 3) == 0 ||
            strncmp(*argv, "/nc", 3) == 0)
        {
            show_core_output = false;
            continue;
        }
        else
        if (strncmp(*argv, "--nosockets", 11) == 0 ||
            strncmp(*argv, "-ns", 3) == 0 ||
            strncmp(*argv, "/ns", 3) == 0)
        {
            show_socket_output = false;
            continue;
        }
        else
        if (strncmp(*argv, "--nosystem", 10) == 0 ||
            strncmp(*argv, "-nsys", 5) == 0 ||
            strncmp(*argv, "/nsys", 5) == 0)
        {
            show_system_output = false;
            continue;
        }
        else
        if (strncmp(*argv, "--multiple-instances", 20) == 0 ||
            strncmp(*argv, "-m", 2) == 0 ||
            strncmp(*argv, "/m", 2) == 0)
        {
            allow_multiple_instances = true;
            continue;
        }
        else
        if (strncmp(*argv, "-csv", 4) == 0 ||
            strncmp(*argv, "/csv", 4) == 0)
        {
            csv_output = true;
            string cmd = string(*argv);
            size_t found = cmd.find('=', 4);
            if (found != string::npos) {
                string filename = cmd.substr(found + 1);
                if (!filename.empty()) {
                    m->setOutput(filename);
                }
            }
            continue;
        }
        else
        if (strncmp(*argv, "-i", 2) == 0 ||
            strncmp(*argv, "/i", 2) == 0)
        {
            string cmd = string(*argv);
            size_t found = cmd.find('=', 2);
            if (found != string::npos) {
                string tmp = cmd.substr(found + 1);
                if (!tmp.empty()) {
                    numberOfIterations = (unsigned int)atoi(tmp.c_str());
                }
            }
            continue;
        }
        else
        if (strncmp(*argv, "-reset", 6) == 0 ||
            strncmp(*argv, "-r", 2) == 0 ||
            strncmp(*argv, "/reset", 6) == 0)
        {
            reset_pmu = true;
            continue;
        }
        else
        if (strncmp(*argv, "--noJKTWA", 9) == 0)
        {
            disable_JKT_workaround = true;
            continue;
        }
#ifdef _MSC_VER
        else
        if (strncmp(*argv, "--uninstallDriver", 17) == 0)
        {
            Driver tmpDrvObject;
            tmpDrvObject.uninstall();
            cerr << "msr.sys driver has been uninstalled. You might need to reboot the system to make this effective." << endl;
            exit(EXIT_SUCCESS);
        }
        else
        if (strncmp(*argv, "--installDriver", 15) == 0)
        {
            TCHAR driverPath[1040]; // length for current directory + "\\msr.sys"
            GetCurrentDirectory(1024, driverPath);
            wcscat_s(driverPath, 1040, L"\\msr.sys");
            Driver tmpDrvObject;
            if (!tmpDrvObject.start(driverPath))
            {
                cerr << "Can not access CPU counters" << endl;
                cerr << "You must have signed msr.sys driver in your current directory and have administrator rights to run this program" << endl;
                exit(EXIT_FAILURE);
            }
            exit(EXIT_SUCCESS);
        }
#endif
        else
        if (strncmp(*argv, "--", 2) == 0)
        {
            argv++;
            sysCmd = *argv;
            sysArgv = argv;
            break;
        }
        else
        {
            // any other options positional that is a floating point number is treated as <delay>,
            // while the other options are ignored with a warning issues to stderr
            double delay_input;
            std::istringstream is_str_stream(*argv);
            is_str_stream >> noskipws >> delay_input;
            if (is_str_stream.eof() && !is_str_stream.fail() && delay == -1) {
                delay = delay_input;
                cerr << "Delay: " << delay << endl;
            }
            else {
                cerr << "WARNING: unknown command-line option: \"" << *argv << "\". Ignoring it." << endl;
                print_help(program);
                exit(EXIT_FAILURE);
            }
            continue;
        }
    } while (argc > 1); // end of command line partsing loop

    if (disable_JKT_workaround) m->disableJKTWorkaround();

    if (reset_pmu)
    {
        cerr << "\n Resetting PMU configuration" << endl;
        m->resetPMU();
    }

    if (allow_multiple_instances)
    {
        m->allowMultipleInstances();
    }

    // program() creates common semaphore for the singleton, so ideally to be called before any other references to PCM
    PCM::ErrorCode status = m->program();

    switch (status)
    {
    case PCM::Success:
        break;
    case PCM::MSRAccessDenied:
        cerr << "Access to Processor Counter Monitor has denied (no MSR or PCI CFG space access)." << endl;
        exit(EXIT_FAILURE);
    case PCM::PMUBusy:
        cerr << "Access to Processor Counter Monitor has denied (Performance Monitoring Unit is occupied by other application). Try to stop the application that uses PMU." << endl;
        cerr << "Alternatively you can try running PCM with option -r to reset PMU configuration at your own risk." << endl;
        exit(EXIT_FAILURE);
    default:
        cerr << "Access to Processor Counter Monitor has denied (Unknown error)." << endl;
        exit(EXIT_FAILURE);
    }

    cerr << "\nDetected " << m->getCPUBrandString() << " \"Intel(r) microarchitecture codename " <<
        m->getUArchCodename() << "\" stepping "<< m->getCPUStepping() << endl;

    std::vector<CoreCounterState> cstates1, cstates2;
    std::vector<SocketCounterState> sktstate1, sktstate2;
    SystemCounterState sstate1, sstate2;
    const int cpu_model = m->getCPUModel();
    uint64 TimeAfterSleep = 0;
    PCM_UNUSED(TimeAfterSleep);

    if ((sysCmd != NULL) && (delay <= 0.0)) {
        // in case external command is provided in command line, and
        // delay either not provided (-1) or is zero
        m->setBlocked(true);
    }
    else {
        m->setBlocked(false);
    }

    if (csv_output) {
        print_csv_header(m, cpu_model, show_core_output, show_socket_output, show_system_output);
        if (delay <= 0.0) delay = PCM_DELAY_DEFAULT;
    }
    else {
        // for non-CSV mode delay < 1.0 does not make a lot of practical sense:
        // hard to read from the screen, or
        // in case delay is not provided in command line => set default
        if (((delay<1.0) && (delay>0.0)) || (delay <= 0.0)) delay = PCM_DELAY_DEFAULT;
    }
    // cerr << "DEBUG: Delay: " << delay << " seconds. Blocked: " << m->isBlocked() << endl;

    m->getAllCounterStates(sstate1, sktstate1, cstates1);

    if (sysCmd != NULL) {
        MySystem(sysCmd, sysArgv);
    }

    unsigned int i = 1;

    while ((i <= numberOfIterations) || (numberOfIterations == 0))
    {
        if (!csv_output) cout << std::flush;
        int delay_ms = int(delay * 1000);
        int calibrated_delay_ms = delay_ms;
#ifdef _MSC_VER
        // compensate slow Windows console output
        if (TimeAfterSleep) delay_ms -= (uint32)(m->getTickCount() - TimeAfterSleep);
        if (delay_ms < 0) delay_ms = 0;
#else
        // compensation of delay on Linux/UNIX
        // to make the sampling interval as monotone as possible
        struct timeval start_ts, end_ts;
        if (calibrated == 0) {
            gettimeofday(&end_ts, NULL);
            diff_usec = (end_ts.tv_sec - start_ts.tv_sec)*1000000.0 + (end_ts.tv_usec - start_ts.tv_usec);
            calibrated_delay_ms = delay_ms - diff_usec / 1000.0;
        }
#endif

        if (sysCmd == NULL || numberOfIterations != 0 || m->isBlocked() == false)
        {
            MySleepMs(calibrated_delay_ms);
        }

#ifndef _MSC_VER
        calibrated = (calibrated + 1) % PCM_CALIBRATION_INTERVAL;
        if (calibrated == 0) {
            gettimeofday(&start_ts, NULL);
        }
#endif
        TimeAfterSleep = m->getTickCount();

        m->getAllCounterStates(sstate2, sktstate2, cstates2);

        if (csv_output)
            print_csv(m, cstates1, cstates2, sktstate1, sktstate2, sstate1, sstate2,
            cpu_model, show_core_output, show_socket_output, show_system_output);
        else
            print_output(m, cstates1, cstates2, sktstate1, sktstate2, ycores, sstate1, sstate2,
            cpu_model, show_core_output, show_partial_core_output, show_socket_output, show_system_output);

        // sanity checks
        if (cpu_model == PCM::ATOM || cpu_model == PCM::KNL )
        {
            assert(getNumberOfCustomEvents(0, sstate1, sstate2) == getL2CacheMisses(sstate1, sstate2));
            assert(getNumberOfCustomEvents(1, sstate1, sstate2) == getL2CacheMisses(sstate1, sstate2) + getL2CacheHits(sstate1, sstate2));
        }
        else
        {
            assert(getNumberOfCustomEvents(0, sstate1, sstate2) == getL3CacheMisses(sstate1, sstate2));
            if (m->useSkylakeEvents()) {
                assert(getNumberOfCustomEvents(1, sstate1, sstate2) == getL3CacheHits(sstate1, sstate2));
                assert(getNumberOfCustomEvents(2, sstate1, sstate2) == getL2CacheMisses(sstate1, sstate2));
            }
            else {
                assert(getNumberOfCustomEvents(1, sstate1, sstate2) == getL3CacheHitsNoSnoop(sstate1, sstate2));
                assert(getNumberOfCustomEvents(2, sstate1, sstate2) == getL3CacheHitsSnoop(sstate1, sstate2));
            }
            assert(getNumberOfCustomEvents(3, sstate1, sstate2) == getL2CacheHits(sstate1, sstate2));
        }

        std::swap(sstate1, sstate2);
        std::swap(sktstate1, sktstate2);
        std::swap(cstates1, cstates2);

        if (m->isBlocked()) {
            // in case PCM was blocked after spawning child application: break monitoring loop here
            break;
        }

        ++i;
    }

    exit(EXIT_SUCCESS);
}<|MERGE_RESOLUTION|>--- conflicted
+++ resolved
@@ -139,12 +139,9 @@
         cout << " L2MPI : number of L2 cache misses per instruction\n";
     if (cpu_model != PCM::ATOM) cout << " READ  : bytes read from main memory controller (in GBytes)" << "\n";
     if (cpu_model != PCM::ATOM) cout << " WRITE : bytes written to main memory controller (in GBytes)" << "\n";
-<<<<<<< HEAD
+    if (m->LLCReadMissLatencyMetricsAvailable()) cout << "LLCRDMISSLAT: average latency of last level cache miss for reads and prefetches (in ns)";
     if (m->DDRTTrafficMetricsAvailable()) cout << " DDR-T RD : bytes read from DDR-T memory (in GBytes)" << "\n";
     if (m->DDRTTrafficMetricsAvailable()) cout << " DDR-T WR : bytes written to DDR-T memory (in GBytes)" << "\n";
-=======
-    if (m->LLCReadMissLatencyMetricsAvailable()) cout << "LLCRDMISSLAT: average latency of last level cache miss for reads and prefetches (in ns)";
->>>>>>> f12aa5e2
     if (m->MCDRAMmemoryTrafficMetricsAvailable()) cout << " MCDRAM READ  : bytes read from MCDRAM controller (in GBytes)" << "\n";
     if (m->MCDRAMmemoryTrafficMetricsAvailable()) cout << " MCDRAM WRITE : bytes written to MCDRAM controller (in GBytes)" << "\n";
     if (m->memoryIOTrafficMetricAvailable()) cout << " IO    : bytes read/written due to IO requests to memory controller (in GBytes); this may be an over estimate due to same-cache-line partial requests" << "\n";
