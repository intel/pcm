--- conflicted
+++ resolved
@@ -32,11 +32,7 @@
 - **pcm-power** : monitor sleep and energy states of processor, Intel(r) Quick Path Interconnect, DRAM memory, reasons of CPU frequency throttling and other energy-related metrics
 - **pcm-tsx**: monitor performance metrics for Intel(r) Transactional Synchronization Extensions
 - **pcm-core** and **pmu-query**: query and monitor arbitrary processor core events
-<<<<<<< HEAD
-- **pcm-raw**(NEW): program arbitrary **core** and **uncore** events by specifying raw register event ID encoding
-=======
 - **pcm-raw**(NEW): [program arbitrary **core** and **uncore** events by specifying raw register event ID encoding](https://github.com/opcm/pcm/blob/master/PCM_RAW_README.md)
->>>>>>> 0f62bc08
 - **pcm-bw-histogram**: collect memory bandwidth utilization histogram
 
 Graphical front ends:
